// Filename: main.cpp
//
// Copyright (c) 2002-2014, Amneet Bhalla and Boyce Griffith
// All rights reserved.
//
// Redistribution and use in source and binary forms, with or without
// modification, are permitted provided that the following conditions are met:
//
//    * Redistributions of source code must retain the above copyright notice,
//      this list of conditions and the following disclaimer.
//
//    * Redistributions in binary form must reproduce the above copyright
//      notice, this list of conditions and the following disclaimer in the
//      documentation and/or other materials provided with the distribution.
//
//    * Neither the name of New York University nor the names of its
//      contributors may be used to endorse or promote products derived from
//      this software without specific prior written permission.
//
// THIS SOFTWARE IS PROVIDED BY THE COPYRIGHT HOLDERS AND CONTRIBUTORS "AS IS"
// AND ANY EXPRESS OR IMPLIED WARRANTIES, INCLUDING, BUT NOT LIMITED TO, THE
// IMPLIED WARRANTIES OF MERCHANTABILITY AND FITNESS FOR A PARTICULAR PURPOSE
// ARE DISCLAIMED. IN NO EVENT SHALL THE COPYRIGHT HOLDER OR CONTRIBUTORS BE
// LIABLE FOR ANY DIRECT, INDIRECT, INCIDENTAL, SPECIAL, EXEMPLARY, OR
// CONSEQUENTIAL DAMAGES (INCLUDING, BUT NOT LIMITED TO, PROCUREMENT OF
// SUBSTITUTE GOODS OR SERVICES; LOSS OF USE, DATA, OR PROFITS; OR BUSINESS
// INTERRUPTION) HOWEVER CAUSED AND ON ANY THEORY OF LIABILITY, WHETHER IN
// CONTRACT, STRICT LIABILITY, OR TORT (INCLUDING NEGLIGENCE OR OTHERWISE)
// ARISING IN ANY WAY OUT OF THE USE OF THIS SOFTWARE, EVEN IF ADVISED OF THE
// POSSIBILITY OF SUCH DAMAGE

// Config files
#include <IBAMR_config.h>
#include <IBTK_config.h>
#include <SAMRAI_config.h>

// Headers for basic PETSc functions
#include <petscsys.h>

// Headers for basic SAMRAI objects
#include <BergerRigoutsos.h>
#include <CartesianGridGeometry.h>
#include <LoadBalancer.h>
#include <StandardTagAndInitialize.h>

// Headers for application-specific algorithm/data structure objects
#include <ibamr/ConstraintIBMethod.h>
#include <ibamr/IBExplicitHierarchyIntegrator.h>
#include <ibamr/IBHydrodynamicForceEvaluator.h>
#include <ibamr/IBStandardForceGen.h>
#include <ibamr/IBStandardInitializer.h>
#include <ibamr/INSCollocatedHierarchyIntegrator.h>
#include <ibamr/INSStaggeredHierarchyIntegrator.h>
#include <ibamr/INSStaggeredPressureBcCoef.h>
#include <ibamr/app_namespaces.h>
#include <ibtk/AppInitializer.h>
#include <ibtk/LData.h>
#include <ibtk/muParserCartGridFunction.h>
#include <ibtk/muParserRobinBcCoefs.h>

// Application
#include "RigidBodyKinematics.h"

// Function prototypes
void output_data(Pointer<PatchHierarchy<NDIM> > patch_hierarchy,
                 Pointer<INSHierarchyIntegrator> navier_stokes_integrator,
                 LDataManager* l_data_manager,
                 const int iteration_num,
                 const double loop_time,
                 const string& data_dump_dirname);

/*******************************************************************************
 * For each run, the input filename and restart information (if needed) must   *
 * be given on the command line.  For non-restarted case, command line is:     *
 *                                                                             *
 *    executable <input file name>                                             *
 *                                                                             *
 * For restarted run, command line is:                                         *
 *                                                                             *
 *    executable <input file name> <restart directory> <restart number>        *
 *                                                                             *
 *******************************************************************************/
bool
run_example(int argc, char* argv[])
{
    // Initialize PETSc, MPI, and SAMRAI.
    PetscInitialize(&argc, &argv, NULL, NULL);
    SAMRAI_MPI::setCommunicator(PETSC_COMM_WORLD);
    SAMRAI_MPI::setCallAbortInSerialInsteadOfExit();
    SAMRAIManager::startup();

    { // cleanup dynamically allocated objects prior to shutdown

        // Parse command line options, set some standard options from the input
        // file, initialize the restart database (if this is a restarted run),
        // and enable file logging.
        Pointer<AppInitializer> app_initializer = new AppInitializer(argc, argv, "IB.log");
        Pointer<Database> input_db = app_initializer->getInputDatabase();

        // Get various standard options set in the input file.
        const bool dump_viz_data = app_initializer->dumpVizData();
        const int viz_dump_interval = app_initializer->getVizDumpInterval();
        const bool uses_visit = dump_viz_data && !app_initializer->getVisItDataWriter().isNull();

        const bool dump_restart_data = app_initializer->dumpRestartData();
        const int restart_dump_interval = app_initializer->getRestartDumpInterval();
        const string restart_dump_dirname = app_initializer->getRestartDumpDirectory();

        const bool dump_postproc_data = app_initializer->dumpPostProcessingData();
        const int postproc_data_dump_interval = app_initializer->getPostProcessingDataDumpInterval();
        const string postproc_data_dump_dirname = app_initializer->getPostProcessingDataDumpDirectory();
        if (dump_postproc_data && (postproc_data_dump_interval > 0) && !postproc_data_dump_dirname.empty())
        {
            Utilities::recursiveMkdir(postproc_data_dump_dirname);
        }

        const bool dump_timer_data = app_initializer->dumpTimerData();
        const int timer_dump_interval = app_initializer->getTimerDumpInterval();

        // Create major algorithm and data objects that comprise the
        // application.  These objects are configured from the input database
        // and, if this is a restarted run, from the restart database.
        Pointer<INSHierarchyIntegrator> navier_stokes_integrator = new INSStaggeredHierarchyIntegrator(
            "INSStaggeredHierarchyIntegrator",
            app_initializer->getComponentDatabase("INSStaggeredHierarchyIntegrator"));

        const int num_structures = input_db->getIntegerWithDefault("num_structures", 1);
        Pointer<ConstraintIBMethod> ib_method_ops = new ConstraintIBMethod(
            "ConstraintIBMethod", app_initializer->getComponentDatabase("ConstraintIBMethod"), num_structures);
        Pointer<IBHierarchyIntegrator> time_integrator =
            new IBExplicitHierarchyIntegrator("IBHierarchyIntegrator",
                                              app_initializer->getComponentDatabase("IBHierarchyIntegrator"),
                                              ib_method_ops,
                                              navier_stokes_integrator);

        Pointer<CartesianGridGeometry<NDIM> > grid_geometry = new CartesianGridGeometry<NDIM>(
            "CartesianGeometry", app_initializer->getComponentDatabase("CartesianGeometry"));
        Pointer<PatchHierarchy<NDIM> > patch_hierarchy = new PatchHierarchy<NDIM>("PatchHierarchy", grid_geometry);

        Pointer<StandardTagAndInitialize<NDIM> > error_detector =
            new StandardTagAndInitialize<NDIM>("StandardTagAndInitialize",
                                               time_integrator,
                                               app_initializer->getComponentDatabase("StandardTagAndInitialize"));
        Pointer<BergerRigoutsos<NDIM> > box_generator = new BergerRigoutsos<NDIM>();
        Pointer<LoadBalancer<NDIM> > load_balancer =
            new LoadBalancer<NDIM>("LoadBalancer", app_initializer->getComponentDatabase("LoadBalancer"));
        Pointer<GriddingAlgorithm<NDIM> > gridding_algorithm =
            new GriddingAlgorithm<NDIM>("GriddingAlgorithm",
                                        app_initializer->getComponentDatabase("GriddingAlgorithm"),
                                        error_detector,
                                        box_generator,
                                        load_balancer);

        // Configure the IB solver.
        Pointer<IBStandardInitializer> ib_initializer = new IBStandardInitializer(
            "IBStandardInitializer", app_initializer->getComponentDatabase("IBStandardInitializer"));
        ib_method_ops->registerLInitStrategy(ib_initializer);
        Pointer<IBStandardForceGen> ib_force_fcn = new IBStandardForceGen();
        ib_method_ops->registerIBLagrangianForceFunction(ib_force_fcn);

        // Create Eulerian initial condition specification objects.
        if (input_db->keyExists("VelocityInitialConditions"))
        {
            Pointer<CartGridFunction> u_init = new muParserCartGridFunction(
                "u_init", app_initializer->getComponentDatabase("VelocityInitialConditions"), grid_geometry);
            navier_stokes_integrator->registerVelocityInitialConditions(u_init);
        }

        if (input_db->keyExists("PressureInitialConditions"))
        {
            Pointer<CartGridFunction> p_init = new muParserCartGridFunction(
                "p_init", app_initializer->getComponentDatabase("PressureInitialConditions"), grid_geometry);
            navier_stokes_integrator->registerPressureInitialConditions(p_init);
        }

        // Create Eulerian boundary condition specification objects (when necessary).
        const IntVector<NDIM>& periodic_shift = grid_geometry->getPeriodicShift();
        vector<RobinBcCoefStrategy<NDIM>*> u_bc_coefs(NDIM);
        if (periodic_shift.min() > 0)
        {
            for (unsigned int d = 0; d < NDIM; ++d)
            {
                u_bc_coefs[d] = NULL;
            }
        }
        else
        {
            for (unsigned int d = 0; d < NDIM; ++d)
            {
                ostringstream bc_coefs_name_stream;
                bc_coefs_name_stream << "u_bc_coefs_" << d;
                const string bc_coefs_name = bc_coefs_name_stream.str();

                ostringstream bc_coefs_db_name_stream;
                bc_coefs_db_name_stream << "VelocityBcCoefs_" << d;
                const string bc_coefs_db_name = bc_coefs_db_name_stream.str();

                u_bc_coefs[d] = new muParserRobinBcCoefs(
                    bc_coefs_name, app_initializer->getComponentDatabase(bc_coefs_db_name), grid_geometry);
            }
            navier_stokes_integrator->registerPhysicalBoundaryConditions(u_bc_coefs);
        }

        // Create Eulerian body force function specification objects.
        if (input_db->keyExists("ForcingFunction"))
        {
            Pointer<CartGridFunction> f_fcn = new muParserCartGridFunction(
                "f_fcn", app_initializer->getComponentDatabase("ForcingFunction"), grid_geometry);
            time_integrator->registerBodyForceFunction(f_fcn);
        }

        // Set up visualization plot file writers.
        Pointer<VisItDataWriter<NDIM> > visit_data_writer = app_initializer->getVisItDataWriter();
        Pointer<LSiloDataWriter> silo_data_writer = app_initializer->getLSiloDataWriter();
        if (uses_visit)
        {
            ib_initializer->registerLSiloDataWriter(silo_data_writer);
            ib_method_ops->registerLSiloDataWriter(silo_data_writer);
            time_integrator->registerVisItDataWriter(visit_data_writer);
        }

        // Initialize hierarchy configuration and data on all patches.
        time_integrator->initializePatchHierarchy(patch_hierarchy, gridding_algorithm);

        // Create ConstraintIBKinematics objects
        vector<Pointer<ConstraintIBKinematics> > ibkinematics_ops_vec;
        Pointer<ConstraintIBKinematics> ib_kinematics_op;
        // struct_0
        ib_kinematics_op = new RigidBodyKinematics(
            "Cylinder",
            app_initializer->getComponentDatabase("ConstraintIBKinematics")->getDatabase("Cylinder"),
            ib_method_ops->getLDataManager(),
            patch_hierarchy);
        ibkinematics_ops_vec.push_back(ib_kinematics_op);

        // register ConstraintIBKinematics objects with ConstraintIBMethod.
        ib_method_ops->registerConstraintIBKinematics(ibkinematics_ops_vec);
        ib_method_ops->initializeHierarchyOperatorsandData();

        // Create hydrodynamic force evaluator object.
        double rho_fluid = input_db->getDouble("RHO");
        double mu_fluid = input_db->getDouble("MU");
        Pointer<IBHydrodynamicForceEvaluator> hydro_force =
            new IBHydrodynamicForceEvaluator("IBHydrodynamicForce", rho_fluid, mu_fluid, true);

        // Get the initial box position and velocity from input
        const string init_hydro_force_box_db_name = "InitHydroForceBox_0";
        IBTK::Vector3d box_X_lower, box_X_upper, box_init_vel;

        input_db->getDatabase(init_hydro_force_box_db_name)->getDoubleArray("lower_left_corner", &box_X_lower[0], 3);
        input_db->getDatabase(init_hydro_force_box_db_name)->getDoubleArray("upper_right_corner", &box_X_upper[0], 3);
        input_db->getDatabase(init_hydro_force_box_db_name)->getDoubleArray("init_velocity", &box_init_vel[0], 3);

<<<<<<< HEAD
        // Register control volume
=======
	// Register control volume
>>>>>>> 7739d432
        hydro_force->registerStructure(box_X_lower, box_X_upper, patch_hierarchy, box_init_vel, 0);

        // Register plotting data for the control volume
        hydro_force->registerStructurePlotData(visit_data_writer, patch_hierarchy, 0);

        // Get the center of mass of the cylinder
        IBTK::Vector3d Cylinder_COM;
        std::vector<std::vector<double> > structure_COM = ib_method_ops->getStructureCOM();

        // Deallocate initialization objects.
        ib_method_ops->freeLInitStrategy();
        ib_initializer.setNull();
        app_initializer.setNull();

        // Print the input database contents to the log file.
        plog << "Input database:\n";
        input_db->printClassData(plog);

        // Get velocity and pressure variables from integrator
        VariableDatabase<NDIM>* var_db = VariableDatabase<NDIM>::getDatabase();

        const Pointer<Variable<NDIM> > u_var = navier_stokes_integrator->getVelocityVariable();
        const Pointer<VariableContext> u_ctx = navier_stokes_integrator->getCurrentContext();
        const int u_idx = var_db->mapVariableAndContextToIndex(u_var, u_ctx);

        const Pointer<Variable<NDIM> > p_var = navier_stokes_integrator->getPressureVariable();
        const Pointer<VariableContext> p_ctx = navier_stokes_integrator->getCurrentContext();
        const int p_idx = var_db->mapVariableAndContextToIndex(p_var, p_ctx);

        // Write out initial visualization data.
        int iteration_num = time_integrator->getIntegratorStep();
        double loop_time = time_integrator->getIntegratorTime();
        if (dump_viz_data && uses_visit)
        {
            pout << "\n\nWriting visualization files...\n\n";
            time_integrator->setupPlotData();
            visit_data_writer->writePlotData(patch_hierarchy, iteration_num, loop_time);
            silo_data_writer->writePlotData(iteration_num, loop_time);
        }

        // Main time step loop.
        double loop_time_end = time_integrator->getEndTime();
        double dt = 0.0;
        double current_time, new_time;
        while (!MathUtilities<double>::equalEps(loop_time, loop_time_end) && time_integrator->stepsRemaining())
        {
            iteration_num = time_integrator->getIntegratorStep();
            current_time = loop_time = time_integrator->getIntegratorTime();

            pout << "\n";
            pout << "+++++++++++++++++++++++++++++++++++++++++++++++++++\n";
            pout << "At beginning of timestep # " << iteration_num << "\n";
            pout << "Simulation time is " << loop_time << "\n";

            dt = time_integrator->getMaximumTimeStepSize();
            loop_time += dt;
            new_time = loop_time;

            // Regrid the hierarchy if necessary
            if (time_integrator->atRegridPoint()) time_integrator->regridHierarchy();

            // Update the location of the box for time n + 1 (box is stationary in this case)
            hydro_force->updateStructureDomain(IBTK::Vector3d::Zero(), dt, patch_hierarchy, 0);

            // Compute the momentum of u^n in box n+1 on the newest hierarchy
            hydro_force->computeLaggedMomentumIntegral(
                u_idx, patch_hierarchy, navier_stokes_integrator->getVelocityBoundaryConditions());
            // Advance the hierarchy
            time_integrator->advanceHierarchy(dt);

            pout << "\n";
            pout << "At end       of timestep # " << iteration_num << "\n";
            pout << "Simulation time is " << loop_time << "\n";
            pout << "+++++++++++++++++++++++++++++++++++++++++++++++++++\n";
            pout << "\n";

            // Get the linear and rotational momentum of the cylinder
            IBTK::Vector3d Cylinder_mom, Cylinder_ang_mom;
            Cylinder_mom.setZero();
            Cylinder_ang_mom.setZero();

            std::vector<std::vector<double> > structure_linear_momentum = ib_method_ops->getStructureMomentum();
            for (int d = 0; d < 3; ++d) Cylinder_mom[d] = structure_linear_momentum[0][d];

            std::vector<std::vector<double> > structure_rotational_momentum =
                ib_method_ops->getStructureRotationalMomentum();
            for (int d = 0; d < 3; ++d) Cylinder_ang_mom[d] = structure_rotational_momentum[0][d];

            // Store the new momentum of the plate
            hydro_force->updateStructureMomentum(Cylinder_mom, Cylinder_ang_mom, 0);

            // Evaluate hydrodynamic force on the eel.
            hydro_force->computeHydrodynamicForce(u_idx,
                                                  p_idx,
                                                  /*f_idx*/ -1,
                                                  patch_hierarchy,
                                                  dt,
                                                  navier_stokes_integrator->getVelocityBoundaryConditions(),
                                                  navier_stokes_integrator->getPressureBoundaryConditions());

            // Write the force data in a file in postprocessing.
            hydro_force->postprocessIntegrateData(current_time, new_time);

            // Update plot data
            hydro_force->updateStructurePlotData(patch_hierarchy, 0);

            // Set the torque origin for the next time step
            structure_COM = ib_method_ops->getStructureCOM();
            for (int d = 0; d < 3; ++d) Cylinder_COM[d] = structure_COM[0][d];

            // Set the torque evaluation axis to point from newest COM
            hydro_force->setTorqueOrigin(Cylinder_COM, 0);

            // At specified intervals, write visualization and restart files,
            // print out timer data, and store hierarchy data for post
            // processing.
            iteration_num += 1;
            const bool last_step = !time_integrator->stepsRemaining();
            if (dump_viz_data && uses_visit && (iteration_num % viz_dump_interval == 0 || last_step))
            {
                pout << "\nWriting visualization files...\n\n";
                time_integrator->setupPlotData();
                visit_data_writer->writePlotData(patch_hierarchy, iteration_num, loop_time);
                silo_data_writer->writePlotData(iteration_num, loop_time);
            }
            if (dump_restart_data && (iteration_num % restart_dump_interval == 0 || last_step))
            {
                pout << "\nWriting restart files...\n\n";
                RestartManager::getManager()->writeRestartFile(restart_dump_dirname, iteration_num);
            }
            if (dump_timer_data && (iteration_num % timer_dump_interval == 0 || last_step))
            {
                pout << "\nWriting timer data...\n\n";
                TimerManager::getManager()->print(plog);
            }
            if (dump_postproc_data && (iteration_num % postproc_data_dump_interval == 0 || last_step))
            {
                output_data(patch_hierarchy,
                            navier_stokes_integrator,
                            ib_method_ops->getLDataManager(),
                            iteration_num,
                            loop_time,
                            postproc_data_dump_dirname);
            }
        }

        // Cleanup Eulerian boundary condition specification objects (when
        // necessary).
        for (unsigned int d = 0; d < NDIM; ++d) delete u_bc_coefs[d];

    } // cleanup dynamically allocated objects prior to shutdown

    SAMRAIManager::shutdown();
    PetscFinalize();
    return true;
} // run_example

void
output_data(Pointer<PatchHierarchy<NDIM> > patch_hierarchy,
            Pointer<INSHierarchyIntegrator> navier_stokes_integrator,
            LDataManager* l_data_manager,
            const int iteration_num,
            const double loop_time,
            const string& data_dump_dirname)
{
    plog << "writing hierarchy data at iteration " << iteration_num << " to disk" << endl;
    plog << "simulation time is " << loop_time << endl;

    // Write Cartesian data.
    string file_name = data_dump_dirname + "/" + "hier_data.";
    char temp_buf[128];
    sprintf(temp_buf, "%05d.samrai.%05d", iteration_num, SAMRAI_MPI::getRank());
    file_name += temp_buf;
    Pointer<HDFDatabase> hier_db = new HDFDatabase("hier_db");
    hier_db->create(file_name);
    VariableDatabase<NDIM>* var_db = VariableDatabase<NDIM>::getDatabase();
    ComponentSelector hier_data;
    hier_data.setFlag(var_db->mapVariableAndContextToIndex(navier_stokes_integrator->getVelocityVariable(),
                                                           navier_stokes_integrator->getCurrentContext()));
    hier_data.setFlag(var_db->mapVariableAndContextToIndex(navier_stokes_integrator->getPressureVariable(),
                                                           navier_stokes_integrator->getCurrentContext()));
    patch_hierarchy->putToDatabase(hier_db->putDatabase("PatchHierarchy"), hier_data);
    hier_db->putDouble("loop_time", loop_time);
    hier_db->putInteger("iteration_num", iteration_num);
    hier_db->close();

    // Write Lagrangian data.
    const int finest_hier_level = patch_hierarchy->getFinestLevelNumber();
    Pointer<LData> X_data = l_data_manager->getLData("X", finest_hier_level);
    Vec X_petsc_vec = X_data->getVec();
    Vec X_lag_vec;
    VecDuplicate(X_petsc_vec, &X_lag_vec);
    l_data_manager->scatterPETScToLagrangian(X_petsc_vec, X_lag_vec, finest_hier_level);
    file_name = data_dump_dirname + "/" + "X.";
    sprintf(temp_buf, "%05d", iteration_num);
    file_name += temp_buf;
    PetscViewer viewer;
    PetscViewerASCIIOpen(PETSC_COMM_WORLD, file_name.c_str(), &viewer);
    VecView(X_lag_vec, viewer);
    PetscViewerDestroy(&viewer);
    VecDestroy(&X_lag_vec);
    return;
} // output_data<|MERGE_RESOLUTION|>--- conflicted
+++ resolved
@@ -251,11 +251,7 @@
         input_db->getDatabase(init_hydro_force_box_db_name)->getDoubleArray("upper_right_corner", &box_X_upper[0], 3);
         input_db->getDatabase(init_hydro_force_box_db_name)->getDoubleArray("init_velocity", &box_init_vel[0], 3);
 
-<<<<<<< HEAD
         // Register control volume
-=======
-	// Register control volume
->>>>>>> 7739d432
         hydro_force->registerStructure(box_X_lower, box_X_upper, patch_hierarchy, box_init_vel, 0);
 
         // Register plotting data for the control volume
@@ -263,7 +259,7 @@
 
         // Get the center of mass of the cylinder
         IBTK::Vector3d Cylinder_COM;
-        std::vector<std::vector<double> > structure_COM = ib_method_ops->getStructureCOM();
+        std::vector<std::vector<double> > structure_COM = ib_method_ops->getCurrentStructureCOM();
 
         // Deallocate initialization objects.
         ib_method_ops->freeLInitStrategy();
@@ -363,7 +359,7 @@
             hydro_force->updateStructurePlotData(patch_hierarchy, 0);
 
             // Set the torque origin for the next time step
-            structure_COM = ib_method_ops->getStructureCOM();
+            structure_COM = ib_method_ops->getCurrentStructureCOM();
             for (int d = 0; d < 3; ++d) Cylinder_COM[d] = structure_COM[0][d];
 
             // Set the torque evaluation axis to point from newest COM
