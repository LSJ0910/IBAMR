--- conflicted
+++ resolved
@@ -251,23 +251,15 @@
         const string init_hydro_force_box_db_name = "InitHydroForceBox_0";
         IBTK::Vector3d box_X_lower, box_X_upper, box_init_vel;
 
-<<<<<<< HEAD
         input_db->getDatabase(init_hydro_force_box_db_name)->getDoubleArray("lower_left_corner", &box_X_lower[0], 3);
         input_db->getDatabase(init_hydro_force_box_db_name)->getDoubleArray("upper_right_corner", &box_X_upper[0], 3);
         input_db->getDatabase(init_hydro_force_box_db_name)->getDoubleArray("init_velocity", &box_init_vel[0], 3);
 
         // Register control volume
-=======
-	input_db->getDatabase(init_hydro_force_box_db_name)->getDoubleArray("lower_left_corner", &box_X_lower[0], 3);
-	input_db->getDatabase(init_hydro_force_box_db_name)->getDoubleArray("upper_right_corner", &box_X_upper[0], 3);
-	input_db->getDatabase(init_hydro_force_box_db_name)->getDoubleArray("init_velocity", &box_init_vel[0], 3);
-	
-	// Register control volume
->>>>>>> 7739d432
         hydro_force->registerStructure(box_X_lower, box_X_upper, patch_hierarchy, box_init_vel, 0);
 
         // Create COM variable
-        std::vector<std::vector<double> > structure_COM = ib_method_ops->getStructureCOM();
+        std::vector<std::vector<double> > structure_COM = ib_method_ops->getCurrentStructureCOM();
         IBTK::Vector3d eel_COM;
         for (int d = 0; d < 3; ++d) eel_COM[d] = structure_COM[0][d];
 
@@ -334,11 +326,7 @@
             // Set the box velocity to nonzero only if the eel has moved sufficiently far.
             IBTK::Vector3d box_vel;
             box_vel.setZero();
-<<<<<<< HEAD
-
-=======
-	    
->>>>>>> 7739d432
+
             // Velocity due to free-swimming
             std::vector<std::vector<double> > COM_vel = ib_method_ops->getCurrentCOMVelocity();
             for (int d = 0; d < NDIM; ++d) box_vel(d) = COM_vel[0][d];
@@ -347,19 +335,12 @@
             Pointer<PatchLevel<NDIM> > coarsest_level = patch_hierarchy->getPatchLevel(coarsest_ln);
             const Pointer<CartesianGridGeometry<NDIM> > coarsest_grid_geom = coarsest_level->getGridGeometry();
             const double* const DX = coarsest_grid_geom->getDx();
-<<<<<<< HEAD
 
             // Set the box velocity to ensure that the immersed body remains inside the control volume at all times.
             // If the body's COM has moved 0.9 coarse mesh widths in the x-direction, set the CV velocity such that
             // the CV will translate by 1 coarse mesh width in the direction of swimming (negative x-direction).
             // Otherwise, keep the CV in place by setting its velocity to zero.
-=======
-	    
-	    // Set the box velocity to ensure that the immersed body remains inside the control volume at all times.
-	    // If the body's COM has moved 0.9 coarse mesh widths in the x-direction, set the CV velocity such that 
-	    // the CV will translate by 1 coarse mesh width in the direction of swimming (negative x-direction). 
-	    // Otherwise, keep the CV in place by setting its velocity to zero.
->>>>>>> 7739d432
+
             box_disp += box_vel[0] * dt;
             if (abs(box_disp) >= abs(0.9 * DX[0]))
             {
@@ -418,7 +399,7 @@
             hydro_force->updateStructurePlotData(patch_hierarchy, 0);
 
             // Set the torque origin for the next time step
-            structure_COM = ib_method_ops->getStructureCOM();
+            structure_COM = ib_method_ops->getCurrentStructureCOM();
             for (int d = 0; d < 3; ++d) eel_COM[d] = structure_COM[0][d];
 
             // Set the torque evaluation axis to point from newest COM
