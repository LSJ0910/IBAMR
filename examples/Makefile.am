--- conflicted
+++ resolved
@@ -31,13 +31,9 @@
 	@(cd navier_stokes    && make gtest) || exit 1;
 	@(cd ConstraintIB     && make gtest) || exit 1;
 	@(cd CIB              && make gtest) || exit 1;
-<<<<<<< HEAD
-	@(cd CIBFE            && make gtest) || exit 1;
+##		@(cd CIBFE            && make gtest) || exit 1;
 	@(cd level_set        && make gtest) || exit 1;
 	@(cd multiphase_flow  && make gtest) || exit 1;
-=======
-##	@(cd CIBFE            && make gtest) || exit 1;
->>>>>>> 7739d432
 
 gtest-long:
 	@(cd IB               && make gtest-long) || exit 1;
@@ -48,13 +44,9 @@
 	@(cd navier_stokes    && make gtest-long) || exit 1;
 	@(cd ConstraintIB     && make gtest-long) || exit 1;
 	@(cd CIB              && make gtest-long) || exit 1;
-<<<<<<< HEAD
-	@(cd CIBFE            && make gtest-long) || exit 1;
+##		@(cd CIBFE            && make gtest-long) || exit 1;
 	@(cd level_set        && make gtest-long) || exit 1;
 	@(cd multiphase_flow  && make gtest-long) || exit 1;
-=======
-##	@(cd CIBFE            && make gtest-long) || exit 1;
->>>>>>> 7739d432
 
 gtest-all:
 	@(cd IB               && make gtest-all) || exit 1;
@@ -65,14 +57,10 @@
 	@(cd navier_stokes    && make gtest-all) || exit 1;
 	@(cd ConstraintIB     && make gtest-all) || exit 1;
 	@(cd CIB              && make gtest-all) || exit 1;
-<<<<<<< HEAD
-	@(cd CIBFE            && make gtest-all) || exit 1;
+##		@(cd CIBFE            && make gtest-all) || exit 1;
 	@(cd level_set        && make gtest-all) || exit 1;
 	@(cd multiphase_flow  && make gtest-all) || exit 1;
-=======
-##	@(cd CIBFE            && make gtest-all) || exit 1;
 
->>>>>>> 7739d432
 else
 gtest:
 	@echo "+++++++++++++++++++++++++++++++++++++++++++++++++++++++++++++++++++++"
