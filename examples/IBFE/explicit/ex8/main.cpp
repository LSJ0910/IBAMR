--- conflicted
+++ resolved
@@ -65,27 +65,16 @@
 {
 // Tether (penalty) force function for the solid blocks.
 static double block_kappa_s = 1.0e6;
-<<<<<<< HEAD
-void block_tether_force_function(VectorValue<double>& F,
-                                 const TensorValue<double>& /*FF*/,
-                                 const libMesh::Point& X,
-                                 const libMesh::Point& s,
-                                 Elem* const /*elem*/,
-                                 const vector<const vector<double>*>& /*var_data*/,
-                                 const vector<const vector<VectorValue<double> >*>& /*grad_var_data*/,
-                                 double /*time*/,
-                                 void* /*ctx*/)
-=======
 void
 block_tether_force_function(VectorValue<double>& F,
                             const TensorValue<double>& /*FF*/,
                             const libMesh::Point& X,
                             const libMesh::Point& s,
                             Elem* const /*elem*/,
-                            const vector<NumericVector<double>*>& /*system_data*/,
+                            const vector<const vector<double>*>& /*var_data*/,
+                            const vector<const vector<VectorValue<double> >*>& /*grad_var_data*/,
                             double /*time*/,
                             void* /*ctx*/)
->>>>>>> 8b34989a
 {
     F = block_kappa_s * (s - X);
     return;
@@ -93,18 +82,6 @@
 
 // Tether (penalty) force function for the thin beam.
 static double beam_kappa_s = 1.0e6;
-<<<<<<< HEAD
-void beam_tether_force_function(VectorValue<double>& F,
-                                const TensorValue<double>& /*FF*/,
-                                const libMesh::Point& X,
-                                const libMesh::Point& s,
-                                Elem* const /*elem*/,
-                                const unsigned short int side,
-                                const vector<const vector<double>*>& /*var_data*/,
-                                const vector<const vector<VectorValue<double> >*>& /*grad_var_data*/,
-                                double /*time*/,
-                                void* /*ctx*/)
-=======
 void
 beam_tether_force_function(VectorValue<double>& F,
                            const TensorValue<double>& /*FF*/,
@@ -112,10 +89,10 @@
                            const libMesh::Point& s,
                            Elem* const /*elem*/,
                            const unsigned short int side,
-                           const vector<NumericVector<double>*>& /*system_data*/,
+                           const vector<const vector<double>*>& /*var_data*/,
+                           const vector<const vector<VectorValue<double> >*>& /*grad_var_data*/,
                            double /*time*/,
                            void* /*ctx*/)
->>>>>>> 8b34989a
 {
     if (side == 1 || side == 3)
     {
@@ -130,27 +107,16 @@
 
 // Stress tensor functions for the thin beam.
 static double mu_s, beta_s;
-<<<<<<< HEAD
-void beam_PK1_dev_stress_function(TensorValue<double>& PP,
-                                  const TensorValue<double>& FF,
-                                  const libMesh::Point& /*X*/,
-                                  const libMesh::Point& /*s*/,
-                                  Elem* const /*elem*/,
-                                  const vector<const vector<double>*>& /*var_data*/,
-                                  const vector<const vector<VectorValue<double> >*>& /*grad_var_data*/,
-                                  double /*time*/,
-                                  void* /*ctx*/)
-=======
 void
 beam_PK1_dev_stress_function(TensorValue<double>& PP,
                              const TensorValue<double>& FF,
                              const libMesh::Point& /*X*/,
                              const libMesh::Point& /*s*/,
                              Elem* const /*elem*/,
-                             const vector<NumericVector<double>*>& /*system_data*/,
+                             const vector<const vector<double>*>& /*var_data*/,
+                             const vector<const vector<VectorValue<double> >*>& /*grad_var_data*/,
                              double /*time*/,
                              void* /*ctx*/)
->>>>>>> 8b34989a
 {
     const TensorValue<double> FF_inv_trans = tensor_inverse_transpose(FF, NDIM);
     PP = mu_s * (FF - FF_inv_trans);
@@ -158,27 +124,16 @@
 } // beam_PK1_dev_stress_function
 
 double J_dil_min, J_dil_max;
-<<<<<<< HEAD
-void beam_PK1_dil_stress_function(TensorValue<double>& PP,
-                                  const TensorValue<double>& FF,
-                                  const libMesh::Point& /*X*/,
-                                  const libMesh::Point& /*s*/,
-                                  Elem* const /*elem*/,
-                                  const vector<const vector<double>*>& /*var_data*/,
-                                  const vector<const vector<VectorValue<double> >*>& /*grad_var_data*/,
-                                  double /*time*/,
-                                  void* /*ctx*/)
-=======
 void
 beam_PK1_dil_stress_function(TensorValue<double>& PP,
                              const TensorValue<double>& FF,
                              const libMesh::Point& /*X*/,
                              const libMesh::Point& /*s*/,
                              Elem* const /*elem*/,
-                             const vector<NumericVector<double>*>& /*system_data*/,
+                             const vector<const vector<double>*>& /*var_data*/,
+                             const vector<const vector<VectorValue<double> >*>& /*grad_var_data*/,
                              double /*time*/,
                              void* /*ctx*/)
->>>>>>> 8b34989a
 {
     double J = FF.det();
     J_dil_min = std::min(J, J_dil_min);
