// Copyright (c) 2002-2014, Boyce Griffith
// All rights reserved.
//
// Redistribution and use in source and binary forms, with or without
// modification, are permitted provided that the following conditions are met:
//
//    * Redistributions of source code must retain the above copyright notice,
//      this list of conditions and the following disclaimer.
//
//    * Redistributions in binary form must reproduce the above copyright
//      notice, this list of conditions and the following disclaimer in the
//      documentation and/or other materials provided with the distribution.
//
//    * Neither the name of The University of North Carolina nor the names of
//      its contributors may be used to endorse or promote products derived from
//      this software without specific prior written permission.
//
// THIS SOFTWARE IS PROVIDED BY THE COPYRIGHT HOLDERS AND CONTRIBUTORS "AS IS"
// AND ANY EXPRESS OR IMPLIED WARRANTIES, INCLUDING, BUT NOT LIMITED TO, THE
// IMPLIED WARRANTIES OF MERCHANTABILITY AND FITNESS FOR A PARTICULAR PURPOSE
// ARE DISCLAIMED. IN NO EVENT SHALL THE COPYRIGHT HOLDER OR CONTRIBUTORS BE
// LIABLE FOR ANY DIRECT, INDIRECT, INCIDENTAL, SPECIAL, EXEMPLARY, OR
// CONSEQUENTIAL DAMAGES (INCLUDING, BUT NOT LIMITED TO, PROCUREMENT OF
// SUBSTITUTE GOODS OR SERVICES; LOSS OF USE, DATA, OR PROFITS; OR BUSINESS
// INTERRUPTION) HOWEVER CAUSED AND ON ANY THEORY OF LIABILITY, WHETHER IN
// CONTRACT, STRICT LIABILITY, OR TORT (INCLUDING NEGLIGENCE OR OTHERWISE)
// ARISING IN ANY WAY OUT OF THE USE OF THIS SOFTWARE, EVEN IF ADVISED OF THE
// POSSIBILITY OF SUCH DAMAGE.

// Config files
#include <IBAMR_config.h>
#include <IBTK_config.h>
#include <SAMRAI_config.h>

// Headers for basic PETSc functions
#include <petscsys.h>

// Headers for basic SAMRAI objects
#include <BergerRigoutsos.h>
#include <CartesianGridGeometry.h>
#include <LoadBalancer.h>
#include <StandardTagAndInitialize.h>

// Headers for basic libMesh objects
#include <libmesh/boundary_info.h>
#include <libmesh/equation_systems.h>
#include <libmesh/exodusII_io.h>
#include <libmesh/mesh.h>
#include <libmesh/mesh_generation.h>

// Headers for application-specific algorithm/data structure objects
#include <ibamr/IBExplicitHierarchyIntegrator.h>
#include <ibamr/IBFEMethod.h>
#include <ibamr/INSCollocatedHierarchyIntegrator.h>
#include <ibamr/INSStaggeredHierarchyIntegrator.h>
#include <ibamr/app_namespaces.h>
#include <ibtk/AppInitializer.h>
#include <ibtk/libmesh_utilities.h>
#include <ibtk/muParserCartGridFunction.h>
#include <ibtk/muParserRobinBcCoefs.h>


// for restart we use gmvio
#include <libmesh/gmv_io.h>
// Elasticity model data.
namespace ModelData
{
// Problem parameters.
static const double mu = 10.0;

// Stress tensor functions.
void PK1_dev_stress_function(TensorValue<double>& PP,
                             const TensorValue<double>& FF,
                             const libMesh::Point& /*X*/,
                             const libMesh::Point& /*s*/,
                             Elem* const /*elem*/,
                             const vector<NumericVector<double>*>& /*system_data*/,
                             double /*time*/,
                             void* /*ctx*/)
{
    PP = mu * FF;
    return;
} // PK1_dev_stress_function

void PK1_dil_stress_function(TensorValue<double>& PP,
                             const TensorValue<double>& FF,
                             const libMesh::Point& /*X*/,
                             const libMesh::Point& /*s*/,
                             Elem* const /*elem*/,
                             const vector<NumericVector<double>*>& /*system_data*/,
                             double /*time*/,
                             void* /*ctx*/)
{
    PP = -mu * tensor_inverse_transpose(FF, NDIM);
    return;
} // PK1_dil_stress_function
}
using namespace ModelData;

// Function prototypes
void output_data(Pointer<PatchHierarchy<NDIM> > patch_hierarchy,
                 Pointer<INSHierarchyIntegrator> navier_stokes_integrator,
                 Mesh& mesh,
                 EquationSystems* equation_systems,
                 const int iteration_num,
                 const double loop_time,
                 const string& data_dump_dirname);

/*******************************************************************************
 * For each run, the input filename and restart information (if needed) must   *
 * be given on the command line.  For non-restarted case, command line is:     *
 *                                                                             *
 *    executable <input file name>                                             *
 *                                                                             *
 * For restarted run, command line is:                                         *
 *                                                                             *
 *    executable <input file name> <restart directory> <restart number>        *
 *                                                                             *
 *******************************************************************************/
int main(int argc, char* argv[])
{
    // Initialize libMesh, PETSc, MPI, and SAMRAI.
    LibMeshInit init(argc, argv);
    SAMRAI_MPI::setCommunicator(PETSC_COMM_WORLD);
    SAMRAI_MPI::setCallAbortInSerialInsteadOfExit();
    SAMRAIManager::startup();

    { // cleanup dynamically allocated objects prior to shutdown

        // Parse command line options, set some standard options from the input
        // file, initialize the restart database (if this is a restarted run),
        // and enable file logging.
        Pointer<AppInitializer> app_initializer = new AppInitializer(argc, argv, "IB.log");
        Pointer<Database> input_db = app_initializer->getInputDatabase();

        // Get various standard options set in the input file.
        const bool dump_viz_data = app_initializer->dumpVizData();
        const int viz_dump_interval = app_initializer->getVizDumpInterval();
        const bool uses_visit = dump_viz_data && app_initializer->getVisItDataWriter();
        const bool uses_exodus = dump_viz_data && !app_initializer->getExodusIIFilename().empty();
        const string exodus_filename = app_initializer->getExodusIIFilename();

        const bool dump_restart_data = app_initializer->dumpRestartData();
        const int restart_dump_interval = app_initializer->getRestartDumpInterval();
        const string restart_dump_dirname = app_initializer->getRestartDumpDirectory();

        const bool dump_postproc_data = app_initializer->dumpPostProcessingData();
        const int postproc_data_dump_interval = app_initializer->getPostProcessingDataDumpInterval();
        const string postproc_data_dump_dirname = app_initializer->getPostProcessingDataDumpDirectory();
        if (dump_postproc_data && (postproc_data_dump_interval > 0) && !postproc_data_dump_dirname.empty())
        {
            Utilities::recursiveMkdir(postproc_data_dump_dirname);
        }

        const bool dump_timer_data = app_initializer->dumpTimerData();
        const int timer_dump_interval = app_initializer->getTimerDumpInterval();

        // Create a simple FE mesh with Dirichlet boundary conditions.
        //
        // Note that boundary condition data must be registered with each FE
        // system before calling IBFEMethod::initializeFEData().
        Mesh mesh(NDIM);
        const double dx = input_db->getDouble("DX");
        const double ds = input_db->getDouble("MFAC") * dx;
        string elem_type = input_db->getString("ELEM_TYPE");
#if (NDIM == 2)
        MeshTools::Generation::build_square(mesh, static_cast<int>(ceil(0.1 / ds)), static_cast<int>(ceil(1.0 / ds)),
                                            0.95, 1.05, 0.0, 1, Utility::string_to_enum<ElemType>(elem_type));
#endif
#if (NDIM == 3)
        MeshTools::Generation::build_cube(mesh, static_cast<int>(ceil(0.1 / ds)), static_cast<int>(ceil(1.0 / ds)),
                                          static_cast<int>(ceil(1.0 / ds)), 0.95, 1.05, 0.0, 1, 0.0, 1,
                                          Utility::string_to_enum<ElemType>(elem_type));
#endif
        const MeshBase::const_element_iterator end_el = mesh.elements_end();
        for (MeshBase::const_element_iterator el = mesh.elements_begin(); el != end_el; ++el)
        {
            Elem* const elem = *el;
            for (unsigned int side = 0; side < elem->n_sides(); ++side)
            {
                const bool at_mesh_bdry = !elem->neighbor(side);
                if (at_mesh_bdry)
                {
                    BoundaryInfo* boundary_info = mesh.boundary_info.get();
#if (NDIM == 2)
                    if (boundary_info->has_boundary_id(elem, side, 0) || boundary_info->has_boundary_id(elem, side, 2))
                    {
                        boundary_info->add_side(elem, side, FEDataManager::ZERO_DISPLACEMENT_XY_BDRY_ID);
                    }
#endif
#if (NDIM == 3)
                    if (!(boundary_info->has_boundary_id(elem, side, 2) ||
                          boundary_info->has_boundary_id(elem, side, 4)))
                    {
                        boundary_info->add_side(elem, side, FEDataManager::ZERO_DISPLACEMENT_XYZ_BDRY_ID);
                    }
#endif
                }
            }
        }

        // Create major algorithm and data objects that comprise the
        // application.  These objects are configured from the input database
        // and, if this is a restarted run, from the restart database.
        Pointer<INSHierarchyIntegrator> navier_stokes_integrator;
        const string solver_type = app_initializer->getComponentDatabase("Main")->getString("solver_type");
        if (solver_type == "STAGGERED")
        {
            navier_stokes_integrator = new INSStaggeredHierarchyIntegrator(
                "INSStaggeredHierarchyIntegrator",
                app_initializer->getComponentDatabase("INSStaggeredHierarchyIntegrator"));
        }
        else if (solver_type == "COLLOCATED")
        {
            navier_stokes_integrator = new INSCollocatedHierarchyIntegrator(
                "INSCollocatedHierarchyIntegrator",
                app_initializer->getComponentDatabase("INSCollocatedHierarchyIntegrator"));
        }
        else
        {
            TBOX_ERROR("Unsupported solver type: " << solver_type << "\n"
                                                   << "Valid options are: COLLOCATED, STAGGERED");
        }
        Pointer<IBFEMethod> ib_method_ops =
<<<<<<< HEAD
            new IBFEMethod("IBFEMethod",
                           app_initializer->getComponentDatabase("IBFEMethod"),
                           &mesh,
                           app_initializer->getComponentDatabase("GriddingAlgorithm")->getInteger("max_levels"),
			   app_initializer->getThisRestartDirectory(),
			   app_initializer->getThisRestartNumber());
        Pointer<IBHierarchyIntegrator> time_integrator =
            new IBExplicitHierarchyIntegrator("IBHierarchyIntegrator",
                                              app_initializer->getComponentDatabase("IBHierarchyIntegrator"),
                                              ib_method_ops,
                                              navier_stokes_integrator);
=======
            new IBFEMethod("IBFEMethod", app_initializer->getComponentDatabase("IBFEMethod"), &mesh,
                           app_initializer->getComponentDatabase("GriddingAlgorithm")->getInteger("max_levels"));
        Pointer<IBHierarchyIntegrator> time_integrator = new IBExplicitHierarchyIntegrator(
            "IBHierarchyIntegrator", app_initializer->getComponentDatabase("IBHierarchyIntegrator"), ib_method_ops,
            navier_stokes_integrator);
>>>>>>> acff29e7
        Pointer<CartesianGridGeometry<NDIM> > grid_geometry = new CartesianGridGeometry<NDIM>(
            "CartesianGeometry", app_initializer->getComponentDatabase("CartesianGeometry"));
        Pointer<PatchHierarchy<NDIM> > patch_hierarchy = new PatchHierarchy<NDIM>("PatchHierarchy", grid_geometry);
        Pointer<StandardTagAndInitialize<NDIM> > error_detector =
            new StandardTagAndInitialize<NDIM>("StandardTagAndInitialize", time_integrator,
                                               app_initializer->getComponentDatabase("StandardTagAndInitialize"));
        Pointer<BergerRigoutsos<NDIM> > box_generator = new BergerRigoutsos<NDIM>();
        Pointer<LoadBalancer<NDIM> > load_balancer =
            new LoadBalancer<NDIM>("LoadBalancer", app_initializer->getComponentDatabase("LoadBalancer"));
        Pointer<GriddingAlgorithm<NDIM> > gridding_algorithm =
            new GriddingAlgorithm<NDIM>("GriddingAlgorithm", app_initializer->getComponentDatabase("GriddingAlgorithm"),
                                        error_detector, box_generator, load_balancer);

        // Configure the IBFE solver.
        IBFEMethod::PK1StressFcnData PK1_dev_stress_data(PK1_dev_stress_function);
        IBFEMethod::PK1StressFcnData PK1_dil_stress_data(PK1_dil_stress_function);
        PK1_dev_stress_data.quad_order =
            Utility::string_to_enum<libMeshEnums::Order>(input_db->getStringWithDefault("PK1_DEV_QUAD_ORDER", "THIRD"));
        PK1_dil_stress_data.quad_order =
            Utility::string_to_enum<libMeshEnums::Order>(input_db->getStringWithDefault("PK1_DIL_QUAD_ORDER", "FIRST"));
        ib_method_ops->registerPK1StressFunction(PK1_dev_stress_data);
        ib_method_ops->registerPK1StressFunction(PK1_dil_stress_data);
        EquationSystems* equation_systems = ib_method_ops->getFEDataManager()->getEquationSystems();

        // Create Eulerian initial condition specification objects.
        if (input_db->keyExists("VelocityInitialConditions"))
        {
            Pointer<CartGridFunction> u_init = new muParserCartGridFunction(
                "u_init", app_initializer->getComponentDatabase("VelocityInitialConditions"), grid_geometry);
            navier_stokes_integrator->registerVelocityInitialConditions(u_init);
        }

        if (input_db->keyExists("PressureInitialConditions"))
        {
            Pointer<CartGridFunction> p_init = new muParserCartGridFunction(
                "p_init", app_initializer->getComponentDatabase("PressureInitialConditions"), grid_geometry);
            navier_stokes_integrator->registerPressureInitialConditions(p_init);
        }

        // Create Eulerian boundary condition specification objects (when necessary).
        const IntVector<NDIM>& periodic_shift = grid_geometry->getPeriodicShift();
        vector<RobinBcCoefStrategy<NDIM>*> u_bc_coefs(NDIM);
        if (periodic_shift.min() > 0)
        {
            for (unsigned int d = 0; d < NDIM; ++d)
            {
                u_bc_coefs[d] = NULL;
            }
        }
        else
        {
            for (unsigned int d = 0; d < NDIM; ++d)
            {
                ostringstream bc_coefs_name_stream;
                bc_coefs_name_stream << "u_bc_coefs_" << d;
                const string bc_coefs_name = bc_coefs_name_stream.str();

                ostringstream bc_coefs_db_name_stream;
                bc_coefs_db_name_stream << "VelocityBcCoefs_" << d;
                const string bc_coefs_db_name = bc_coefs_db_name_stream.str();

                u_bc_coefs[d] = new muParserRobinBcCoefs(
                    bc_coefs_name, app_initializer->getComponentDatabase(bc_coefs_db_name), grid_geometry);
            }
            navier_stokes_integrator->registerPhysicalBoundaryConditions(u_bc_coefs);
        }

        // Create Eulerian body force function specification objects.
        if (input_db->keyExists("ForcingFunction"))
        {
            Pointer<CartGridFunction> f_fcn = new muParserCartGridFunction(
                "f_fcn", app_initializer->getComponentDatabase("ForcingFunction"), grid_geometry);
            time_integrator->registerBodyForceFunction(f_fcn);
        }

        // Set up visualization plot file writers.
        Pointer<VisItDataWriter<NDIM> > visit_data_writer = app_initializer->getVisItDataWriter();
        if (uses_visit)
        {
            time_integrator->registerVisItDataWriter(visit_data_writer);
        }
        AutoPtr<ExodusII_IO> exodus_io(uses_exodus ? new ExodusII_IO(mesh) : NULL);

        // Initialize hierarchy configuration and data on all patches.
        ib_method_ops->initializeFEData();
        time_integrator->initializePatchHierarchy(patch_hierarchy, gridding_algorithm);

        // Deallocate initialization objects.
        app_initializer.setNull();

        // Print the input database contents to the log file.
        plog << "Input database:\n";
        input_db->printClassData(plog);

        // Write out initial visualization data.
        int iteration_num = time_integrator->getIntegratorStep();
        double loop_time = time_integrator->getIntegratorTime();
        if (dump_viz_data)
        {
            pout << "\n\nWriting visualization files...\n\n";
            if (uses_visit)
            {
                time_integrator->setupPlotData();
                visit_data_writer->writePlotData(patch_hierarchy, iteration_num, loop_time);
            }
            if (uses_exodus)
<<<<<<< HEAD
            {	
		exodus_io->write_timestep(
			exodus_filename, *equation_systems, iteration_num / viz_dump_interval + 1, loop_time);
            //>> write to each file for each dump. For the consistency of files when restarting is enabled
            std::ostringstream file_name;
            file_name << exodus_filename +"_"
                      << std::setw(6)
                      << std::setfill('0')
                      << std::right
                      << iteration_num;
	    GMVIO(mesh).write_equation_systems(file_name.str()+".gmv",*equation_systems);
=======
            {
                exodus_io->write_timestep(exodus_filename, *equation_systems, iteration_num / viz_dump_interval + 1,
                                          loop_time);
>>>>>>> acff29e7
            }
        }

        // Main time step loop.
        double loop_time_end = time_integrator->getEndTime();
        double dt = 0.0;
        while (!MathUtilities<double>::equalEps(loop_time, loop_time_end) && time_integrator->stepsRemaining())
        {
            iteration_num = time_integrator->getIntegratorStep();
            loop_time = time_integrator->getIntegratorTime();

            pout << "\n";
            pout << "+++++++++++++++++++++++++++++++++++++++++++++++++++\n";
            pout << "At beginning of timestep # " << iteration_num << "\n";
            pout << "Simulation time is " << loop_time << "\n";

            dt = time_integrator->getMaximumTimeStepSize();
            time_integrator->advanceHierarchy(dt);
            loop_time += dt;

            pout << "\n";
            pout << "At end       of timestep # " << iteration_num << "\n";
            pout << "Simulation time is " << loop_time << "\n";
            pout << "+++++++++++++++++++++++++++++++++++++++++++++++++++\n";
            pout << "\n";

            // At specified intervals, write visualization and restart files,
            // print out timer data, and store hierarchy data for post
            // processing.
            iteration_num += 1;
            const bool last_step = !time_integrator->stepsRemaining();
            if (dump_viz_data && (iteration_num % viz_dump_interval == 0 || last_step))
            {
                pout << "\nWriting visualization files...\n\n";
                if (uses_visit)
                {
                    time_integrator->setupPlotData();
                    visit_data_writer->writePlotData(patch_hierarchy, iteration_num, loop_time);
                }
                if (uses_exodus)
<<<<<<< HEAD
                {	
		    exodus_io->write_timestep(		
		    	exodus_filename, *equation_systems, iteration_num / viz_dump_interval + 1, loop_time);
               //>> write to each file for each dump. For the consistency of files when restarting is enabled
            	std::ostringstream file_name;
            	file_name << exodus_filename +"_"
                	  << std::setw(6)
                     	  << std::setfill('0')
                     	  << std::right
                          << iteration_num;
	   	GMVIO(mesh).write_equation_systems(file_name.str()+".gmv",*equation_systems);
=======
                {
                    exodus_io->write_timestep(exodus_filename, *equation_systems, iteration_num / viz_dump_interval + 1,
                                              loop_time);
>>>>>>> acff29e7
                }
            }
            if (dump_restart_data && (iteration_num % restart_dump_interval == 0 || last_step))
            {
                pout << "\nWriting restart files...\n\n";
                RestartManager::getManager()->writeRestartFile(restart_dump_dirname, iteration_num);
		ib_method_ops->writeRestartEquationSystems(restart_dump_dirname, iteration_num);
            }
            if (dump_timer_data && (iteration_num % timer_dump_interval == 0 || last_step))
            {
                pout << "\nWriting timer data...\n\n";
                TimerManager::getManager()->print(plog);
            }
            if (dump_postproc_data && (iteration_num % postproc_data_dump_interval == 0 || last_step))
            {
                pout << "\nWriting state data...\n\n";
                output_data(patch_hierarchy, navier_stokes_integrator, mesh, equation_systems, iteration_num, loop_time,
                            postproc_data_dump_dirname);
            }
        }

        // Cleanup Eulerian boundary condition specification objects (when
        // necessary).
        for (unsigned int d = 0; d < NDIM; ++d) delete u_bc_coefs[d];

    } // cleanup dynamically allocated objects prior to shutdown

    SAMRAIManager::shutdown();
    return 0;
} // main

void output_data(Pointer<PatchHierarchy<NDIM> > patch_hierarchy,
                 Pointer<INSHierarchyIntegrator> navier_stokes_integrator,
                 Mesh& mesh,
                 EquationSystems* equation_systems,
                 const int iteration_num,
                 const double loop_time,
                 const string& data_dump_dirname)
{
    plog << "writing hierarchy data at iteration " << iteration_num << " to disk" << endl;
    plog << "simulation time is " << loop_time << endl;

    // Write Cartesian data.
    string file_name = data_dump_dirname + "/" + "hier_data.";
    char temp_buf[128];
    sprintf(temp_buf, "%05d.samrai.%05d", iteration_num, SAMRAI_MPI::getRank());
    file_name += temp_buf;
    Pointer<HDFDatabase> hier_db = new HDFDatabase("hier_db");
    hier_db->create(file_name);
    VariableDatabase<NDIM>* var_db = VariableDatabase<NDIM>::getDatabase();
    ComponentSelector hier_data;
    hier_data.setFlag(var_db->mapVariableAndContextToIndex(navier_stokes_integrator->getVelocityVariable(),
                                                           navier_stokes_integrator->getCurrentContext()));
    hier_data.setFlag(var_db->mapVariableAndContextToIndex(navier_stokes_integrator->getPressureVariable(),
                                                           navier_stokes_integrator->getCurrentContext()));
    patch_hierarchy->putToDatabase(hier_db->putDatabase("PatchHierarchy"), hier_data);
    hier_db->putDouble("loop_time", loop_time);
    hier_db->putInteger("iteration_num", iteration_num);
    hier_db->close();

    // Write Lagrangian data.
    file_name = data_dump_dirname + "/" + "fe_mesh.";
    sprintf(temp_buf, "%05d", iteration_num);
    file_name += temp_buf;
    file_name += ".xda";
    mesh.write(file_name);
    file_name = data_dump_dirname + "/" + "fe_equation_systems.";
    sprintf(temp_buf, "%05d", iteration_num);
    file_name += temp_buf;
    equation_systems->write(file_name, (EquationSystems::WRITE_DATA | EquationSystems::WRITE_ADDITIONAL_DATA));
    return;
} // output_data<|MERGE_RESOLUTION|>--- conflicted
+++ resolved
@@ -45,6 +45,7 @@
 #include <libmesh/boundary_info.h>
 #include <libmesh/equation_systems.h>
 #include <libmesh/exodusII_io.h>
+#include <libmesh/gmv_io.h>
 #include <libmesh/mesh.h>
 #include <libmesh/mesh_generation.h>
 
@@ -59,9 +60,6 @@
 #include <ibtk/muParserCartGridFunction.h>
 #include <ibtk/muParserRobinBcCoefs.h>
 
-
-// for restart we use gmvio
-#include <libmesh/gmv_io.h>
 // Elasticity model data.
 namespace ModelData
 {
@@ -139,10 +137,14 @@
         const bool uses_visit = dump_viz_data && app_initializer->getVisItDataWriter();
         const bool uses_exodus = dump_viz_data && !app_initializer->getExodusIIFilename().empty();
         const string exodus_filename = app_initializer->getExodusIIFilename();
+        const bool uses_gmv = dump_viz_data && !app_initializer->getGMVFilename().empty();
+        const string gmv_filename = app_initializer->getGMVFilename();
 
         const bool dump_restart_data = app_initializer->dumpRestartData();
         const int restart_dump_interval = app_initializer->getRestartDumpInterval();
         const string restart_dump_dirname = app_initializer->getRestartDumpDirectory();
+        const string restart_read_dirname = app_initializer->getRestartReadDirectory();
+        const int restart_restore_num = app_initializer->getRestartRestoreNumber();
 
         const bool dump_postproc_data = app_initializer->dumpPostProcessingData();
         const int postproc_data_dump_interval = app_initializer->getPostProcessingDataDumpInterval();
@@ -222,25 +224,12 @@
                                                    << "Valid options are: COLLOCATED, STAGGERED");
         }
         Pointer<IBFEMethod> ib_method_ops =
-<<<<<<< HEAD
-            new IBFEMethod("IBFEMethod",
-                           app_initializer->getComponentDatabase("IBFEMethod"),
-                           &mesh,
+            new IBFEMethod("IBFEMethod", app_initializer->getComponentDatabase("IBFEMethod"), &mesh,
                            app_initializer->getComponentDatabase("GriddingAlgorithm")->getInteger("max_levels"),
-			   app_initializer->getThisRestartDirectory(),
-			   app_initializer->getThisRestartNumber());
-        Pointer<IBHierarchyIntegrator> time_integrator =
-            new IBExplicitHierarchyIntegrator("IBHierarchyIntegrator",
-                                              app_initializer->getComponentDatabase("IBHierarchyIntegrator"),
-                                              ib_method_ops,
-                                              navier_stokes_integrator);
-=======
-            new IBFEMethod("IBFEMethod", app_initializer->getComponentDatabase("IBFEMethod"), &mesh,
-                           app_initializer->getComponentDatabase("GriddingAlgorithm")->getInteger("max_levels"));
+                           /*register_for_restart*/ true, restart_read_dirname, restart_restore_num);
         Pointer<IBHierarchyIntegrator> time_integrator = new IBExplicitHierarchyIntegrator(
             "IBHierarchyIntegrator", app_initializer->getComponentDatabase("IBHierarchyIntegrator"), ib_method_ops,
             navier_stokes_integrator);
->>>>>>> acff29e7
         Pointer<CartesianGridGeometry<NDIM> > grid_geometry = new CartesianGridGeometry<NDIM>(
             "CartesianGeometry", app_initializer->getComponentDatabase("CartesianGeometry"));
         Pointer<PatchHierarchy<NDIM> > patch_hierarchy = new PatchHierarchy<NDIM>("PatchHierarchy", grid_geometry);
@@ -347,23 +336,15 @@
                 visit_data_writer->writePlotData(patch_hierarchy, iteration_num, loop_time);
             }
             if (uses_exodus)
-<<<<<<< HEAD
-            {	
-		exodus_io->write_timestep(
-			exodus_filename, *equation_systems, iteration_num / viz_dump_interval + 1, loop_time);
-            //>> write to each file for each dump. For the consistency of files when restarting is enabled
-            std::ostringstream file_name;
-            file_name << exodus_filename +"_"
-                      << std::setw(6)
-                      << std::setfill('0')
-                      << std::right
-                      << iteration_num;
-	    GMVIO(mesh).write_equation_systems(file_name.str()+".gmv",*equation_systems);
-=======
             {
                 exodus_io->write_timestep(exodus_filename, *equation_systems, iteration_num / viz_dump_interval + 1,
                                           loop_time);
->>>>>>> acff29e7
+            }
+            if (uses_gmv)
+            {
+                std::ostringstream file_name;
+                file_name << gmv_filename + "_" << std::setw(6) << std::setfill('0') << std::right << iteration_num;
+                GMVIO(mesh).write_equation_systems(file_name.str() + ".gmv", *equation_systems);
             }
         }
 
@@ -404,30 +385,22 @@
                     visit_data_writer->writePlotData(patch_hierarchy, iteration_num, loop_time);
                 }
                 if (uses_exodus)
-<<<<<<< HEAD
-                {	
-		    exodus_io->write_timestep(		
-		    	exodus_filename, *equation_systems, iteration_num / viz_dump_interval + 1, loop_time);
-               //>> write to each file for each dump. For the consistency of files when restarting is enabled
-            	std::ostringstream file_name;
-            	file_name << exodus_filename +"_"
-                	  << std::setw(6)
-                     	  << std::setfill('0')
-                     	  << std::right
-                          << iteration_num;
-	   	GMVIO(mesh).write_equation_systems(file_name.str()+".gmv",*equation_systems);
-=======
                 {
                     exodus_io->write_timestep(exodus_filename, *equation_systems, iteration_num / viz_dump_interval + 1,
                                               loop_time);
->>>>>>> acff29e7
+                }
+                if (uses_gmv)
+                {
+                    std::ostringstream file_name;
+                    file_name << gmv_filename + "_" << std::setw(6) << std::setfill('0') << std::right << iteration_num;
+                    GMVIO(mesh).write_equation_systems(file_name.str() + ".gmv", *equation_systems);
                 }
             }
             if (dump_restart_data && (iteration_num % restart_dump_interval == 0 || last_step))
             {
                 pout << "\nWriting restart files...\n\n";
                 RestartManager::getManager()->writeRestartFile(restart_dump_dirname, iteration_num);
-		ib_method_ops->writeRestartEquationSystems(restart_dump_dirname, iteration_num);
+                ib_method_ops->writeLibMeshDataToRestartFile(restart_dump_dirname, iteration_num);
             }
             if (dump_timer_data && (iteration_num % timer_dump_interval == 0 || last_step))
             {
