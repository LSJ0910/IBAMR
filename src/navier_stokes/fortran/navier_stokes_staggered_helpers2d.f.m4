--- conflicted
+++ resolved
@@ -1498,37 +1498,21 @@
 
       do i1 = ifirst1,ilast1
          do i0 = ifirst0,ilast0+1
-<<<<<<< HEAD
-           dof_idx = u_dof_sc0(i0,i1)
-           if ((dof_idx .ge. first_local) .and.
-     &      (dof_idx .lt. last_local)) then
-             arr(dof_idx) = u_sc0(i0,i1)
-           end if     
-=======
             dof_idx = u_dof_sc0(i0,i1)
             if ((dof_idx .ge. first_local) .and.
      &           (dof_idx .lt. last_local)) then
                arr(dof_idx) = u_sc0(i0,i1)
             end if
->>>>>>> e93b5b67
          enddo
       enddo
 
       do i1 = ifirst1,ilast1+1
          do i0 = ifirst0,ilast0
-<<<<<<< HEAD
-           dof_idx = u_dof_sc1(i0,i1)
-           if ((dof_idx .ge. first_local) .and.
-     &      (dof_idx .lt. last_local)) then
-               arr(dof_idx) = u_sc1(i0,i1)
-           end if      
-=======
             dof_idx = u_dof_sc1(i0,i1)
             if ((dof_idx .ge. first_local) .and.
      &           (dof_idx .lt. last_local)) then
                arr(dof_idx) = u_sc1(i0,i1)
             end if
->>>>>>> e93b5b67
          enddo
       enddo
 c
@@ -1539,19 +1523,11 @@
 
       do i1 = ifirst1,ilast1
          do i0 = ifirst0,ilast0
-<<<<<<< HEAD
-           dof_idx = p_dof_cc(i0,i1)
-           if ((dof_idx .ge. first_local) .and.
-     &      (dof_idx .lt. last_local)) then
-             arr(dof_idx) = p_cc(i0,i1)
-           end if    
-=======
             dof_idx = p_dof_cc(i0,i1)
             if ((dof_idx .ge. first_local) .and.
      &           (dof_idx .lt. last_local)) then
                arr(dof_idx) = p_cc(i0,i1)
             end if
->>>>>>> e93b5b67
          enddo
       enddo
 
@@ -1606,37 +1582,21 @@
 c
       do i1 = ifirst1,ilast1
          do i0 = ifirst0,ilast0+1
-<<<<<<< HEAD
-           dof_idx = u_dof_sc0(i0,i1)
-           if ((dof_idx .ge. first_local) .and.
-     &      (dof_idx .lt. last_local)) then
-             u_sc0(i0,i1) = arr(dof_idx)
-           end if    
-=======
             dof_idx = u_dof_sc0(i0,i1)
             if ((dof_idx .ge. first_local) .and.
      &           (dof_idx .lt. last_local)) then
                u_sc0(i0,i1) = arr(dof_idx)
             end if
->>>>>>> e93b5b67
          enddo
       enddo
 
       do i1 = ifirst1,ilast1+1
          do i0 = ifirst0,ilast0
-<<<<<<< HEAD
-           dof_idx = u_dof_sc1(i0,i1)
-           if ((dof_idx .ge. first_local) .and.
-     &      (dof_idx .lt. last_local)) then
-             u_sc1(i0,i1) =  arr(dof_idx)
-           end if      
-=======
             dof_idx = u_dof_sc1(i0,i1)
             if ((dof_idx .ge. first_local) .and.
      &           (dof_idx .lt. last_local)) then
                u_sc1(i0,i1) =  arr(dof_idx)
             end if
->>>>>>> e93b5b67
          enddo
       enddo
 c
@@ -1647,19 +1607,11 @@
 
       do i1 = ifirst1,ilast1
          do i0 = ifirst0,ilast0
-<<<<<<< HEAD
-           dof_idx = p_dof_cc(i0,i1)
-           if ((dof_idx .ge. first_local) .and.
-     &      (dof_idx .lt. last_local)) then
-             p_cc(i0,i1) = arr(dof_idx)
-           end if    
-=======
             dof_idx = p_dof_cc(i0,i1)
             if ((dof_idx .ge. first_local) .and.
      &           (dof_idx .lt. last_local)) then
                p_cc(i0,i1) = arr(dof_idx)
             end if
->>>>>>> e93b5b67
          enddo
       enddo
 
