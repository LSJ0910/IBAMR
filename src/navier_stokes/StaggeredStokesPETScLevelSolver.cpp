// Filename: StaggeredStokesPETScLevelSolver.cpp
// Created on 08 Sep 2010 by Boyce Griffith
//
// Copyright (c) 2002-2014, Boyce Griffith
// All rights reserved.
//
// Redistribution and use in source and binary forms, with or without
// modification, are permitted provided that the following conditions are met:
//
//    * Redistributions of source code must retain the above copyright notice,
//      this list of conditions and the following disclaimer.
//
//    * Redistributions in binary form must reproduce the above copyright
//      notice, this list of conditions and the following disclaimer in the
//      documentation and/or other materials provided with the distribution.
//
//    * Neither the name of The University of North Carolina nor the names of
//      its contributors may be used to endorse or promote products derived from
//      this software without specific prior written permission.
//
// THIS SOFTWARE IS PROVIDED BY THE COPYRIGHT HOLDERS AND CONTRIBUTORS "AS IS"
// AND ANY EXPRESS OR IMPLIED WARRANTIES, INCLUDING, BUT NOT LIMITED TO, THE
// IMPLIED WARRANTIES OF MERCHANTABILITY AND FITNESS FOR A PARTICULAR PURPOSE
// ARE DISCLAIMED. IN NO EVENT SHALL THE COPYRIGHT HOLDER OR CONTRIBUTORS BE
// LIABLE FOR ANY DIRECT, INDIRECT, INCIDENTAL, SPECIAL, EXEMPLARY, OR
// CONSEQUENTIAL DAMAGES (INCLUDING, BUT NOT LIMITED TO, PROCUREMENT OF
// SUBSTITUTE GOODS OR SERVICES; LOSS OF USE, DATA, OR PROFITS; OR BUSINESS
// INTERRUPTION) HOWEVER CAUSED AND ON ANY THEORY OF LIABILITY, WHETHER IN
// CONTRACT, STRICT LIABILITY, OR TORT (INCLUDING NEGLIGENCE OR OTHERWISE)
// ARISING IN ANY WAY OUT OF THE USE OF THIS SOFTWARE, EVEN IF ADVISED OF THE
// POSSIBILITY OF SUCH DAMAGE.

/////////////////////////////// INCLUDES /////////////////////////////////////

#include <stddef.h>
#include <ostream>
#include <string>
#include <vector>

#include "CellVariable.h"
#include "HierarchyDataOpsInteger.h"
#include "HierarchyDataOpsManager.h"
#include "IntVector.h"
#include "MultiblockDataTranslator.h"
#include "PatchHierarchy.h"
#include "PatchLevel.h"
#include "RefineSchedule.h"
#include "SAMRAIVectorReal.h"
#include "SideVariable.h"
#include "Variable.h"
#include "VariableContext.h"
#include "VariableDatabase.h"
#include "ibamr/StaggeredStokesPETScLevelSolver.h"
#include "ibamr/StaggeredStokesPETScMatUtilities.h"
#include "ibamr/StaggeredStokesPETScVecUtilities.h"
#include "ibamr/namespaces.h" // IWYU pragma: keep
#include "ibtk/GeneralSolver.h"
#include "ibtk/IBTK_CHKERRQ.h"
#include "ibtk/PETScLevelSolver.h"
#include "ibtk/PoissonUtilities.h"
#include "petscmat.h"
#include "petscsys.h"
#include "petscvec.h"
#include "tbox/Database.h"
#include "tbox/Pointer.h"
#include "tbox/SAMRAI_MPI.h"

/////////////////////////////// NAMESPACE ////////////////////////////////////

namespace IBAMR
{
/////////////////////////////// STATIC ///////////////////////////////////////

namespace
{
// Number of ghosts cells used for each variable quantity.
static const int CELLG = 1;
static const int SIDEG = 1;
static const int NOGHOST = 0;
}

/////////////////////////////// PUBLIC ///////////////////////////////////////

StaggeredStokesPETScLevelSolver::StaggeredStokesPETScLevelSolver(const std::string& object_name,
                                                                 Pointer<Database> input_db,
                                                                 const std::string& default_options_prefix)
    : d_context(NULL), d_u_dof_index_idx(-1), d_p_dof_index_idx(-1), d_u_nullspace_idx(-1), d_p_nullspace_idx(-1),
      d_u_dof_index_var(NULL), d_u_nullspace_var(NULL), d_p_dof_index_var(NULL), d_p_nullspace_var(NULL),
      d_data_synch_sched(NULL), d_ghost_fill_sched(NULL)
{
    GeneralSolver::init(object_name, /*homogeneous_bc*/ false);
    PETScLevelSolver::init(input_db, default_options_prefix);

    // Construct the DOF index variable/context.
    VariableDatabase<NDIM>* var_db = VariableDatabase<NDIM>::getDatabase();
    d_context = var_db->getContext(object_name + "::CONTEXT");
    d_u_dof_index_var = new SideVariable<NDIM, int>(object_name + "::u_dof_index");
    if (var_db->checkVariableExists(d_u_dof_index_var->getName()))
    {
        d_u_dof_index_var = var_db->getVariable(d_u_dof_index_var->getName());
        d_u_dof_index_idx = var_db->mapVariableAndContextToIndex(d_u_dof_index_var, d_context);
        var_db->removePatchDataIndex(d_u_dof_index_idx);
    }
    d_u_dof_index_idx = var_db->registerVariableAndContext(d_u_dof_index_var, d_context, SIDEG);
    d_p_dof_index_var = new CellVariable<NDIM, int>(object_name + "::p_dof_index");
    if (var_db->checkVariableExists(d_p_dof_index_var->getName()))
    {
        d_p_dof_index_var = var_db->getVariable(d_p_dof_index_var->getName());
        d_p_dof_index_idx = var_db->mapVariableAndContextToIndex(d_p_dof_index_var, d_context);
        var_db->removePatchDataIndex(d_p_dof_index_idx);
    }
    d_p_dof_index_idx = var_db->registerVariableAndContext(d_p_dof_index_var, d_context, CELLG);

    // Construct the nullspace variable/index.
    d_u_nullspace_var = new SideVariable<NDIM, double>(object_name + "::u_nullspace_var");
    if (var_db->checkVariableExists(d_u_nullspace_var->getName()))
    {
        d_u_nullspace_var = var_db->getVariable(d_u_nullspace_var->getName());
        d_u_nullspace_idx = var_db->mapVariableAndContextToIndex(d_u_nullspace_var, d_context);
        var_db->removePatchDataIndex(d_u_nullspace_idx);
    }
    d_u_nullspace_idx = var_db->registerVariableAndContext(d_u_nullspace_var, d_context, NOGHOST);
    d_p_nullspace_var = new CellVariable<NDIM, double>(object_name + "::p_nullspace_var");
    if (var_db->checkVariableExists(d_p_nullspace_var->getName()))
    {
        d_p_nullspace_var = var_db->getVariable(d_p_nullspace_var->getName());
        d_p_nullspace_idx = var_db->mapVariableAndContextToIndex(d_p_nullspace_var, d_context);
        var_db->removePatchDataIndex(d_p_nullspace_idx);
    }
    d_p_nullspace_idx = var_db->registerVariableAndContext(d_p_nullspace_var, d_context, NOGHOST);

    return;
} // StaggeredStokesPETScLevelSolver

StaggeredStokesPETScLevelSolver::~StaggeredStokesPETScLevelSolver()
{
    if (d_is_initialized) deallocateSolverState();
    return;
} // ~StaggeredStokesPETScLevelSolver

/////////////////////////////// PROTECTED ////////////////////////////////////

void StaggeredStokesPETScLevelSolver::initializeSolverStateSpecialized(const SAMRAIVectorReal<NDIM, double>& x,
                                                                       const SAMRAIVectorReal<NDIM, double>& /*b*/)
{
    // Allocate DOF index data.
    if (!d_level->checkAllocated(d_u_dof_index_idx)) d_level->allocatePatchData(d_u_dof_index_idx);
    if (!d_level->checkAllocated(d_p_dof_index_idx)) d_level->allocatePatchData(d_p_dof_index_idx);

    // Setup PETSc objects.
    int ierr;
    StaggeredStokesPETScVecUtilities::constructPatchLevelDOFIndices(d_num_dofs_per_proc, d_u_dof_index_idx,
                                                                    d_p_dof_index_idx, d_level);
    // Set KSP Mat, PC, and Vecs.
    const int mpi_rank = SAMRAI_MPI::getRank();
    ierr = VecCreateMPI(PETSC_COMM_WORLD, d_num_dofs_per_proc[mpi_rank], PETSC_DETERMINE, &d_petsc_x);
    IBTK_CHKERRQ(ierr);
    ierr = VecCreateMPI(PETSC_COMM_WORLD, d_num_dofs_per_proc[mpi_rank], PETSC_DETERMINE, &d_petsc_b);
    IBTK_CHKERRQ(ierr);
<<<<<<< HEAD
    StaggeredStokesPETScMatUtilities::constructPatchLevelMACStokesOp(d_petsc_mat, d_U_problem_coefs, d_U_bc_coefs,
                                                                     d_new_time, d_num_dofs_per_proc, d_u_dof_index_idx,
                                                                     d_p_dof_index_idx, d_level);
    if (d_petsc_extern_mat)
    {
        ierr = MatAXPY(d_petsc_mat, 1.0, d_petsc_extern_mat, d_extern_mat_nz_pattern);
    }
    d_petsc_pc = d_petsc_mat;
    d_petsc_ksp_ops_flag = SAME_PRECONDITIONER;

    // Set pressure nullspace if the level covers the entire domain.
    if (d_has_pressure_nullspace)
    {
        bool level_covers_entire_domain = d_level_num == 0;
        if (d_level_num > 0)
        {
            int local_cf_bdry_box_size = 0;
            for (PatchLevel<NDIM>::Iterator p(d_level); p; p++)
            {
                Pointer<Patch<NDIM> > patch = d_level->getPatch(p());
                const Array<BoundaryBox<NDIM> >& type_1_cf_bdry =
                    d_cf_boundary->getBoundaries(patch->getPatchNumber(), /* boundary type */ 1);
                local_cf_bdry_box_size += type_1_cf_bdry.size();
            }
            level_covers_entire_domain = SAMRAI_MPI::sumReduction(local_cf_bdry_box_size) == 0;
        }

        if (level_covers_entire_domain)
        {
            // Allocate pressure nullspace data.
            if (!d_level->checkAllocated(d_u_nullspace_idx)) d_level->allocatePatchData(d_u_nullspace_idx);
            if (!d_level->checkAllocated(d_p_nullspace_idx)) d_level->allocatePatchData(d_p_nullspace_idx);

            Pointer<SAMRAIVectorReal<NDIM, double> > nullspace_vec = new SAMRAIVectorReal<NDIM, double>(
                d_object_name + "nullspace_vec", d_hierarchy, d_level_num, d_level_num);
            nullspace_vec->addComponent(d_u_nullspace_var, d_u_nullspace_idx);
            nullspace_vec->addComponent(d_p_nullspace_var, d_p_nullspace_idx);
            for (PatchLevel<NDIM>::Iterator p(d_level); p; p++)
            {
                Pointer<Patch<NDIM> > patch = d_level->getPatch(p());
                Pointer<SideData<NDIM, double> > u_patch_data = nullspace_vec->getComponentPatchData(0, *patch);
                u_patch_data->fill(0.0);
                Pointer<CellData<NDIM, double> > p_patch_data = nullspace_vec->getComponentPatchData(1, *patch);
                p_patch_data->fill(1.0);
            }

            LinearSolver::setNullspace(/*const vec*/ false,
                                       std::vector<Pointer<SAMRAIVectorReal<NDIM, double> > >(1, nullspace_vec));
        }
    }

=======
    StaggeredStokesPETScMatUtilities::constructPatchLevelMACStokesOp(d_petsc_mat,
                                                                     d_U_problem_coefs,
                                                                     d_U_bc_coefs,
                                                                     d_new_time,
                                                                     d_num_dofs_per_proc,
                                                                     d_u_dof_index_idx,
                                                                     d_p_dof_index_idx,
                                                                     level);
    ierr = MatDuplicate(d_petsc_mat, MAT_COPY_VALUES, &d_petsc_pc);
    IBTK_CHKERRQ(ierr);
    HierarchyDataOpsManager<NDIM>* hier_ops_manager = HierarchyDataOpsManager<NDIM>::getManager();
    Pointer<HierarchyDataOpsInteger<NDIM> > hier_p_dof_index_ops =
        hier_ops_manager->getOperationsInteger(d_p_dof_index_var, d_hierarchy, true);
    hier_p_dof_index_ops->resetLevels(d_level_num, d_level_num);
    const int min_p_idx =
        hier_p_dof_index_ops->min(d_p_dof_index_idx); // NOTE: HierarchyDataOpsInteger::max() is broken
    ierr = MatZeroRowsColumns(d_petsc_pc, 1, &min_p_idx, 1.0, NULL, NULL);
    IBTK_CHKERRQ(ierr);
>>>>>>> 48dbbe61
    const int u_idx = x.getComponentDescriptorIndex(0);
    const int p_idx = x.getComponentDescriptorIndex(1);
    d_data_synch_sched = StaggeredStokesPETScVecUtilities::constructDataSynchSchedule(u_idx, p_idx, d_level);
    d_ghost_fill_sched = StaggeredStokesPETScVecUtilities::constructGhostFillSchedule(u_idx, p_idx, d_level);

    return;
} // initializeSolverStateSpecialized

void StaggeredStokesPETScLevelSolver::deallocateSolverStateSpecialized()
{
    // Deallocate DOF index data.
    if (d_level->checkAllocated(d_u_dof_index_idx)) d_level->deallocatePatchData(d_u_dof_index_idx);
    if (d_level->checkAllocated(d_p_dof_index_idx)) d_level->deallocatePatchData(d_p_dof_index_idx);
    return;
} // deallocateSolverStateSpecialized

void StaggeredStokesPETScLevelSolver::copyToPETScVec(Vec& petsc_x, SAMRAIVectorReal<NDIM, double>& x)
{
    const int u_idx = x.getComponentDescriptorIndex(0);
    const int p_idx = x.getComponentDescriptorIndex(1);
    StaggeredStokesPETScVecUtilities::copyToPatchLevelVec(petsc_x, u_idx, d_u_dof_index_idx, p_idx, d_p_dof_index_idx,
                                                          d_level);
    return;
} // copyToPETScVec

void StaggeredStokesPETScLevelSolver::copyFromPETScVec(Vec& petsc_x, SAMRAIVectorReal<NDIM, double>& x)
{
    const int u_idx = x.getComponentDescriptorIndex(0);
    const int p_idx = x.getComponentDescriptorIndex(1);
    StaggeredStokesPETScVecUtilities::copyFromPatchLevelVec(petsc_x, u_idx, d_u_dof_index_idx, p_idx, d_p_dof_index_idx,
                                                            d_level, d_data_synch_sched, d_ghost_fill_sched);
    return;
} // copyFromPETScVec

void StaggeredStokesPETScLevelSolver::setupKSPVecs(Vec& petsc_x,
                                                   Vec& petsc_b,
                                                   SAMRAIVectorReal<NDIM, double>& x,
                                                   SAMRAIVectorReal<NDIM, double>& b)
{
    if (d_initial_guess_nonzero) copyToPETScVec(petsc_x, x);
    const bool level_zero = (d_level_num == 0);
    const int u_idx = x.getComponentDescriptorIndex(0);
    const int f_idx = b.getComponentDescriptorIndex(0);
    const int h_idx = b.getComponentDescriptorIndex(1);
    Pointer<SideVariable<NDIM, double> > f_var = b.getComponentVariable(0);
    Pointer<CellVariable<NDIM, double> > h_var = b.getComponentVariable(1);
    VariableDatabase<NDIM>* var_db = VariableDatabase<NDIM>::getDatabase();
    int f_adj_idx = var_db->registerClonedPatchDataIndex(f_var, f_idx);
    int h_adj_idx = var_db->registerClonedPatchDataIndex(h_var, h_idx);
    d_level->allocatePatchData(f_adj_idx);
    d_level->allocatePatchData(h_adj_idx);
    for (PatchLevel<NDIM>::Iterator p(d_level); p; p++)
    {
        Pointer<Patch<NDIM> > patch = d_level->getPatch(p());
        Pointer<PatchGeometry<NDIM> > pgeom = patch->getPatchGeometry();
        Pointer<SideData<NDIM, double> > u_data = patch->getPatchData(u_idx);
        Pointer<SideData<NDIM, double> > f_data = patch->getPatchData(f_idx);
        Pointer<CellData<NDIM, double> > h_data = patch->getPatchData(h_idx);
        Pointer<SideData<NDIM, double> > f_adj_data = patch->getPatchData(f_adj_idx);
        Pointer<CellData<NDIM, double> > h_adj_data = patch->getPatchData(h_adj_idx);
        f_adj_data->copy(*f_data);
        h_adj_data->copy(*h_data);
        const bool at_physical_bdry = pgeom->intersectsPhysicalBoundary();
        if (at_physical_bdry)
        {
            PoissonUtilities::adjustRHSAtPhysicalBoundary(*f_adj_data, patch, d_U_problem_coefs, d_U_bc_coefs,
                                                          d_solution_time, d_homogeneous_bc);

            d_bc_helper->enforceNormalVelocityBoundaryConditions(f_adj_idx, h_adj_idx, d_U_bc_coefs, d_solution_time,
                                                                 d_homogeneous_bc, d_level_num, d_level_num);
        }
        const Array<BoundaryBox<NDIM> >& type_1_cf_bdry =
            level_zero ? Array<BoundaryBox<NDIM> >() :
                         d_cf_boundary->getBoundaries(patch->getPatchNumber(), /* boundary type */ 1);
        const bool at_cf_bdry = type_1_cf_bdry.size() > 0;
        if (at_cf_bdry)
        {
            PoissonUtilities::adjustRHSAtCoarseFineBoundary(*f_adj_data, *u_data, patch, d_U_problem_coefs,
                                                            type_1_cf_bdry);
        }
    }

    StaggeredStokesPETScVecUtilities::copyToPatchLevelVec(petsc_b, f_adj_idx, d_u_dof_index_idx, h_adj_idx,
                                                          d_p_dof_index_idx, d_level);

    d_level->deallocatePatchData(f_adj_idx);
    d_level->deallocatePatchData(h_adj_idx);
    var_db->removePatchDataIndex(f_adj_idx);
    var_db->removePatchDataIndex(h_adj_idx);

    copyToPETScVec(petsc_b, b);
    return;
} // setupKSPVecs

/////////////////////////////// PRIVATE //////////////////////////////////////

/////////////////////////////// NAMESPACE ////////////////////////////////////

} // namespace IBAMR

//////////////////////////////////////////////////////////////////////////////<|MERGE_RESOLUTION|>--- conflicted
+++ resolved
@@ -157,7 +157,6 @@
     IBTK_CHKERRQ(ierr);
     ierr = VecCreateMPI(PETSC_COMM_WORLD, d_num_dofs_per_proc[mpi_rank], PETSC_DETERMINE, &d_petsc_b);
     IBTK_CHKERRQ(ierr);
-<<<<<<< HEAD
     StaggeredStokesPETScMatUtilities::constructPatchLevelMACStokesOp(d_petsc_mat, d_U_problem_coefs, d_U_bc_coefs,
                                                                      d_new_time, d_num_dofs_per_proc, d_u_dof_index_idx,
                                                                      d_p_dof_index_idx, d_level);
@@ -166,7 +165,6 @@
         ierr = MatAXPY(d_petsc_mat, 1.0, d_petsc_extern_mat, d_extern_mat_nz_pattern);
     }
     d_petsc_pc = d_petsc_mat;
-    d_petsc_ksp_ops_flag = SAME_PRECONDITIONER;
 
     // Set pressure nullspace if the level covers the entire domain.
     if (d_has_pressure_nullspace)
@@ -209,26 +207,6 @@
         }
     }
 
-=======
-    StaggeredStokesPETScMatUtilities::constructPatchLevelMACStokesOp(d_petsc_mat,
-                                                                     d_U_problem_coefs,
-                                                                     d_U_bc_coefs,
-                                                                     d_new_time,
-                                                                     d_num_dofs_per_proc,
-                                                                     d_u_dof_index_idx,
-                                                                     d_p_dof_index_idx,
-                                                                     level);
-    ierr = MatDuplicate(d_petsc_mat, MAT_COPY_VALUES, &d_petsc_pc);
-    IBTK_CHKERRQ(ierr);
-    HierarchyDataOpsManager<NDIM>* hier_ops_manager = HierarchyDataOpsManager<NDIM>::getManager();
-    Pointer<HierarchyDataOpsInteger<NDIM> > hier_p_dof_index_ops =
-        hier_ops_manager->getOperationsInteger(d_p_dof_index_var, d_hierarchy, true);
-    hier_p_dof_index_ops->resetLevels(d_level_num, d_level_num);
-    const int min_p_idx =
-        hier_p_dof_index_ops->min(d_p_dof_index_idx); // NOTE: HierarchyDataOpsInteger::max() is broken
-    ierr = MatZeroRowsColumns(d_petsc_pc, 1, &min_p_idx, 1.0, NULL, NULL);
-    IBTK_CHKERRQ(ierr);
->>>>>>> 48dbbe61
     const int u_idx = x.getComponentDescriptorIndex(0);
     const int p_idx = x.getComponentDescriptorIndex(1);
     d_data_synch_sched = StaggeredStokesPETScVecUtilities::constructDataSynchSchedule(u_idx, p_idx, d_level);
