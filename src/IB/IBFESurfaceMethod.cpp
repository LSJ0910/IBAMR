--- conflicted
+++ resolved
@@ -135,7 +135,6 @@
 using namespace libMesh;
 
 /////////////////////////////// NAMESPACE ////////////////////////////////////
-
 namespace IBAMR
 {
 /////////////////////////////// STATIC ///////////////////////////////////////
@@ -158,26 +157,13 @@
 }
 } // namespace
 
-const std::string IBFESurfaceMethod::COORDS_SYSTEM_NAME = "coordinates system";
-const std::string IBFESurfaceMethod::COORD_MAPPING_SYSTEM_NAME = "coordinate mapping system";
+const std::string IBFESurfaceMethod::COORDS_SYSTEM_NAME = "IB coordinates system";
+const std::string IBFESurfaceMethod::COORD_MAPPING_SYSTEM_NAME = "IB coordinate mapping system";
 const std::string IBFESurfaceMethod::FORCE_SYSTEM_NAME = "IB force system";
-const std::string IBFESurfaceMethod::VELOCITY_SYSTEM_NAME = "velocity system";
-const std::string IBFESurfaceMethod::NORMAL_VELOCITY_SYSTEM_NAME = "normal velocity system";
-const std::string IBFESurfaceMethod::TANGENTIAL_VELOCITY_SYSTEM_NAME = "tangential velocity system";
-const std::string IBFESurfaceMethod::PRESSURE_JUMP_SYSTEM_NAME = "[[p]] system";
-const std::string IBFESurfaceMethod::WSS_IN_SYSTEM_NAME = "One sided interior wall shear stress system";
-const std::string IBFESurfaceMethod::WSS_OUT_SYSTEM_NAME = "One sided exterior wall shear stress system";
-const std::string IBFESurfaceMethod::PRESSURE_IN_SYSTEM_NAME = "One sided interior pressure system";
-const std::string IBFESurfaceMethod::PRESSURE_OUT_SYSTEM_NAME = "One sided exterior pressure system";
-const std::string IBFESurfaceMethod::TAU_IN_SYSTEM_NAME = "Interior traction system";
-const std::string IBFESurfaceMethod::TAU_OUT_SYSTEM_NAME = "Exterior traction system";
-const std::array<std::string, NDIM> IBFESurfaceMethod::VELOCITY_JUMP_SYSTEM_NAME = { { "velocity [[du]] jump system",
-                                                                                       "velocity [[dv]] jump system"
-#if (NDIM == 3)
-                                                                                       ,
-                                                                                       "velocity [[dw]] jump system"
-#endif
-} };
+const std::string IBFESurfaceMethod::NORMAL_VELOCITY_SYSTEM_NAME = "IB normal velocity system";
+const std::string IBFESurfaceMethod::PRESSURE_JUMP_SYSTEM_NAME = "IB [[p]] system";
+const std::string IBFESurfaceMethod::TANGENTIAL_VELOCITY_SYSTEM_NAME = "IB tangential velocity system";
+const std::string IBFESurfaceMethod::VELOCITY_SYSTEM_NAME = "IB velocity system";
 
 /////////////////////////////// PUBLIC ///////////////////////////////////////
 
@@ -191,7 +177,7 @@
 {
     commonConstructor(object_name,
                       input_db,
-                      std::vector<MeshBase*>(d_num_parts, mesh),
+                      std::vector<MeshBase*>(1, mesh),
                       max_level_number,
                       register_for_restart,
                       restart_read_dirname,
@@ -343,37 +329,9 @@
     d_F_half_vecs.resize(d_num_parts);
     d_F_IB_ghost_vecs.resize(d_num_parts);
 
-    d_P_jump_systems.resize(d_num_parts);
-    d_P_jump_half_vecs.resize(d_num_parts);
-    d_P_jump_IB_ghost_vecs.resize(d_num_parts);
-
-    d_P_in_systems.resize(d_num_parts);
-    d_P_in_half_vecs.resize(d_num_parts);
-    d_P_in_IB_ghost_vecs.resize(d_num_parts);
-
-    d_P_out_systems.resize(d_num_parts);
-    d_P_out_half_vecs.resize(d_num_parts);
-    d_P_out_IB_ghost_vecs.resize(d_num_parts);
-
-    d_DU_jump_systems.resize(d_num_parts);
-    d_DU_jump_half_vecs.resize(d_num_parts);
-    d_DU_jump_IB_ghost_vecs.resize(d_num_parts);
-
-    d_WSS_in_systems.resize(d_num_parts);
-    d_WSS_in_half_vecs.resize(d_num_parts);
-    d_WSS_in_IB_ghost_vecs.resize(d_num_parts);
-
-    d_WSS_out_systems.resize(d_num_parts);
-    d_WSS_out_half_vecs.resize(d_num_parts);
-    d_WSS_out_IB_ghost_vecs.resize(d_num_parts);
-
-    d_TAU_in_systems.resize(d_num_parts);
-    d_TAU_in_half_vecs.resize(d_num_parts);
-    d_TAU_in_IB_ghost_vecs.resize(d_num_parts);
-
-    d_TAU_out_systems.resize(d_num_parts);
-    d_TAU_out_half_vecs.resize(d_num_parts);
-    d_TAU_out_IB_ghost_vecs.resize(d_num_parts);
+    d_DP_systems.resize(d_num_parts);
+    d_DP_half_vecs.resize(d_num_parts);
+    d_DP_IB_ghost_vecs.resize(d_num_parts);
 
     for (unsigned int part = 0; part < d_num_parts; ++part)
     {
@@ -414,309 +372,94 @@
         d_F_IB_ghost_vecs[part] = dynamic_cast<PetscVector<double>*>(
             d_fe_data_managers[part]->buildGhostedSolutionVector(FORCE_SYSTEM_NAME, /*localize_data*/ false));
 
-        if (d_use_pressure_jump_conditions)
-        {
-            d_P_jump_systems[part] = &d_equation_systems[part]->get_system(PRESSURE_JUMP_SYSTEM_NAME);
-            d_P_jump_half_vecs[part] =
-                dynamic_cast<PetscVector<double>*>(d_P_jump_systems[part]->current_local_solution.get());
-            d_P_jump_IB_ghost_vecs[part] =
+        if (d_use_jump_conditions)
+        {
+            d_DP_systems[part] = &d_equation_systems[part]->get_system(PRESSURE_JUMP_SYSTEM_NAME);
+            d_DP_half_vecs[part] = dynamic_cast<PetscVector<double>*>(d_DP_systems[part]->current_local_solution.get());
+            d_DP_IB_ghost_vecs[part] =
                 dynamic_cast<PetscVector<double>*>(d_fe_data_managers[part]->buildGhostedSolutionVector(
                     PRESSURE_JUMP_SYSTEM_NAME, /*localize_data*/ false));
-
-            d_P_in_systems[part] = &d_equation_systems[part]->get_system(PRESSURE_IN_SYSTEM_NAME);
-            d_P_in_half_vecs[part] =
-                dynamic_cast<PetscVector<double>*>(d_P_in_systems[part]->current_local_solution.get());
-            d_P_in_IB_ghost_vecs[part] = dynamic_cast<PetscVector<double>*>(
-                d_fe_data_managers[part]->buildGhostedSolutionVector(PRESSURE_IN_SYSTEM_NAME, /*localize_data*/ false));
-
-            d_P_out_systems[part] = &d_equation_systems[part]->get_system(PRESSURE_OUT_SYSTEM_NAME);
-            d_P_out_half_vecs[part] =
-                dynamic_cast<PetscVector<double>*>(d_P_out_systems[part]->current_local_solution.get());
-            d_P_out_IB_ghost_vecs[part] =
-                dynamic_cast<PetscVector<double>*>(d_fe_data_managers[part]->buildGhostedSolutionVector(
-                    PRESSURE_OUT_SYSTEM_NAME, /*localize_data*/ false));
-        }
-
-        if (d_use_velocity_jump_conditions)
-        {
-            for (unsigned int d = 0; d < NDIM; ++d)
-            {
-                d_DU_jump_systems[part][d] = &d_equation_systems[part]->get_system(VELOCITY_JUMP_SYSTEM_NAME[d]);
-                d_DU_jump_half_vecs[part][d] =
-                    dynamic_cast<PetscVector<double>*>(d_DU_jump_systems[part][d]->current_local_solution.get());
-                d_DU_jump_IB_ghost_vecs[part][d] =
-                    dynamic_cast<PetscVector<double>*>(d_fe_data_managers[part]->buildGhostedSolutionVector(
-                        VELOCITY_JUMP_SYSTEM_NAME[d], /*localize_data*/ false));
-            }
-            d_WSS_in_systems[part] = &d_equation_systems[part]->get_system(WSS_IN_SYSTEM_NAME);
-            d_WSS_in_half_vecs[part] =
-                dynamic_cast<PetscVector<double>*>(d_WSS_in_systems[part]->current_local_solution.get());
-            d_WSS_in_IB_ghost_vecs[part] = dynamic_cast<PetscVector<double>*>(
-                d_fe_data_managers[part]->buildGhostedSolutionVector(WSS_IN_SYSTEM_NAME, /*localize_data*/ false));
-
-            d_WSS_out_systems[part] = &d_equation_systems[part]->get_system(WSS_OUT_SYSTEM_NAME);
-            d_WSS_out_half_vecs[part] =
-                dynamic_cast<PetscVector<double>*>(d_WSS_out_systems[part]->current_local_solution.get());
-            d_WSS_out_IB_ghost_vecs[part] = dynamic_cast<PetscVector<double>*>(
-                d_fe_data_managers[part]->buildGhostedSolutionVector(WSS_OUT_SYSTEM_NAME, /*localize_data*/ false));
-        }
-        if (d_use_velocity_jump_conditions && d_use_pressure_jump_conditions)
-        {
-            d_TAU_in_systems[part] = &d_equation_systems[part]->get_system(TAU_IN_SYSTEM_NAME);
-            d_TAU_in_half_vecs[part] =
-                dynamic_cast<PetscVector<double>*>(d_TAU_in_systems[part]->current_local_solution.get());
-            d_TAU_in_IB_ghost_vecs[part] = dynamic_cast<PetscVector<double>*>(
-                d_fe_data_managers[part]->buildGhostedSolutionVector(TAU_IN_SYSTEM_NAME, /*localize_data*/ false));
-
-            d_TAU_out_systems[part] = &d_equation_systems[part]->get_system(TAU_OUT_SYSTEM_NAME);
-            d_TAU_out_half_vecs[part] =
-                dynamic_cast<PetscVector<double>*>(d_TAU_out_systems[part]->current_local_solution.get());
-            d_TAU_out_IB_ghost_vecs[part] = dynamic_cast<PetscVector<double>*>(
-                d_fe_data_managers[part]->buildGhostedSolutionVector(TAU_OUT_SYSTEM_NAME, /*localize_data*/ false));
         }
 
         // Initialize X^{n+1/2} and X^{n+1} to equal X^{n}, and initialize
         // U^{n+1/2} and U^{n+1} to equal U^{n}.
-        *d_X_current_vecs[part] = *d_X_systems[part]->solution;
-        *d_X_new_vecs[part] = *d_X_current_vecs[part];
-        *d_X_half_vecs[part] = *d_X_current_vecs[part];
-<<<<<<< HEAD
-
-        *d_U_current_vecs[part] = *d_U_systems[part]->solution;
-        *d_U_new_vecs[part] = *d_U_current_vecs[part];
-        *d_U_half_vecs[part] = *d_U_current_vecs[part];
-
-        *d_U_n_current_vecs[part] = *d_U_n_systems[part]->solution;
-        *d_U_n_new_vecs[part] = *d_U_n_current_vecs[part];
-        *d_U_n_half_vecs[part] = *d_U_n_current_vecs[part];
-
-        *d_U_t_current_vecs[part] = *d_U_t_systems[part]->solution;
-        *d_U_t_new_vecs[part] = *d_U_t_current_vecs[part];
-        *d_U_t_half_vecs[part] = *d_U_t_current_vecs[part];
-
-=======
-
-        *d_U_current_vecs[part] = *d_U_systems[part]->solution;
-        *d_U_new_vecs[part] = *d_U_current_vecs[part];
-        *d_U_half_vecs[part] = *d_U_current_vecs[part];
-
-        *d_U_n_current_vecs[part] = *d_U_n_systems[part]->solution;
-        *d_U_n_new_vecs[part] = *d_U_n_current_vecs[part];
-        *d_U_n_half_vecs[part] = *d_U_n_current_vecs[part];
-
-        *d_U_t_current_vecs[part] = *d_U_t_systems[part]->solution;
-        *d_U_t_new_vecs[part] = *d_U_t_current_vecs[part];
-        *d_U_t_half_vecs[part] = *d_U_t_current_vecs[part];
-
->>>>>>> 017609ea
-        *d_F_half_vecs[part] = *d_F_systems[part]->solution;
-
-        if (d_use_pressure_jump_conditions)
-        {
-            *d_P_jump_half_vecs[part] = *d_P_jump_systems[part]->solution;
-            *d_P_in_half_vecs[part] = *d_P_in_systems[part]->solution;
-            *d_P_out_half_vecs[part] = *d_P_out_systems[part]->solution;
-        }
-
-        if (d_use_velocity_jump_conditions)
-        {
-            for (unsigned int d = 0; d < NDIM; ++d)
-            {
-                *d_DU_jump_half_vecs[part][d] = *d_DU_jump_systems[part][d]->solution;
-            }
-
-            *d_WSS_in_half_vecs[part] = *d_WSS_in_systems[part]->solution;
-            *d_WSS_out_half_vecs[part] = *d_WSS_out_systems[part]->solution;
-        }
-        if (d_use_velocity_jump_conditions && d_use_pressure_jump_conditions)
-        {
-            *d_TAU_in_half_vecs[part] = *d_TAU_in_systems[part]->solution;
-            *d_TAU_out_half_vecs[part] = *d_TAU_out_systems[part]->solution;
+        d_X_systems[part]->solution->close();
+        d_X_systems[part]->solution->localize(*d_X_current_vecs[part]);
+        d_X_systems[part]->solution->localize(*d_X_new_vecs[part]);
+        d_X_systems[part]->solution->localize(*d_X_half_vecs[part]);
+
+        d_U_systems[part]->solution->close();
+        d_U_systems[part]->solution->localize(*d_U_current_vecs[part]);
+        d_U_systems[part]->solution->localize(*d_U_new_vecs[part]);
+        d_U_systems[part]->solution->localize(*d_U_half_vecs[part]);
+
+        d_U_n_systems[part]->solution->close();
+        d_U_n_systems[part]->solution->localize(*d_U_n_current_vecs[part]);
+        d_U_n_systems[part]->solution->localize(*d_U_n_new_vecs[part]);
+        d_U_n_systems[part]->solution->localize(*d_U_n_half_vecs[part]);
+
+        d_U_t_systems[part]->solution->close();
+        d_U_t_systems[part]->solution->localize(*d_U_t_current_vecs[part]);
+        d_U_t_systems[part]->solution->localize(*d_U_t_new_vecs[part]);
+        d_U_t_systems[part]->solution->localize(*d_U_t_half_vecs[part]);
+
+        d_F_systems[part]->solution->close();
+        d_F_systems[part]->solution->localize(*d_F_half_vecs[part]);
+
+        if (d_use_jump_conditions)
+        {
+            d_DP_systems[part]->solution->close();
+            d_DP_systems[part]->solution->localize(*d_DP_half_vecs[part]);
         }
     }
     return;
 } // preprocessIntegrateData
 
 void
-IBFESurfaceMethod::calculateInterfacialFluidForces(double data_time)
+IBFESurfaceMethod::postprocessIntegrateData(double /*current_time*/, double /*new_time*/, int /*num_cycles*/)
 {
     for (unsigned part = 0; part < d_num_parts; ++part)
     {
-        if ((!d_use_pressure_jump_conditions || !d_use_velocity_jump_conditions) && d_compute_fluid_traction)
-        {
-            TBOX_ERROR(
-                d_object_name << ": To compute the traction both velocity and preussure jumps need to be turned on!"
-                              << std::endl);
-        }
-
-        if (d_use_pressure_jump_conditions && d_use_velocity_jump_conditions)
-        {
-            const int coarsest_ln = 0;
-            const int finest_ln = d_hierarchy->getFinestLevelNumber();
-            VariableDatabase<NDIM>* var_db = VariableDatabase<NDIM>::getDatabase();
-            const int p_data_idx = var_db->mapVariableAndContextToIndex(
-                getINSHierarchyIntegrator()->getPressureVariable(), getINSHierarchyIntegrator()->getScratchContext());
-            for (int ln = coarsest_ln; ln <= finest_ln; ++ln)
-            {
-                const Pointer<PatchLevel<NDIM> > level = d_hierarchy->getPatchLevel(ln);
-                if (!level->checkAllocated(p_scratch_idx)) level->allocatePatchData(p_scratch_idx);
-            }
-
-            HierarchyCellDataOpsReal<NDIM, double> hier_cc_data_ops(d_hierarchy, coarsest_ln, finest_ln);
-            hier_cc_data_ops.copyData(p_scratch_idx, p_data_idx, /*interior only*/ false);
-
-            RefineAlgorithm<NDIM> ghost_fill_alg_p;
-            ghost_fill_alg_p.registerRefine(p_scratch_idx, p_scratch_idx, p_scratch_idx, NULL);
-            Pointer<RefineSchedule<NDIM> > ghost_fill_schd_p =
-                ghost_fill_alg_p.createSchedule(d_hierarchy->getPatchLevel(finest_ln));
-            ghost_fill_schd_p->fillData(data_time);
-            extrapolatePressureForTraction(p_scratch_idx, data_time, part);
-
-            if (d_compute_fluid_traction && d_traction_activation_time <= data_time)
-            {
-                computeFluidTraction(data_time, part);
-            }
-        }
-    }
-
-} // calculateInterfacialFluidForces
-
-void
-IBFESurfaceMethod::postprocessIntegrateData(double /*current_time*/, double /*new_time*/, int /*num_cycles*/)
-{
-    batch_vec_ghost_update({ d_X_new_vecs,
-                             d_U_new_vecs,
-                             d_U_n_new_vecs,
-                             d_U_t_new_vecs,
-                             d_F_half_vecs,
-                             d_WSS_in_half_vecs,
-                             d_WSS_out_half_vecs,
-                             d_P_in_half_vecs,
-                             d_P_out_half_vecs,
-                             d_P_jump_half_vecs,
-                             d_TAU_in_half_vecs,
-                             d_TAU_out_half_vecs },
-                           INSERT_VALUES,
-                           SCATTER_FORWARD);
-
-    for (unsigned part = 0; part < d_num_parts; ++part)
-    {
-        if ((!d_use_pressure_jump_conditions || !d_use_velocity_jump_conditions) && d_compute_fluid_traction)
-        {
-            TBOX_ERROR(
-                d_object_name << ": To compute the traction both velocity and preussure jumps need to be turned on!"
-                              << std::endl);
-        }
-
-        if (d_use_pressure_jump_conditions && d_use_velocity_jump_conditions)
-        {
-            const int coarsest_ln = 0;
-            const int finest_ln = d_hierarchy->getFinestLevelNumber();
-            VariableDatabase<NDIM>* var_db = VariableDatabase<NDIM>::getDatabase();
-            const int p_data_idx = var_db->mapVariableAndContextToIndex(
-                getINSHierarchyIntegrator()->getPressureVariable(), getINSHierarchyIntegrator()->getScratchContext());
-            for (int ln = coarsest_ln; ln <= finest_ln; ++ln)
-            {
-                const Pointer<PatchLevel<NDIM> > level = d_hierarchy->getPatchLevel(ln);
-                if (!level->checkAllocated(p_scratch_idx)) level->allocatePatchData(p_scratch_idx);
-            }
-
-            HierarchyCellDataOpsReal<NDIM, double> hier_cc_data_ops(d_hierarchy, coarsest_ln, finest_ln);
-            hier_cc_data_ops.copyData(p_scratch_idx, p_data_idx, /*interior only*/ false);
-
-            RefineAlgorithm<NDIM> ghost_fill_alg_p;
-            ghost_fill_alg_p.registerRefine(p_scratch_idx, p_scratch_idx, p_scratch_idx, NULL);
-            Pointer<RefineSchedule<NDIM> > ghost_fill_schd_p =
-                ghost_fill_alg_p.createSchedule(d_hierarchy->getPatchLevel(finest_ln));
-            ghost_fill_schd_p->fillData(d_new_time);
-            extrapolatePressureForTraction(p_scratch_idx, d_new_time, part);
-
-            if (d_compute_fluid_traction && d_traction_activation_time <= d_current_time)
-            {
-                computeFluidTraction(d_new_time, part);
-            }
-        }
-
         // Reset time-dependent Lagrangian data.
+        d_X_new_vecs[part]->close();
         *d_X_systems[part]->solution = *d_X_new_vecs[part];
-        *d_X_systems[part]->current_local_solution = *d_X_new_vecs[part];
+        d_X_systems[part]->solution->close();
+        d_X_systems[part]->solution->localize(*d_X_systems[part]->current_local_solution);
         delete d_X_new_vecs[part];
         delete d_X_half_vecs[part];
 
+        d_U_new_vecs[part]->close();
         *d_U_systems[part]->solution = *d_U_new_vecs[part];
-        *d_U_systems[part]->current_local_solution = *d_U_new_vecs[part];
+        d_U_systems[part]->solution->close();
+        d_U_systems[part]->solution->localize(*d_U_systems[part]->current_local_solution);
         delete d_U_new_vecs[part];
         delete d_U_half_vecs[part];
 
+        d_U_n_new_vecs[part]->close();
         *d_U_n_systems[part]->solution = *d_U_n_new_vecs[part];
-        *d_U_n_systems[part]->current_local_solution = *d_U_n_new_vecs[part];
+        d_U_n_systems[part]->solution->close();
+        d_U_n_systems[part]->solution->localize(*d_U_n_systems[part]->current_local_solution);
         delete d_U_n_new_vecs[part];
         delete d_U_n_half_vecs[part];
 
+        d_U_t_new_vecs[part]->close();
         *d_U_t_systems[part]->solution = *d_U_t_new_vecs[part];
-        *d_U_t_systems[part]->current_local_solution = *d_U_t_new_vecs[part];
+        d_U_t_systems[part]->solution->close();
+        d_U_t_systems[part]->solution->localize(*d_U_t_systems[part]->current_local_solution);
         delete d_U_t_new_vecs[part];
         delete d_U_t_half_vecs[part];
 
+        d_F_half_vecs[part]->close();
         *d_F_systems[part]->solution = *d_F_half_vecs[part];
-        *d_F_systems[part]->current_local_solution = *d_F_half_vecs[part];
-<<<<<<< HEAD
-
-        if (d_use_pressure_jump_conditions)
-        {
-            *d_P_jump_systems[part]->solution = *d_P_jump_half_vecs[part];
-            *d_P_jump_systems[part]->current_local_solution = *d_P_jump_half_vecs[part];
-            *d_P_in_systems[part]->solution = *d_P_in_half_vecs[part];
-            *d_P_in_systems[part]->current_local_solution = *d_P_in_half_vecs[part];
-            *d_P_out_systems[part]->solution = *d_P_out_half_vecs[part];
-            *d_P_out_systems[part]->current_local_solution = *d_P_out_half_vecs[part];
-        }
-
-        if (d_use_velocity_jump_conditions)
-        {
-            for (unsigned int d = 0; d < NDIM; ++d)
-            {
-                *d_DU_jump_systems[part][d]->solution = *d_DU_jump_half_vecs[part][d];
-                *d_DU_jump_systems[part][d]->current_local_solution = *d_DU_jump_half_vecs[part][d];
-            }
-            *d_WSS_in_systems[part]->solution = *d_WSS_in_half_vecs[part];
-            *d_WSS_in_systems[part]->current_local_solution = *d_WSS_in_half_vecs[part];
-            *d_WSS_out_systems[part]->solution = *d_WSS_out_half_vecs[part];
-            *d_WSS_out_systems[part]->current_local_solution = *d_WSS_out_half_vecs[part];
-        }
-        if (d_use_pressure_jump_conditions && d_use_velocity_jump_conditions)
-        {
-=======
-
-        if (d_use_pressure_jump_conditions)
-        {
-            *d_P_jump_systems[part]->solution = *d_P_jump_half_vecs[part];
-            *d_P_jump_systems[part]->current_local_solution = *d_P_jump_half_vecs[part];
-            *d_P_in_systems[part]->solution = *d_P_in_half_vecs[part];
-            *d_P_in_systems[part]->current_local_solution = *d_P_in_half_vecs[part];
-            *d_P_out_systems[part]->solution = *d_P_out_half_vecs[part];
-            *d_P_out_systems[part]->current_local_solution = *d_P_out_half_vecs[part];
-        }
-
-        if (d_use_velocity_jump_conditions)
-        {
-            for (unsigned int d = 0; d < NDIM; ++d)
-            {
-                *d_DU_jump_systems[part][d]->solution = *d_DU_jump_half_vecs[part][d];
-                *d_DU_jump_systems[part][d]->current_local_solution = *d_DU_jump_half_vecs[part][d];
-            }
-            *d_WSS_in_systems[part]->solution = *d_WSS_in_half_vecs[part];
-            *d_WSS_in_systems[part]->current_local_solution = *d_WSS_in_half_vecs[part];
-            *d_WSS_out_systems[part]->solution = *d_WSS_out_half_vecs[part];
-            *d_WSS_out_systems[part]->current_local_solution = *d_WSS_out_half_vecs[part];
-        }
-        if (d_use_pressure_jump_conditions && d_use_velocity_jump_conditions)
-        {
->>>>>>> 017609ea
-            *d_TAU_in_systems[part]->solution = *d_TAU_in_half_vecs[part];
-            *d_TAU_in_systems[part]->current_local_solution = *d_TAU_in_half_vecs[part];
-            *d_TAU_out_systems[part]->solution = *d_TAU_out_half_vecs[part];
-            *d_TAU_out_systems[part]->current_local_solution = *d_TAU_out_half_vecs[part];
+        d_F_systems[part]->solution->close();
+        d_F_systems[part]->solution->localize(*d_F_systems[part]->current_local_solution);
+
+        if (d_use_jump_conditions)
+        {
+            d_DP_half_vecs[part]->close();
+            *d_DP_systems[part]->solution = *d_DP_half_vecs[part];
+            d_DP_systems[part]->solution->close();
+            d_DP_systems[part]->solution->localize(*d_DP_systems[part]->current_local_solution);
         }
 
         // Update the coordinate mapping dX = X - s.
@@ -748,37 +491,9 @@
     d_F_half_vecs.clear();
     d_F_IB_ghost_vecs.clear();
 
-    d_P_jump_systems.clear();
-    d_P_jump_half_vecs.clear();
-    d_P_jump_IB_ghost_vecs.clear();
-
-    d_DU_jump_systems.clear();
-    d_DU_jump_half_vecs.clear();
-    d_DU_jump_IB_ghost_vecs.clear();
-
-    d_WSS_in_systems.clear();
-    d_WSS_in_half_vecs.clear();
-    d_WSS_in_IB_ghost_vecs.clear();
-
-    d_WSS_out_systems.clear();
-    d_WSS_out_half_vecs.clear();
-    d_WSS_out_IB_ghost_vecs.clear();
-
-    d_P_in_systems.clear();
-    d_P_in_half_vecs.clear();
-    d_P_in_IB_ghost_vecs.clear();
-
-    d_P_out_systems.clear();
-    d_P_out_half_vecs.clear();
-    d_P_out_IB_ghost_vecs.clear();
-
-    d_TAU_in_systems.clear();
-    d_TAU_in_half_vecs.clear();
-    d_TAU_in_IB_ghost_vecs.clear();
-
-    d_TAU_out_systems.clear();
-    d_TAU_out_half_vecs.clear();
-    d_TAU_out_IB_ghost_vecs.clear();
+    d_DP_systems.clear();
+    d_DP_half_vecs.clear();
+    d_DP_IB_ghost_vecs.clear();
 
     // Reset the current time step interval.
     d_current_time = std::numeric_limits<double>::quiet_NaN();
@@ -793,14 +508,6 @@
                                        const std::vector<Pointer<RefineSchedule<NDIM> > >& u_ghost_fill_scheds,
                                        const double data_time)
 {
-    const double mu = getINSHierarchyIntegrator()->getStokesSpecifications()->getMu();
-
-    // Communicate ghost data.
-    for (const auto& u_ghost_fill_sched : u_ghost_fill_scheds)
-    {
-        if (u_ghost_fill_sched) u_ghost_fill_sched->fillData(data_time);
-    }
-
     for (unsigned int part = 0; part < d_num_parts; ++part)
     {
         NumericVector<double>* U_vec = nullptr;
@@ -808,7 +515,6 @@
         NumericVector<double>* U_t_vec = nullptr;
         NumericVector<double>* X_vec = nullptr;
         NumericVector<double>* X_ghost_vec = d_X_IB_ghost_vecs[part];
-        const std::array<PetscVector<double>*, NDIM>& DU_jump_ghost_vec = d_DU_jump_IB_ghost_vecs[part];
         if (MathUtilities<double>::equalEps(data_time, d_current_time))
         {
             U_vec = d_U_current_vecs[part];
@@ -830,10 +536,7 @@
             U_t_vec = d_U_t_new_vecs[part];
             X_vec = d_X_new_vecs[part];
         }
-        copy_and_synch(*X_vec, *X_ghost_vec);
-
-        NumericVector<double>* WSS_in_vec = d_WSS_in_half_vecs[part];
-        NumericVector<double>* WSS_out_vec = d_WSS_out_half_vecs[part];
+        X_vec->localize(*X_ghost_vec);
 
         // Extract the mesh.
         EquationSystems* equation_systems = d_fe_data_managers[part]->getEquationSystems();
@@ -850,102 +553,52 @@
         const DofMap& X_dof_map = X_system.get_dof_map();
         FEDataManager::SystemDofMapCache& X_dof_map_cache =
             *d_fe_data_managers[part]->getDofMapCache(COORDS_SYSTEM_NAME);
-        std::vector<std::vector<unsigned int> > U_dof_indices(NDIM);
-        std::vector<std::vector<unsigned int> > X_dof_indices(NDIM);
         FEType U_fe_type = U_dof_map.variable_type(0);
         for (unsigned d = 0; d < NDIM; ++d) TBOX_ASSERT(U_dof_map.variable_type(d) == U_fe_type);
         FEType X_fe_type = X_dof_map.variable_type(0);
         for (unsigned d = 0; d < NDIM; ++d) TBOX_ASSERT(X_dof_map.variable_type(d) == X_fe_type);
         TBOX_ASSERT(U_fe_type == X_fe_type);
-
-        std::array<System*, NDIM> DU_jump_system;
-        std::array<const DofMap*, NDIM> DU_jump_dof_map;
-        std::array<FEDataManager::SystemDofMapCache*, NDIM> DU_jump_dof_map_cache;
-        std::array<std::vector<std::vector<unsigned int> >, NDIM> DU_jump_dof_indices;
-        FEType DU_jump_fe_type;
-        std::vector<std::vector<unsigned int> > WSS_out_dof_indices(NDIM);
-        System* WSS_out_system;
-        const DofMap* WSS_out_dof_map = NULL;
-        FEDataManager::SystemDofMapCache* WSS_out_dof_map_cache = NULL;
-
-        std::vector<std::vector<unsigned int> > WSS_in_dof_indices(NDIM);
-        System* WSS_in_system;
-        const DofMap* WSS_in_dof_map = NULL;
-        FEDataManager::SystemDofMapCache* WSS_in_dof_map_cache = NULL;
-
-        if (d_use_velocity_jump_conditions)
-        {
-            for (unsigned int i = 0; i < NDIM; ++i)
-            {
-                DU_jump_system[i] = &equation_systems->get_system(VELOCITY_JUMP_SYSTEM_NAME[i]);
-                DU_jump_dof_map[i] = &DU_jump_system[i]->get_dof_map();
-                DU_jump_dof_map_cache[i] = d_fe_data_managers[part]->getDofMapCache(VELOCITY_JUMP_SYSTEM_NAME[i]);
-                DU_jump_fe_type = DU_jump_dof_map[i]->variable_type(0);
-                for (unsigned int j = 0; j < NDIM; ++j)
-                {
-                    TBOX_ASSERT(DU_jump_dof_map[i]->variable_type(j) == DU_jump_fe_type);
-                }
-                DU_jump_dof_indices[i].resize(NDIM);
-            }
-
-            WSS_out_system = &equation_systems->get_system(WSS_OUT_SYSTEM_NAME);
-            WSS_out_dof_map = &WSS_out_system->get_dof_map();
-            WSS_out_dof_map_cache = d_fe_data_managers[part]->getDofMapCache(WSS_OUT_SYSTEM_NAME);
-            FEType WSS_out_fe_type = WSS_out_dof_map->variable_type(0);
-            for (unsigned int d = 0; d < NDIM; ++d)
-            {
-                TBOX_ASSERT(WSS_out_dof_map->variable_type(d) == WSS_out_fe_type);
-            }
-
-            WSS_in_system = &equation_systems->get_system(WSS_IN_SYSTEM_NAME);
-            WSS_in_dof_map = &WSS_in_system->get_dof_map();
-            WSS_in_dof_map_cache = d_fe_data_managers[part]->getDofMapCache(WSS_IN_SYSTEM_NAME);
-            FEType WSS_in_fe_type = WSS_in_dof_map->variable_type(0);
-            for (unsigned int d = 0; d < NDIM; ++d)
-            {
-                TBOX_ASSERT(WSS_in_dof_map->variable_type(d) == WSS_in_fe_type);
-            }
-        }
         FEType fe_type = U_fe_type;
-        std::unique_ptr<FEBase> fe_X = FEBase::build(dim, fe_type);
-        const std::vector<double>& JxW = fe_X->get_JxW();
-        const std::vector<std::vector<double> >& phi_X = fe_X->get_phi();
+        std::unique_ptr<FEBase> fe = FEBase::build(dim, fe_type);
+        const std::vector<double>& JxW = fe->get_JxW();
+        const std::vector<std::vector<double> >& phi = fe->get_phi();
         std::array<const std::vector<std::vector<double> >*, NDIM - 1> dphi_dxi;
-        dphi_dxi[0] = &fe_X->get_dphidxi();
-        if (NDIM > 2) dphi_dxi[1] = &fe_X->get_dphideta();
-
-        FEType fe_DU_jump_type = DU_jump_fe_type;
-        std::unique_ptr<FEBase> fe_DU_jump = FEBase::build(dim, fe_DU_jump_type);
-        const std::vector<double>& JxW_jump = fe_DU_jump->get_JxW();
-        const std::vector<std::vector<double> >& phi_DU_jump = fe_DU_jump->get_phi();
+        dphi_dxi[0] = &fe->get_dphidxi();
+        if (NDIM > 2) dphi_dxi[1] = &fe->get_dphideta();
+
+        // Communicate any unsynchronized ghost data and extract the underlying
+        // solution data.
+        for (const auto& u_ghost_fill_sched : u_ghost_fill_scheds)
+        {
+            if (u_ghost_fill_sched) u_ghost_fill_sched->fillData(data_time);
+        }
 
         X_ghost_vec->close();
+        auto X_petsc_vec = static_cast<PetscVector<double>*>(X_ghost_vec);
+        Vec X_global_vec = X_petsc_vec->vec();
+        Vec X_local_vec;
+        VecGhostGetLocalForm(X_global_vec, &X_local_vec);
+        double* X_local_soln;
+        VecGetArray(X_local_vec, &X_local_soln);
+        std::unique_ptr<NumericVector<double> > X0_vec = X_petsc_vec->clone();
+        X_system.get_vector("INITIAL_COORDINATES").localize(*X0_vec);
+        X0_vec->close();
 
         // Loop over the patches to interpolate values to the element quadrature
         // points from the grid, then use these values to compute the projection
         // of the interpolated velocity field onto the FE basis functions.
-        UniquePtr<NumericVector<double> > U_rhs_vec = U_vec->zero_clone();
+        std::unique_ptr<NumericVector<double> > U_rhs_vec = U_vec->zero_clone();
         std::vector<DenseVector<double> > U_rhs_e(NDIM);
-        UniquePtr<NumericVector<double> > U_n_rhs_vec = U_n_vec->zero_clone();
+        std::unique_ptr<NumericVector<double> > U_n_rhs_vec = U_n_vec->zero_clone();
         std::vector<DenseVector<double> > U_n_rhs_e(NDIM);
-        UniquePtr<NumericVector<double> > U_t_rhs_vec = U_t_vec->zero_clone();
+        std::unique_ptr<NumericVector<double> > U_t_rhs_vec = U_t_vec->zero_clone();
         std::vector<DenseVector<double> > U_t_rhs_e(NDIM);
-
-        UniquePtr<NumericVector<double> > WSS_out_rhs_vec =
-            (d_use_velocity_jump_conditions ? WSS_out_vec->zero_clone() : UniquePtr<NumericVector<double> >());
-        DenseVector<double> WSS_out_rhs_e[NDIM];
-
-        UniquePtr<NumericVector<double> > WSS_in_rhs_vec =
-            (d_use_velocity_jump_conditions ? WSS_in_vec->zero_clone() : UniquePtr<NumericVector<double> >());
-        DenseVector<double> WSS_in_rhs_e[NDIM];
-
-        boost::multi_array<double, 2> x_node;
-        std::array<boost::multi_array<double, 2>, NDIM> DU_jump_node;
-        std::vector<double> U_qp, U_in_qp, U_out_qp, WSS_in_qp, WSS_out_qp, n_qp, x_qp, x_in_qp, x_out_qp;
-        std::array<std::vector<double>, NDIM> DU_jump_qp;
-        VectorValue<double> U, WSS_in, WSS_out, U_n, U_t, n;
-        std::array<VectorValue<double>, 2> dx_dxi;
-
+        boost::multi_array<double, 2> X_node, x_node;
+        std::vector<double> U_qp, x_qp;
+        VectorValue<double> U, U_n, U_t, N, n;
+        std::array<VectorValue<double>, 2> dX_dxi, dx_dxi;
+
+        std::vector<libMesh::dof_id_type> dof_id_scratch;
         Pointer<PatchLevel<NDIM> > level = d_hierarchy->getPatchLevel(d_fe_data_managers[part]->getLevelNumber());
         int local_patch_num = 0;
         for (PatchLevel<NDIM>::Iterator p(level); p; p++, ++local_patch_num)
@@ -955,64 +608,27 @@
                 d_fe_data_managers[part]->getActivePatchElementMap()[local_patch_num];
             const size_t num_active_patch_elems = patch_elems.size();
             if (!num_active_patch_elems) continue;
+
             const Pointer<Patch<NDIM> > patch = level->getPatch(p());
-            const Box<NDIM>& patch_box = patch->getBox();
             const Pointer<CartesianPatchGeometry<NDIM> > patch_geom = patch->getPatchGeometry();
             const double* const patch_dx = patch_geom->getDx();
             const double patch_dx_min = *std::min_element(patch_dx, patch_dx + NDIM);
-            const double* const patch_x_lower = patch_geom->getXLower();
-            const double* const patch_x_upper = patch_geom->getXUpper();
-
-            double diag_dis = 0.0;
-            for (unsigned int d = 0; d < NDIM; ++d)
-            {
-                diag_dis += patch_dx[d] * patch_dx[d];
-            }
-            const double dh = d_wss_calc_width * sqrt(diag_dis);
-            const int u_ghost_num = static_cast<int>(ceil(2.0 * dh / patch_dx_min));
-            std::array<double, NDIM> x_lower_gh, x_upper_gh;
-            for (unsigned int d = 0; d < NDIM; ++d)
-            {
-                x_lower_gh[d] = patch_x_lower[d] - (static_cast<double>(u_ghost_num)) * patch_dx[d];
-                x_upper_gh[d] = patch_x_upper[d] + (static_cast<double>(u_ghost_num)) * patch_dx[d];
-            }
-            double* x_upper_ghost = &x_upper_gh[0];
-            double* x_lower_ghost = &x_lower_gh[0];
-
-            // Setup vectors to store the values of U, DU_j, x, and n at the
-            // quadrature points.
-            unsigned int n_qpoints_patch = 0;
+
+            // Setup vectors to store the values of F and X at the quadrature
+            // points.
+            unsigned int n_qp_patch = 0;
             for (unsigned int e_idx = 0; e_idx < num_active_patch_elems; ++e_idx)
             {
                 Elem* const elem = patch_elems[e_idx];
-                for (unsigned int axis = 0; axis < NDIM; ++axis)
-                {
-                    X_dof_map_cache.dof_indices(elem, X_dof_indices[axis], axis);
-                }
-                get_values_for_interpolation(x_node, *X_ghost_vec, X_dof_indices);
+                const auto& X_dof_indices = X_dof_map_cache.dof_indices(elem);
+                get_values_for_interpolation(x_node, *X_petsc_vec, X_local_soln, X_dof_indices);
                 FEDataManager::updateInterpQuadratureRule(qrule, d_default_interp_spec, elem, x_node, patch_dx_min);
-                n_qpoints_patch += qrule->n_points();
-            }
-
-            if (!n_qpoints_patch) continue;
-            U_qp.resize(NDIM * n_qpoints_patch);
-            WSS_in_qp.resize(NDIM * n_qpoints_patch);
-            WSS_out_qp.resize(NDIM * n_qpoints_patch);
-            U_in_qp.resize(NDIM * n_qpoints_patch);
-            U_out_qp.resize(NDIM * n_qpoints_patch);
-            x_qp.resize(NDIM * n_qpoints_patch);
-            x_in_qp.resize(NDIM * n_qpoints_patch);
-            x_out_qp.resize(NDIM * n_qpoints_patch);
-            n_qp.resize(NDIM * n_qpoints_patch);
-            for (unsigned int axis = 0; axis < NDIM; ++axis)
-            {
-                DU_jump_qp[axis].resize(NDIM * n_qpoints_patch);
-            }
+                n_qp_patch += qrule->n_points();
+            }
+            if (!n_qp_patch) continue;
+            U_qp.resize(NDIM * n_qp_patch);
+            x_qp.resize(NDIM * n_qp_patch);
             std::fill(U_qp.begin(), U_qp.end(), 0.0);
-            std::fill(U_in_qp.begin(), U_in_qp.end(), 0.0);
-            std::fill(U_out_qp.begin(), U_out_qp.end(), 0.0);
-            std::fill(WSS_in_qp.begin(), WSS_in_qp.end(), 0.0);
-            std::fill(WSS_out_qp.begin(), WSS_out_qp.end(), 0.0);
 
             // Loop over the elements and compute the positions of the quadrature points.
             qrule.reset();
@@ -1020,98 +636,30 @@
             for (unsigned int e_idx = 0; e_idx < num_active_patch_elems; ++e_idx)
             {
                 Elem* const elem = patch_elems[e_idx];
-                for (unsigned int d = 0; d < NDIM; ++d)
-                {
-                    X_dof_map_cache.dof_indices(elem, X_dof_indices[d], d);
-                }
-                get_values_for_interpolation(x_node, *X_ghost_vec, X_dof_indices);
-                if (d_use_velocity_jump_conditions)
-                {
-                    for (unsigned int axis = 0; axis < NDIM; ++axis)
-                    {
-                        for (unsigned int d = 0; d < NDIM; ++d)
-                        {
-                            DU_jump_dof_map_cache[axis]->dof_indices(elem, DU_jump_dof_indices[axis][d], d);
-                        }
-                        get_values_for_interpolation(
-                            DU_jump_node[axis], *DU_jump_ghost_vec[axis], DU_jump_dof_indices[axis]);
-                    }
-                }
+                const auto& X_dof_indices = X_dof_map_cache.dof_indices(elem);
+                get_values_for_interpolation(x_node, *X_petsc_vec, X_local_soln, X_dof_indices);
                 const bool qrule_changed =
                     FEDataManager::updateInterpQuadratureRule(qrule, d_default_interp_spec, elem, x_node, patch_dx_min);
-                if (qrule_changed) fe_X->attach_quadrature_rule(qrule.get());
-                fe_X->reinit(elem);
-                if (d_use_velocity_jump_conditions)
+                if (qrule_changed) fe->attach_quadrature_rule(qrule.get());
+                fe->reinit(elem);
+                const unsigned int n_node = elem->n_nodes();
+                const unsigned int n_qp = qrule->n_points();
+                double* x_begin = &x_qp[NDIM * qp_offset];
+                std::fill(x_begin, x_begin + NDIM * n_qp, 0.0);
+                for (unsigned int k = 0; k < n_node; ++k)
                 {
-                    if (qrule_changed) fe_DU_jump->attach_quadrature_rule(qrule.get());
-                    fe_DU_jump->reinit(elem);
-                }
-                const unsigned int n_nodes = elem->n_nodes();
-                const unsigned int n_qpoints = qrule->n_points();
-
-                // Zero out the values prior to accumulation.
-                double* x_begin = &x_qp[NDIM * qp_offset];
-                std::fill(x_begin, x_begin + NDIM * n_qpoints, 0.0);
-
-                double* x_in_begin = &x_in_qp[NDIM * qp_offset];
-                std::fill(x_in_begin, x_in_begin + NDIM * n_qpoints, 0.0);
-
-                double* x_out_begin = &x_out_qp[NDIM * qp_offset];
-                std::fill(x_out_begin, x_out_begin + NDIM * n_qpoints, 0.0);
-
-                double* n_begin = &n_qp[NDIM * qp_offset];
-                std::fill(n_begin, n_begin + NDIM * n_qpoints, 0.0);
-
-                for (unsigned int axis = 0; axis < NDIM; ++axis)
-                {
-                    double* DU_jump_begin = &DU_jump_qp[axis][NDIM * qp_offset];
-                    std::fill(DU_jump_begin, DU_jump_begin + NDIM * n_qpoints, 0.0);
-                }
-                // Interpolate x, du, and dv at the quadrature points via
-                // accumulation, e.g., x(qp) = sum_k x_k * phi_k(qp) for each
-                // qp.
-                for (unsigned int k = 0; k < n_nodes; ++k)
-                {
-                    for (unsigned int qp = 0; qp < n_qpoints; ++qp)
+                    for (unsigned int qp = 0; qp < n_qp; ++qp)
                     {
-                        const double& p = phi_X[k][qp];
+                        const double& p = phi[k][qp];
                         for (unsigned int d = 0; d < NDIM; ++d)
                         {
                             x_qp[NDIM * (qp_offset + qp) + d] += x_node[k][d] * p;
                         }
-                        if (d_use_velocity_jump_conditions)
-                        {
-                            const double& p2 = phi_DU_jump[k][qp];
-                            for (unsigned int axis = 0; axis < NDIM; ++axis)
-                            {
-                                for (unsigned int d = 0; d < NDIM; ++d)
-                                {
-                                    DU_jump_qp[axis][NDIM * (qp_offset + qp) + d] += DU_jump_node[axis][k][d] * p2;
-                                }
-                            }
-                        }
                     }
                 }
-                for (unsigned int qp = 0; qp < n_qpoints; ++qp)
-                {
-                    for (unsigned int l = 0; l < NDIM - 1; ++l)
-                    {
-                        interpolate(dx_dxi[l], qp, x_node, *dphi_dxi[l]);
-                    }
-                    if (NDIM == 2)
-                    {
-                        dx_dxi[1] = VectorValue<double>(0.0, 0.0, 1.0);
-                    }
-                    n = (dx_dxi[0].cross(dx_dxi[1])).unit();
-                    for (unsigned int d = 0; d < NDIM; ++d)
-                    {
-                        n_qp[NDIM * (qp_offset + qp) + d] = n(d);
-                        x_in_qp[NDIM * (qp_offset + qp) + d] = x_qp[NDIM * (qp_offset + qp) + d] - n(d) * dh;
-                        x_out_qp[NDIM * (qp_offset + qp) + d] = x_qp[NDIM * (qp_offset + qp) + d] + n(d) * dh;
-                    }
-                }
-                qp_offset += n_qpoints;
-            }
+                qp_offset += n_qp;
+            }
+
             // Interpolate values from the Cartesian grid patch to the
             // quadrature points.
             //
@@ -1119,9 +667,6 @@
             // that are within the patch interior.
             const Box<NDIM>& interp_box = patch->getBox();
             Pointer<PatchData<NDIM> > u_data = patch->getPatchData(u_data_idx);
-
-            const Box<NDIM> ghost_box = Box<NDIM>::grow(patch->getBox(), IntVector<NDIM>(u_ghost_num));
-
             Pointer<CellData<NDIM, double> > u_cc_data = u_data;
             if (u_cc_data)
             {
@@ -1129,352 +674,58 @@
                     U_qp, NDIM, x_qp, NDIM, u_cc_data, patch, interp_box, d_default_interp_spec.kernel_fcn);
             }
             Pointer<SideData<NDIM, double> > u_sc_data = u_data;
-            if (u_sc_data && !d_use_velocity_jump_conditions)
+            if (u_sc_data)
             {
                 LEInteractor::interpolate(
                     U_qp, NDIM, x_qp, NDIM, u_sc_data, patch, interp_box, d_default_interp_spec.kernel_fcn);
             }
-            else if (u_sc_data && d_use_velocity_jump_conditions)
-            {
-                LEInteractor::interpolate(
-                    U_in_qp, NDIM, x_in_qp, NDIM, u_sc_data, patch, ghost_box, d_default_interp_spec.kernel_fcn);
-
-                LEInteractor::interpolate(
-                    U_out_qp, NDIM, x_out_qp, NDIM, u_sc_data, patch, ghost_box, d_default_interp_spec.kernel_fcn);
-
-                const IntVector<NDIM>& u_gcw = u_sc_data->getGhostCellWidth();
-                const int u_depth = u_sc_data->getDepth();
-                TBOX_ASSERT(u_depth == 1);
-
-                // Keep the quadrature points that are inside the interpolation box.
-                std::vector<int> local_indices;
-                for (unsigned int k = 0; k < n_qpoints_patch; ++k)
-                {
-                    const double* const x = &x_qp[NDIM * k];
-                    const Index<NDIM> i = IndexUtilities::getCellIndex(x, patch_geom, patch_box);
-                    if (interp_box.contains(i)) local_indices.push_back(k);
-
-                    const double* const x_in = &x_in_qp[NDIM * k];
-                    const Index<NDIM> in = IndexUtilities::getCellIndex(
-                        x_in, x_lower_ghost, x_upper_ghost, patch_geom->getDx(), ghost_box.lower(), ghost_box.upper());
-
-                    const double* const x_out = &x_out_qp[NDIM * k];
-                    const Index<NDIM> out = IndexUtilities::getCellIndex(
-                        x_out, x_lower_ghost, x_upper_ghost, patch_geom->getDx(), ghost_box.lower(), ghost_box.upper());
-
-                    // Some kind of assertation can be applied here using the indices of the cells away from the
-                    // interfce
-                }
-                if (local_indices.empty()) continue;
-                Index<NDIM> ic_lower, ic_upper, ic_center;
-                std::array<std::array<double, 2>, NDIM> w, wr;
-                std::vector<double> U_axis(n_qpoints_patch, 0.0);
-                std::vector<double> U_axis_o(n_qpoints_patch, 0.0);
-                Box<NDIM> side_boxes[NDIM];
-
-                for (int axis = 0; axis < NDIM; ++axis)
-                {
-                    side_boxes[axis] = SideGeometry<NDIM>::toSideBox(patch_box, axis);
-                }
-                for (unsigned int axis = 0; axis < NDIM; ++axis)
-                {
-                    IBTK::Point x_lower_axis, x_upper_axis;
-
-                    for (unsigned int d = 0; d < NDIM; ++d)
-                    {
-                        x_lower_axis[d] = patch_x_lower[d];
-                        x_upper_axis[d] = patch_x_upper[d];
-                    }
-                    x_lower_axis[axis] -= 0.5 * patch_dx[axis];
-                    x_upper_axis[axis] += 0.5 * patch_dx[axis];
-
-                    const Index<NDIM>& ilower = side_boxes[axis].lower();
-                    const Index<NDIM>& iupper = side_boxes[axis].upper();
-
-                    typedef boost::multi_array_types::extent_range range;
-                    boost::const_multi_array_ref<double, NDIM> u_sc_data_array(
-                        u_sc_data->getPointer(axis),
-                        (boost::extents[range(ilower[0] - u_gcw[0], iupper[0] + u_gcw[0] + 1)]
-                                       [range(ilower[1] - u_gcw[1], iupper[1] + u_gcw[1] + 1)]
-#if (NDIM == 3)
-                                       [range(ilower[2] - u_gcw[2], iupper[2] + u_gcw[2] + 1)]
-#endif
-                         ),
-                        boost::fortran_storage_order());
-
-                    for (unsigned int k = 0; k < local_indices.size(); ++k)
-                    {
-                        const int s = local_indices[k];
-                        IBTK::Point x, x_cell, xo, x_cell_o;
-                        const double* const dx = patch_dx;
-                        for (unsigned int d = 0; d < NDIM; ++d)
-                        {
-                            x[d] = x_qp[s * NDIM + d];
-                            ic_center[d] = ilower[d] + boost::math::iround((x[d] - x_lower_axis[d]) / dx[d] - 0.5);
-                            x_cell[d] = x_lower_axis[d] + ((ic_center[d] - ilower[d]) + 0.5) * dx[d];
-                            if (x[d] <= x_cell[d])
-                            {
-                                ic_lower[d] = ic_center[d] - 1;
-                                ic_upper[d] = ic_center[d];
-                            }
-                            else
-                            {
-                                ic_lower[d] = ic_center[d];
-                                ic_upper[d] = ic_center[d] + 1;
-                            }
-
-                            if (x[d] <= x_cell[d])
-                            {
-                                w[d][0] = (x_cell[d] - x[d]) / dx[d];
-                            }
-                            else
-                            {
-                                w[d][0] = 1.0 + (x_cell[d] - x[d]) / dx[d];
-                            }
-                            w[d][1] = 1.0 - w[d][0];
-                            wr[d][0] = +w[d][0];
-                            wr[d][1] = -w[d][1];
-                        }
-
-                        boost::multi_array<double, NDIM + 1> Ujump(
-                            boost::extents[range(ic_lower[0], ic_upper[0] + 1)][range(ic_lower[1], ic_upper[1] + 1)]
-#if (NDIM == 3)
-                                          [range(ic_lower[2], ic_upper[2] + 1)]
-#endif
-                                          [range(0, NDIM)]);
-
-                        boost::multi_array<double, NDIM + 1> interpCoeff(
-                            boost::extents[range(ic_lower[0], ic_upper[0] + 1)][range(ic_lower[1], ic_upper[1] + 1)]
-#if (NDIM == 3)
-                                          [range(ic_lower[2], ic_upper[2] + 1)]
-#endif
-                                          [range(0, NDIM)]);
-
-                        VectorValue<double> norm_vec, du_jump, coeff_vec, wrc;
-                        // Loop over indices to calculate the interp coefficients (Lower=0, Upper=1)
-
-                        for (int d = 0; d < NDIM; ++d) norm_vec(d) = n_qp[s * NDIM + d];
-
-                        Box<NDIM> stencil_box(ic_lower, ic_upper);
-
-                        for (int d = 0; d < NDIM; ++d)
-                        {
-                            for (BoxIterator<NDIM> b(stencil_box); b; b++)
-                            {
-                                const Index<NDIM>& ic = b();
-                                for (int j = 0; j < NDIM; ++j) wrc(j) = wr[j][ic_upper[j] - ic[j]];
-#if (NDIM == 2)
-                                interpCoeff[ic[0]][ic[1]][d] = (norm_vec * wrc) * norm_vec(d);
-#endif
-#if (NDIM == 3)
-                                interpCoeff[ic[0]][ic[1]][ic[2]][d] = (norm_vec * wrc) * norm_vec(d);
-#endif
-                            }
-                        }
-
-                        for (int d = 0; d < NDIM; ++d)
-                        {
-                            for (BoxIterator<NDIM> b(stencil_box); b; b++)
-                            {
-                                const Index<NDIM>& ic = b();
-                                for (int j = 0; j < NDIM; ++j) du_jump(j) = DU_jump_qp[d][s * NDIM + j];
-#if (NDIM == 2)
-                                coeff_vec =
-                                    VectorValue<double>(interpCoeff[ic[0]][ic[1]][0], interpCoeff[ic[0]][ic[1]][1]);
-                                Ujump[ic[0]][ic[1]][d] = dx[0] * w[0][ic[0] - ic_lower[0]] * w[1][ic[1] - ic_lower[1]] *
-                                                         (coeff_vec * du_jump);
-#endif
-<<<<<<< HEAD
-
-#if (NDIM == 3)
-                                coeff_vec = VectorValue<double>(interpCoeff[ic[0]][ic[1]][ic[2]][0],
-                                                                interpCoeff[ic[0]][ic[1]][ic[2]][1],
-                                                                interpCoeff[ic[0]][ic[1]][ic[2]][2]);
-                                Ujump[ic[0]][ic[1]][ic[2]][d] = dx[0] * w[0][ic[0] - ic_lower[0]] *
-                                                                w[1][ic[1] - ic_lower[1]] * w[2][ic[2] - ic_lower[2]] *
-                                                                (coeff_vec * du_jump);
-#endif
-                            }
-                        }
-                        // Accumulate the value of U at the current location.
-                        U_axis[s] = 0.0;
-
-                        for (BoxIterator<NDIM> b(stencil_box); b; b++)
-                        {
-                            const Index<NDIM>& ic = b();
-#if (NDIM == 2)
-
-                            U_axis[s] +=
-                                w[0][ic[0] - ic_lower[0]] * w[1][ic[1] - ic_lower[1]] * u_sc_data_array[ic[0]][ic[1]];
-                            const double nproj = n_qp[s * NDIM + 0] * wr[0][ic_upper[0] - ic[0]] +
-                                                 n_qp[s * NDIM + 1] * wr[1][ic_upper[1] - ic[1]];
-                            if (d_use_velocity_jump_conditions)
-                            {
-                                const double CC = (nproj > 0.0) ? Ujump[ic[0]][ic[1]][axis] : 0.0;
-                                U_axis[s] -= CC / mu;
-                            }
-#endif
-#if (NDIM == 3)
-
-                            U_axis[s] += w[0][ic[0] - ic_lower[0]] * w[1][ic[1] - ic_lower[1]] *
-                                         w[2][ic[2] - ic_lower[2]] * u_sc_data_array[ic[0]][ic[1]][ic[2]];
-                            const double nproj = n_qp[s * NDIM + 0] * wr[0][ic_upper[0] - ic[0]] +
-                                                 n_qp[s * NDIM + 1] * wr[1][ic_upper[1] - ic[1]] +
-                                                 n_qp[s * NDIM + 2] * wr[2][ic_upper[2] - ic[2]];
-                            if (d_use_velocity_jump_conditions)
-                            {
-                                const double CC = (nproj > 0.0) ? Ujump[ic[0]][ic[1]][ic[2]][axis] : 0.0;
-                                U_axis[s] -= CC / mu;
-                            }
-#endif
-                        }
-                    }
-                    if (d_use_velocity_jump_conditions)
-                    {
-                        for (unsigned int k = 0; k < local_indices.size(); ++k)
-                        {
-                            U_qp[NDIM * local_indices[k] + axis] = U_axis[local_indices[k]];
-                            if (dh != 0.0)
-                            {
-                                WSS_in_qp[NDIM * local_indices[k] + axis] =
-                                    mu * (1.0 / dh) *
-                                    (U_in_qp[NDIM * local_indices[k] + axis] - U_qp[NDIM * local_indices[k] + axis]);
-
-=======
-
-#if (NDIM == 3)
-                                coeff_vec = VectorValue<double>(interpCoeff[ic[0]][ic[1]][ic[2]][0],
-                                                                interpCoeff[ic[0]][ic[1]][ic[2]][1],
-                                                                interpCoeff[ic[0]][ic[1]][ic[2]][2]);
-                                Ujump[ic[0]][ic[1]][ic[2]][d] = dx[0] * w[0][ic[0] - ic_lower[0]] *
-                                                                w[1][ic[1] - ic_lower[1]] * w[2][ic[2] - ic_lower[2]] *
-                                                                (coeff_vec * du_jump);
-#endif
-                            }
-                        }
-                        // Accumulate the value of U at the current location.
-                        U_axis[s] = 0.0;
-
-                        for (BoxIterator<NDIM> b(stencil_box); b; b++)
-                        {
-                            const Index<NDIM>& ic = b();
-#if (NDIM == 2)
-
-                            U_axis[s] +=
-                                w[0][ic[0] - ic_lower[0]] * w[1][ic[1] - ic_lower[1]] * u_sc_data_array[ic[0]][ic[1]];
-                            const double nproj = n_qp[s * NDIM + 0] * wr[0][ic_upper[0] - ic[0]] +
-                                                 n_qp[s * NDIM + 1] * wr[1][ic_upper[1] - ic[1]];
-                            if (d_use_velocity_jump_conditions)
-                            {
-                                const double CC = (nproj > 0.0) ? Ujump[ic[0]][ic[1]][axis] : 0.0;
-                                U_axis[s] -= CC / mu;
-                            }
-#endif
-#if (NDIM == 3)
-
-                            U_axis[s] += w[0][ic[0] - ic_lower[0]] * w[1][ic[1] - ic_lower[1]] *
-                                         w[2][ic[2] - ic_lower[2]] * u_sc_data_array[ic[0]][ic[1]][ic[2]];
-                            const double nproj = n_qp[s * NDIM + 0] * wr[0][ic_upper[0] - ic[0]] +
-                                                 n_qp[s * NDIM + 1] * wr[1][ic_upper[1] - ic[1]] +
-                                                 n_qp[s * NDIM + 2] * wr[2][ic_upper[2] - ic[2]];
-                            if (d_use_velocity_jump_conditions)
-                            {
-                                const double CC = (nproj > 0.0) ? Ujump[ic[0]][ic[1]][ic[2]][axis] : 0.0;
-                                U_axis[s] -= CC / mu;
-                            }
-#endif
-                        }
-                    }
-                    if (d_use_velocity_jump_conditions)
-                    {
-                        for (unsigned int k = 0; k < local_indices.size(); ++k)
-                        {
-                            U_qp[NDIM * local_indices[k] + axis] = U_axis[local_indices[k]];
-                            if (dh != 0.0)
-                            {
-                                WSS_in_qp[NDIM * local_indices[k] + axis] =
-                                    mu * (1.0 / dh) *
-                                    (U_in_qp[NDIM * local_indices[k] + axis] - U_qp[NDIM * local_indices[k] + axis]);
-
->>>>>>> 017609ea
-                                WSS_out_qp[NDIM * local_indices[k] + axis] =
-                                    mu * (1.0 / dh) *
-                                    (U_out_qp[NDIM * local_indices[k] + axis] - U_qp[NDIM * local_indices[k] + axis]);
-                            }
-                            else
-                            {
-                                TBOX_ERROR(d_object_name << ": The width for the wall shear stress hasn't been set up!"
-                                                         << std::endl);
-                            }
-                        }
-                    }
-                }
-            }
+
             // Loop over the elements and accumulate the right-hand-side values.
             qrule.reset();
             qp_offset = 0;
             for (unsigned int e_idx = 0; e_idx < num_active_patch_elems; ++e_idx)
             {
                 Elem* const elem = patch_elems[e_idx];
+                const auto& U_dof_indices = U_dof_map_cache.dof_indices(elem);
+                const auto& X_dof_indices = X_dof_map_cache.dof_indices(elem);
                 for (unsigned int d = 0; d < NDIM; ++d)
                 {
-                    U_dof_map_cache.dof_indices(elem, U_dof_indices[d], d);
                     U_rhs_e[d].resize(static_cast<int>(U_dof_indices[d].size()));
                     U_n_rhs_e[d].resize(static_cast<int>(U_dof_indices[d].size()));
                     U_t_rhs_e[d].resize(static_cast<int>(U_dof_indices[d].size()));
-                    X_dof_map_cache.dof_indices(elem, X_dof_indices[d], d);
-                    if (d_use_velocity_jump_conditions)
-                    {
-                        WSS_out_dof_map_cache->dof_indices(elem, WSS_out_dof_indices[d], d);
-                        WSS_out_rhs_e[d].resize(static_cast<int>(WSS_out_dof_indices[d].size()));
-
-                        WSS_in_dof_map_cache->dof_indices(elem, WSS_in_dof_indices[d], d);
-                        WSS_in_rhs_e[d].resize(static_cast<int>(WSS_in_dof_indices[d].size()));
-                    }
                 }
-                get_values_for_interpolation(x_node, *X_ghost_vec, X_dof_indices);
+                get_values_for_interpolation(X_node, *X0_vec, X_dof_indices);
+                get_values_for_interpolation(x_node, *X_petsc_vec, X_local_soln, X_dof_indices);
                 const bool qrule_changed =
                     FEDataManager::updateInterpQuadratureRule(qrule, d_default_interp_spec, elem, x_node, patch_dx_min);
-                if (qrule_changed) fe_X->attach_quadrature_rule(qrule.get());
-
-                fe_X->reinit(elem);
-                if (d_use_velocity_jump_conditions)
-                {
-                    if (qrule_changed)
-                    {
-                        fe_DU_jump->attach_quadrature_rule(qrule.get());
-                    }
-                    fe_DU_jump->reinit(elem);
-                }
-                const unsigned int n_qpoints = qrule->n_points();
+                if (qrule_changed) fe->attach_quadrature_rule(qrule.get());
+                fe->reinit(elem);
+                const unsigned int n_qp = qrule->n_points();
                 const size_t n_basis = U_dof_indices[0].size();
-                const size_t n_basis_jump = WSS_in_dof_indices[0].size();
-
-                for (unsigned int qp = 0; qp < n_qpoints; ++qp)
+                for (unsigned int qp = 0; qp < n_qp; ++qp)
                 {
                     for (unsigned int k = 0; k < NDIM - 1; ++k)
                     {
+                        interpolate(dX_dxi[k], qp, X_node, *dphi_dxi[k]);
                         interpolate(dx_dxi[k], qp, x_node, *dphi_dxi[k]);
                     }
                     if (NDIM == 2)
                     {
+                        dX_dxi[1] = VectorValue<double>(0.0, 0.0, 1.0);
                         dx_dxi[1] = VectorValue<double>(0.0, 0.0, 1.0);
                     }
+                    N = (dX_dxi[0].cross(dX_dxi[1])).unit();
                     n = (dx_dxi[0].cross(dx_dxi[1])).unit();
+                    const int idx = NDIM * (qp_offset + qp);
                     for (unsigned int d = 0; d < NDIM; ++d)
                     {
-                        U(d) = U_qp[NDIM * (qp_offset + qp) + d];
-                        if (d_use_velocity_jump_conditions)
-                        {
-                            WSS_in(d) = WSS_in_qp[NDIM * (qp_offset + qp) + d];
-                            WSS_out(d) = WSS_out_qp[NDIM * (qp_offset + qp) + d];
-                        }
+                        U(d) = U_qp[idx + d];
                     }
-                    U_n = (U * n) * n;
+                    U_n = (U * N) * N;
                     U_t = U - U_n;
                     for (unsigned int k = 0; k < n_basis; ++k)
                     {
-                        const double p_JxW = phi_X[k][qp] * JxW[qp];
+                        const double p_JxW = phi[k][qp] * JxW[qp];
                         for (unsigned int d = 0; d < NDIM; ++d)
                         {
                             U_rhs_e[d](k) += U(d) * p_JxW;
@@ -1482,52 +733,27 @@
                             U_t_rhs_e[d](k) += U_t(d) * p_JxW;
                         }
                     }
-                    if (d_use_velocity_jump_conditions)
-                    {
-                        for (unsigned int k = 0; k < n_basis_jump; ++k)
-                        {
-                            const double p_jump_JxW = phi_DU_jump[k][qp] * JxW_jump[qp];
-                            for (unsigned int d = 0; d < NDIM; ++d)
-                            {
-                                WSS_in_rhs_e[d](k) += WSS_in(d) * p_jump_JxW;
-                                WSS_out_rhs_e[d](k) += WSS_out(d) * p_jump_JxW;
-                            }
-                        }
-                    }
                 }
                 for (unsigned int d = 0; d < NDIM; ++d)
                 {
-                    U_dof_map.constrain_element_vector(U_rhs_e[d], U_dof_indices[d]);
-                    U_dof_map.constrain_element_vector(U_n_rhs_e[d], U_dof_indices[d]);
-                    U_dof_map.constrain_element_vector(U_t_rhs_e[d], U_dof_indices[d]);
-                    U_rhs_vec->add_vector(U_rhs_e[d], U_dof_indices[d]);
-                    U_n_rhs_vec->add_vector(U_n_rhs_e[d], U_dof_indices[d]);
-                    U_t_rhs_vec->add_vector(U_t_rhs_e[d], U_dof_indices[d]);
-                    if (d_use_velocity_jump_conditions)
-                    {
-                        WSS_out_dof_map->constrain_element_vector(WSS_out_rhs_e[d], WSS_out_dof_indices[d]);
-                        WSS_out_rhs_vec->add_vector(WSS_out_rhs_e[d], WSS_out_dof_indices[d]);
-                        WSS_in_dof_map->constrain_element_vector(WSS_in_rhs_e[d], WSS_in_dof_indices[d]);
-                        WSS_in_rhs_vec->add_vector(WSS_in_rhs_e[d], WSS_in_dof_indices[d]);
-                    }
+                    dof_id_scratch = U_dof_indices[d];
+                    U_dof_map.constrain_element_vector(U_rhs_e[d], dof_id_scratch);
+                    U_dof_map.constrain_element_vector(U_n_rhs_e[d], dof_id_scratch);
+                    U_dof_map.constrain_element_vector(U_t_rhs_e[d], dof_id_scratch);
+                    U_rhs_vec->add_vector(U_rhs_e[d], dof_id_scratch);
+                    U_n_rhs_vec->add_vector(U_n_rhs_e[d], dof_id_scratch);
+                    U_t_rhs_vec->add_vector(U_t_rhs_e[d], dof_id_scratch);
                 }
-                qp_offset += n_qpoints;
+                qp_offset += n_qp;
             }
         }
         U_rhs_vec->close();
         U_n_rhs_vec->close();
         U_t_rhs_vec->close();
 
-        if (d_use_velocity_jump_conditions)
-        {
-            WSS_in_rhs_vec->close();
-            d_fe_data_managers[part]->computeL2Projection(
-                *WSS_in_vec, *WSS_in_rhs_vec, WSS_IN_SYSTEM_NAME, d_default_interp_spec.use_consistent_mass_matrix);
-
-            WSS_out_rhs_vec->close();
-            d_fe_data_managers[part]->computeL2Projection(
-                *WSS_out_vec, *WSS_out_rhs_vec, WSS_OUT_SYSTEM_NAME, d_default_interp_spec.use_consistent_mass_matrix);
-        }
+        VecRestoreArray(X_local_vec, &X_local_soln);
+        VecGhostRestoreLocalForm(X_global_vec, &X_local_vec);
+
         // Solve for the nodal values.
         d_fe_data_managers[part]->computeL2Projection(
             *U_vec, *U_rhs_vec, VELOCITY_SYSTEM_NAME, d_default_interp_spec.use_consistent_mass_matrix);
@@ -1535,12 +761,6 @@
             *U_n_vec, *U_n_rhs_vec, VELOCITY_SYSTEM_NAME, d_default_interp_spec.use_consistent_mass_matrix);
         d_fe_data_managers[part]->computeL2Projection(
             *U_t_vec, *U_t_rhs_vec, VELOCITY_SYSTEM_NAME, d_default_interp_spec.use_consistent_mass_matrix);
-
-        if (d_use_velocity_jump_conditions)
-        {
-            for (unsigned int d = 0; d < NDIM; ++d) d_DU_jump_IB_ghost_vecs[part][d]->close();
-        }
-        d_X_IB_ghost_vecs[part]->close();
     }
     return;
 } // interpolateVelocity
@@ -1631,7 +851,6 @@
 IBFESurfaceMethod::computeLagrangianForce(const double data_time)
 {
     TBOX_ASSERT(MathUtilities<double>::equalEps(data_time, d_half_time));
-    batch_vec_ghost_update(d_X_half_vecs, INSERT_VALUES, SCATTER_FORWARD);
     for (unsigned part = 0; part < d_num_parts; ++part)
     {
         EquationSystems* equation_systems = d_fe_data_managers[part]->getEquationSystems();
@@ -1641,33 +860,16 @@
         // Setup global and elemental right-hand-side vectors.
         NumericVector<double>* F_vec = d_F_half_vecs[part];
         std::unique_ptr<NumericVector<double> > F_rhs_vec = F_vec->zero_clone();
-        std::array<DenseVector<double>, NDIM> F_rhs_e;
+        DenseVector<double> F_rhs_e[NDIM];
+        NumericVector<double>* DP_vec = d_DP_half_vecs[part];
+        std::unique_ptr<NumericVector<double> > DP_rhs_vec =
+            (d_use_jump_conditions ? DP_vec->zero_clone() : std::unique_ptr<NumericVector<double> >());
+        DenseVector<double> DP_rhs_e;
         VectorValue<double>& F_integral = d_lag_surface_force_integral[part];
         F_integral.zero();
-
+        double DP_rhs_integral = 0.0;
+        double surface_area = 0.0;
         NumericVector<double>* X_vec = d_X_half_vecs[part];
-        double surface_area = 0.0;
-
-        NumericVector<double>* P_jump_vec = d_P_jump_half_vecs[part];
-        std::unique_ptr<NumericVector<double> > P_jump_rhs_vec;
-        DenseVector<double> P_jump_rhs_e;
-        if (d_use_pressure_jump_conditions)
-        {
-            P_jump_rhs_vec = P_jump_vec->zero_clone();
-        }
-        double P_jump_rhs_integral = 0.0;
-
-        std::array<NumericVector<double>*, NDIM> DU_jump_vec;
-        std::array<std::unique_ptr<NumericVector<double> >, NDIM> DU_jump_rhs_vec;
-        std::array<std::array<DenseVector<double>, NDIM>, NDIM> DU_jump_rhs_e;
-        if (d_use_velocity_jump_conditions)
-        {
-            for (unsigned int d = 0; d < NDIM; ++d)
-            {
-                DU_jump_vec[d] = d_DU_jump_half_vecs[part][d];
-                DU_jump_rhs_vec[d] = DU_jump_vec[d]->zero_clone();
-            }
-        }
 
         // Extract the FE systems and DOF maps, and setup the FE objects.
         System& F_system = equation_systems->get_system(FORCE_SYSTEM_NAME);
@@ -1688,78 +890,38 @@
         for (unsigned int d = 0; d < NDIM; ++d)
         {
             TBOX_ASSERT(X_dof_map.variable_type(d) == X_fe_type);
-        }
-        TBOX_ASSERT(X_fe_type == F_fe_type);
+            TBOX_ASSERT(X_dof_map.variable_type(d) == F_fe_type);
+        }
         NumericVector<double>& X0_vec = X_system.get_vector("INITIAL_COORDINATES");
-        System* P_jump_system;
-        const DofMap* P_jump_dof_map = NULL;
-        FEDataManager::SystemDofMapCache* P_jump_dof_map_cache = NULL;
-        FEType P_jump_fe_type = INVALID_FE;
-        if (d_use_pressure_jump_conditions)
-        {
-            P_jump_system = &equation_systems->get_system(PRESSURE_JUMP_SYSTEM_NAME);
-            P_jump_dof_map = &P_jump_system->get_dof_map();
-            P_jump_dof_map_cache = d_fe_data_managers[part]->getDofMapCache(PRESSURE_JUMP_SYSTEM_NAME);
-            P_jump_fe_type = P_jump_dof_map->variable_type(0);
-        }
-
-        std::array<System*, NDIM> DU_jump_system;
-        std::array<DofMap*, NDIM> DU_jump_dof_map;
-        std::array<FEDataManager::SystemDofMapCache*, NDIM> DU_jump_dof_map_cache;
-        FEType DU_jump_fe_type = INVALID_FE;
-        if (d_use_velocity_jump_conditions)
-        {
-            for (unsigned int i = 0; i < NDIM; ++i)
-            {
-                DU_jump_system[i] = &equation_systems->get_system(VELOCITY_JUMP_SYSTEM_NAME[i]);
-                DU_jump_dof_map[i] = &DU_jump_system[i]->get_dof_map();
-                DU_jump_dof_map_cache[i] = d_fe_data_managers[part]->getDofMapCache(VELOCITY_JUMP_SYSTEM_NAME[i]);
-            }
-            DU_jump_fe_type = DU_jump_dof_map[0]->variable_type(0);
-            for (unsigned int i = 0; i < NDIM; ++i)
-            {
-                for (unsigned int j = 0; j < NDIM; ++j)
-                {
-                    TBOX_ASSERT(DU_jump_dof_map[i]->variable_type(j) == DU_jump_fe_type);
-                }
-            }
-        }
-
-        // The P_jump_fe_type and DU_jump_fe_type are equal only if we are applying both jumps
-        // or none of the jumps.
-        if (d_use_pressure_jump_conditions && d_use_velocity_jump_conditions)
-        {
-            TBOX_ASSERT(P_jump_fe_type == DU_jump_fe_type);
-        }
-
+
+        // silence some warnings by giving DP_dof_map_cache a bogus, but
+        // valid, value if we don't use jump conditions
+        FEDataManager::SystemDofMapCache* DP_dof_map_cache =
+            d_use_jump_conditions ? d_fe_data_managers[part]->getDofMapCache(PRESSURE_JUMP_SYSTEM_NAME) : nullptr;
+        const System* DP_system =
+            d_use_jump_conditions ? &equation_systems->get_system(PRESSURE_JUMP_SYSTEM_NAME) : nullptr;
+        const DofMap* DP_dof_map = d_use_jump_conditions ? &DP_system->get_dof_map() : nullptr;
+        if (d_use_jump_conditions)
+        {
+            FEType DP_fe_type = DP_dof_map->variable_type(0);
+            TBOX_ASSERT(DP_fe_type == X_fe_type);
+            TBOX_ASSERT(DP_fe_type == F_fe_type);
+        }
+
+        FEType fe_type = F_fe_type;
 
         std::unique_ptr<QBase> qrule = QBase::build(d_default_quad_type[part], dim, d_default_quad_order[part]);
 
-        std::unique_ptr<FEBase> fe_X = FEBase::build(dim, X_fe_type);
-        fe_X->attach_quadrature_rule(qrule.get());
-        const std::vector<double>& JxW = fe_X->get_JxW();
-        const std::vector<std::vector<double> >& phi_X = fe_X->get_phi();
-        std::array<const std::vector<std::vector<double> >*, NDIM - 1> dphi_dxi_X;
-        dphi_dxi_X[0] = &fe_X->get_dphidxi();
-        if (NDIM > 2) dphi_dxi_X[1] = &fe_X->get_dphideta();
-
-        FEType fe_jump_type = INVALID_FE;
-        if (d_use_pressure_jump_conditions)
-        {
-            fe_jump_type = P_jump_fe_type;
-        }
-        else
-        {
-            fe_jump_type = DU_jump_fe_type;
-        }
-
-        std::unique_ptr<FEBase> fe_jump = FEBase::build(dim, fe_jump_type);
-        fe_jump->attach_quadrature_rule(qrule.get());
-        const std::vector<std::vector<double> >& phi_jump = fe_jump->get_phi();
+        std::unique_ptr<FEBase> fe = FEBase::build(dim, fe_type);
+        fe->attach_quadrature_rule(qrule.get());
+        const std::vector<double>& JxW = fe->get_JxW();
+        const std::vector<std::vector<double> >& phi = fe->get_phi();
+        std::array<const std::vector<std::vector<double> >*, NDIM - 1> dphi_dxi;
+        dphi_dxi[0] = &fe->get_dphidxi();
+        if (NDIM > 2) dphi_dxi[1] = &fe->get_dphideta();
 
         FEDataInterpolation fe_interpolator(dim, d_fe_data_managers[part]);
         fe_interpolator.attachQuadratureRule(qrule.get());
-
         std::vector<size_t> surface_force_fcn_system_idxs;
         fe_interpolator.setupInterpolatedSystemDataIndexes(
             surface_force_fcn_system_idxs, d_lag_surface_force_fcn_data[part].system_data, equation_systems);
@@ -1774,7 +936,6 @@
 
         // Loop over the elements to compute the right-hand side vector.
         boost::multi_array<double, 2> X_node, x_node;
-        double DU[NDIM][NDIM];
         TensorValue<double> FF;
         VectorValue<double> F, F_b, F_s, F_qp, N, X, n, x;
         std::array<VectorValue<double>, 2> dX_dxi, dx_dxi;
@@ -1786,53 +947,30 @@
             Elem* const elem = *el_it;
             const auto& F_dof_indices = F_dof_map_cache.dof_indices(elem);
             const auto& X_dof_indices = X_dof_map_cache.dof_indices(elem);
-
             for (unsigned int d = 0; d < NDIM; ++d)
             {
                 F_rhs_e[d].resize(static_cast<int>(F_dof_indices[d].size()));
             }
-            if (d_use_pressure_jump_conditions)
-            {
-                const auto& P_jump_dof_indices = P_jump_dof_map_cache->dof_indices(elem);
-                P_jump_rhs_e.resize(static_cast<int>(P_jump_dof_indices[0].size()));
-            }
-
-            if (d_use_velocity_jump_conditions)
-            {
-                for (unsigned int d = 0; d < NDIM; ++d)
-                {
-                    const auto& DU_jump_dof_indices = DU_jump_dof_map_cache[d]->dof_indices(elem);
-                    for (unsigned int k = 0; k < NDIM; ++k)
-                    {
-                        DU_jump_rhs_e[d][k].resize(static_cast<int>(DU_jump_dof_indices[k].size()));
-                    }
-                }
-            }
-
-            fe_X->reinit(elem);
-
+            if (d_use_jump_conditions)
+            {
+                DP_rhs_e.resize(static_cast<int>(F_dof_indices[0].size()));
+            }
+            fe->reinit(elem);
             fe_interpolator.reinit(elem);
             fe_interpolator.collectDataForInterpolation(elem);
             fe_interpolator.interpolate(elem);
-
-            if (d_use_pressure_jump_conditions || d_use_velocity_jump_conditions)
-            {
-                fe_jump->reinit(elem);
-            }
-
             get_values_for_interpolation(x_node, *X_vec, X_dof_indices);
             get_values_for_interpolation(X_node, X0_vec, X_dof_indices);
-            const unsigned int n_qpoints = qrule->n_points();
-            const size_t n_basis = phi_X.size();
-            const size_t n_basis2 = phi_jump.size();
-            for (unsigned int qp = 0; qp < n_qpoints; ++qp)
-            {
-                interpolate(X, qp, X_node, phi_X);
-                interpolate(x, qp, x_node, phi_X);
+            const unsigned int n_qp = qrule->n_points();
+            const size_t n_basis = phi.size();
+            for (unsigned int qp = 0; qp < n_qp; ++qp)
+            {
+                interpolate(X, qp, X_node, phi);
+                interpolate(x, qp, x_node, phi);
                 for (unsigned int k = 0; k < NDIM - 1; ++k)
                 {
-                    interpolate(dX_dxi[k], qp, X_node, *dphi_dxi_X[k]);
-                    interpolate(dx_dxi[k], qp, x_node, *dphi_dxi_X[k]);
+                    interpolate(dX_dxi[k], qp, X_node, *dphi_dxi[k]);
+                    interpolate(dx_dxi[k], qp, x_node, *dphi_dxi[k]);
                 }
                 if (NDIM == 2)
                 {
@@ -1899,78 +1037,27 @@
                     F += F_s;
                 }
 
-                const double P_j = F * n * dA / da;
-                for (unsigned int i = 0; i < NDIM; ++i)
-                    for (unsigned int k = 0; k < NDIM; ++k)
-                        DU[i][k] = -(dA / da) * (F(i) - F * n * n(i)) * n(k); // [Ux] , [Uy], [Uz]
-
                 for (unsigned int d = 0; d < NDIM; ++d) F_integral(d) += F(d) * JxW[qp];
 
-                // Remote the part of the force that has been already included in the jump
-
-                if (d_use_pressure_jump_conditions && !d_use_velocity_jump_conditions)
+                const double C_p = F * n * dA / da;
+                if (d_use_jump_conditions)
                 {
                     F -= (F * n) * n;
                 }
-                if (!d_use_pressure_jump_conditions && d_use_velocity_jump_conditions)
-                {
-                    F = (F * n) * n;
-                }
-                if (d_use_pressure_jump_conditions && d_use_velocity_jump_conditions)
-                {
-                    F = 0.0;
-                }
 
                 // Add the boundary forces to the right-hand-side vector.
                 for (unsigned int k = 0; k < n_basis; ++k)
                 {
-                    F_qp = F * phi_X[k][qp] * JxW[qp];
+                    F_qp = F * phi[k][qp] * JxW[qp];
                     for (unsigned int i = 0; i < NDIM; ++i)
                     {
                         F_rhs_e[i](k) += F_qp(i);
                     }
+                    if (d_use_jump_conditions) DP_rhs_e(k) += C_p * phi[k][qp] * JxW[qp];
                 }
-                for (unsigned int k = 0; k < n_basis2; ++k)
-<<<<<<< HEAD
+                if (d_use_jump_conditions)
                 {
-                    if (d_use_pressure_jump_conditions)
-                    {
-                        P_jump_rhs_e(k) += P_j * phi_jump[k][qp] * JxW[qp];
-                    }
-                    if (d_use_velocity_jump_conditions)
-                    {
-                        for (unsigned int i = 0; i < NDIM; ++i)
-                        {
-                            for (unsigned int j = 0; j < NDIM; ++j)
-                            {
-                                DU_jump_rhs_e[i][j](k) += DU[i][j] * phi_jump[k][qp] * JxW[qp];
-                            }
-                        }
-                    }
-                }
-                if (d_use_pressure_jump_conditions)
-                {
-=======
-                {
-                    if (d_use_pressure_jump_conditions)
-                    {
-                        P_jump_rhs_e(k) += P_j * phi_jump[k][qp] * JxW[qp];
-                    }
-                    if (d_use_velocity_jump_conditions)
-                    {
-                        for (unsigned int i = 0; i < NDIM; ++i)
-                        {
-                            for (unsigned int j = 0; j < NDIM; ++j)
-                            {
-                                DU_jump_rhs_e[i][j](k) += DU[i][j] * phi_jump[k][qp] * JxW[qp];
-                            }
-                        }
-                    }
-                }
-                if (d_use_pressure_jump_conditions)
-                {
->>>>>>> 017609ea
-                    P_jump_rhs_integral += P_j * JxW[qp];
+                    DP_rhs_integral += C_p * JxW[qp];
                     surface_area += JxW[qp];
                 }
             }
@@ -1982,48 +1069,28 @@
                 dof_id_scratch = F_dof_indices[i];
                 F_dof_map.constrain_element_vector(F_rhs_e[i], dof_id_scratch);
                 F_rhs_vec->add_vector(F_rhs_e[i], dof_id_scratch);
-                if (d_use_velocity_jump_conditions)
-                {
-                    const auto& DU_jump_dof_indices = DU_jump_dof_map_cache[i]->dof_indices(elem);
-                    for (unsigned int k = 0; k < NDIM; ++k)
-                    {
-                        dof_id_scratch = DU_jump_dof_indices[k];
-                        DU_jump_dof_map[i]->constrain_element_vector(DU_jump_rhs_e[i][k], dof_id_scratch);
-                        DU_jump_rhs_vec[i]->add_vector(DU_jump_rhs_e[i][k], dof_id_scratch);
-                    }
-                }
-            }
-            if (d_use_pressure_jump_conditions)
-            {
-                const auto& P_jump_dof_indices = P_jump_dof_map_cache->dof_indices(elem);
-                dof_id_scratch = P_jump_dof_indices[0];
-                P_jump_dof_map->constrain_element_vector(P_jump_rhs_e, dof_id_scratch);
-                P_jump_rhs_vec->add_vector(P_jump_rhs_e, dof_id_scratch);
-            }
-        }
-
-        SAMRAI_MPI::sumReduction(&F_integral(0), NDIM);
+            }
+            if (d_use_jump_conditions)
+            {
+                dof_id_scratch = DP_dof_map_cache->dof_indices(elem)[0];
+                DP_dof_map->constrain_element_vector(DP_rhs_e, dof_id_scratch);
+                DP_rhs_vec->add_vector(DP_rhs_e, dof_id_scratch);
+            }
+        }
+
+        SAMRAI_MPI::sumReduction(&F_integral(0), LIBMESH_DIM);
 
         // Solve for F.
         d_fe_data_managers[part]->computeL2Projection(
             *F_vec, *F_rhs_vec, FORCE_SYSTEM_NAME, d_use_consistent_mass_matrix);
-        if (d_use_pressure_jump_conditions)
+        if (d_use_jump_conditions)
         {
             d_fe_data_managers[part]->computeL2Projection(
-                *P_jump_vec, *P_jump_rhs_vec, PRESSURE_JUMP_SYSTEM_NAME, d_use_consistent_mass_matrix);
-            P_jump_rhs_integral = SAMRAI_MPI::sumReduction(P_jump_rhs_integral);
+                *DP_vec, *DP_rhs_vec, PRESSURE_JUMP_SYSTEM_NAME, d_use_consistent_mass_matrix);
+            DP_rhs_integral = SAMRAI_MPI::sumReduction(DP_rhs_integral);
             surface_area = SAMRAI_MPI::sumReduction(surface_area);
-            if (d_normalize_pressure_jump) P_jump_vec->add(-P_jump_rhs_integral / surface_area);
-            P_jump_vec->close();
-        }
-        if (d_use_velocity_jump_conditions)
-        {
-            for (unsigned int d = 0; d < NDIM; ++d)
-            {
-                d_fe_data_managers[part]->computeL2Projection(
-                    *DU_jump_vec[d], *DU_jump_rhs_vec[d], VELOCITY_JUMP_SYSTEM_NAME[d], d_use_consistent_mass_matrix);
-                DU_jump_vec[d]->close();
-            }
+            if (d_normalize_pressure_jump) DP_vec->add(-DP_rhs_integral / surface_area);
+            DP_vec->close();
         }
     }
     return;
@@ -2046,37 +1113,12 @@
         F_vec->localize(*F_ghost_vec);
         d_fe_data_managers[part]->spread(
             f_data_idx, *F_ghost_vec, *X_ghost_vec, FORCE_SYSTEM_NAME, f_phys_bdry_op, data_time);
-        PetscVector<double>* P_jump_vec;
-        PetscVector<double>* P_jump_ghost_vec = NULL;
-        std::array<PetscVector<double>*, NDIM> DU_jump_ghost_vec;
-        std::array<PetscVector<double>*, NDIM> DU_jump_vec;
-        if (d_use_pressure_jump_conditions)
-        {
-            P_jump_vec = d_P_jump_half_vecs[part];
-            P_jump_ghost_vec = d_P_jump_IB_ghost_vecs[part];
-            P_jump_vec->localize(*P_jump_ghost_vec);
-        }
-        if (d_use_velocity_jump_conditions)
-        {
-            DU_jump_ghost_vec = d_DU_jump_IB_ghost_vecs[part];
-            DU_jump_vec = d_DU_jump_half_vecs[part];
-            for (unsigned int d = 0; d < NDIM; ++d)
-            {
-                DU_jump_vec[d]->localize(*DU_jump_ghost_vec[d]);
-            }
-        }
-
-        if (d_use_pressure_jump_conditions || d_use_velocity_jump_conditions)
-        {
-            imposeJumpConditions(f_data_idx, *P_jump_ghost_vec, DU_jump_ghost_vec, *X_ghost_vec, data_time, part);
-        }
-        if (d_use_velocity_jump_conditions)
-        {
-            for (unsigned int d = 0; d < NDIM; ++d) d_DU_jump_IB_ghost_vecs[part][d]->close();
-        }
-        if (d_use_pressure_jump_conditions)
-        {
-            d_P_jump_IB_ghost_vecs[part]->close();
+        if (d_use_jump_conditions)
+        {
+            PetscVector<double>* DP_vec = d_DP_half_vecs[part];
+            PetscVector<double>* DP_ghost_vec = d_DP_IB_ghost_vecs[part];
+            DP_vec->localize(*DP_ghost_vec);
+            imposeJumpConditions(f_data_idx, *DP_ghost_vec, *X_ghost_vec, data_time, part);
         }
     }
     return;
@@ -2158,7 +1200,6 @@
             {
                 X_system.add_variable("X_" + std::to_string(d), d_fe_order[part], d_fe_family[part]);
             }
-            X_system.add_vector("INITIAL_COORDINATES", /*projections*/ true, GHOSTED);
 
             auto& dX_system = equation_systems->add_system<System>(COORD_MAPPING_SYSTEM_NAME);
             for (unsigned int d = 0; d < NDIM; ++d)
@@ -2190,148 +1231,52 @@
                 F_system.add_variable("F_" + std::to_string(d), d_fe_order[part], d_fe_family[part]);
             }
 
-            if (d_use_pressure_jump_conditions)
-            {
-                System& P_jump_system = equation_systems->add_system<System>(PRESSURE_JUMP_SYSTEM_NAME);
-                System& P_in_system = equation_systems->add_system<System>(PRESSURE_IN_SYSTEM_NAME);
-                System& P_out_system = equation_systems->add_system<System>(PRESSURE_OUT_SYSTEM_NAME);
-                if (d_use_l2_lagrange_family)
+            if (d_use_jump_conditions)
+            {
+                auto& DP_system = equation_systems->add_system<System>(PRESSURE_JUMP_SYSTEM_NAME);
+                DP_system.add_variable("C_p", d_fe_order[part], d_fe_family[part]);
+            }
+        }
+
+        // This is the same code (with a different system and vector name) as IBFEMethod.
+        //
+        // Setup cached system vectors.
+        //
+        // NOTE: libMesh does not appear to preserve the type of the vector
+        // after restart (GHOSTED vectors are now PARALLEL), and so we
+        // manually reset these vectors here.
+        auto insert_parallel_into_ghosted = [](const PetscVector<Number>& parallel_vector,
+                                               PetscVector<Number>& ghosted_vector) {
+            TBOX_ASSERT(parallel_vector.size() == ghosted_vector.size());
+            TBOX_ASSERT(parallel_vector.local_size() == ghosted_vector.local_size());
+            ghosted_vector = parallel_vector;
+            ghosted_vector.close();
+        };
+
+        const std::array<std::string, 1> system_names{ { COORDS_SYSTEM_NAME } };
+        const std::array<std::string, 1> vector_names{ { "INITIAL_COORDINATES" } };
+        for (const std::string& system_name : system_names)
+        {
+            auto& system = equation_systems->get_system(system_name);
+            for (const std::string& vector_name : vector_names)
+            {
+                std::unique_ptr<NumericVector<double> > clone_vector;
+                if (from_restart)
                 {
-                    P_jump_system.add_variable("P_jump_", d_fe_order[part], L2_LAGRANGE);
-                    P_in_system.add_variable("P_in_", d_fe_order[part], L2_LAGRANGE);
-                    P_out_system.add_variable("P_out_", d_fe_order[part], L2_LAGRANGE);
-                }
-                else
-                {
-                    P_jump_system.add_variable("P_jump_", d_fe_order[part], d_fe_family[part]);
-                    P_in_system.add_variable("P_in_", d_fe_order[part], d_fe_family[part]);
-                    P_out_system.add_variable("P_out_", d_fe_order[part], d_fe_family[part]);
-                }
-            }
-
-            if (d_use_velocity_jump_conditions)
-            {
-                std::array<System*, NDIM> DU_jump_system;
-                for (unsigned int d = 0; d < NDIM; ++d)
-                {
-                    DU_jump_system[d] = &equation_systems->add_system<System>(VELOCITY_JUMP_SYSTEM_NAME[d]);
-                    for (unsigned int i = 0; i < NDIM; ++i)
+                    NumericVector<double>* current = system.request_vector(vector_name);
+                    if (current != nullptr)
                     {
-                        const std::string system_name = "DU_jump_" + std::to_string(d) + "_" + std::to_string(i);
-                        // TODO: The value of the FEFamily should just be read in from the input file directly instead
-                        // of using a boolean.
-                        if (d_use_l2_lagrange_family)
-                        {
-                            DU_jump_system[d]->add_variable(system_name, d_fe_order[part], L2_LAGRANGE);
-                        }
-                        else
-                        {
-                            DU_jump_system[d]->add_variable(system_name, d_fe_order[part], d_fe_family[part]);
-                        }
+                        clone_vector = current->clone();
                     }
                 }
-
-                System& WSS_in_system = equation_systems->add_system<System>(WSS_IN_SYSTEM_NAME);
-                for (unsigned int d = 0; d < NDIM; ++d)
+                system.remove_vector(vector_name);
+                system.add_vector(vector_name, /*projections*/ true, /*type*/ GHOSTED);
+
+                if (clone_vector != nullptr)
                 {
-                    const std::string system_name = "WSS_in_" + std::to_string(d);
-                    // TODO: The value of the FEFamily should just be read in from the input file directly instead of
-                    // using a boolean.
-                    if (d_use_l2_lagrange_family)
-                    {
-                        WSS_in_system.add_variable(system_name, d_fe_order[part], L2_LAGRANGE);
-                    }
-                    else
-                    {
-                        WSS_in_system.add_variable(system_name, d_fe_order[part], d_fe_family[part]);
-                    }
-                }
-
-                System& WSS_out_system = equation_systems->add_system<System>(WSS_OUT_SYSTEM_NAME);
-                for (unsigned int d = 0; d < NDIM; ++d)
-                {
-                    const std::string system_name = "WSS_out_" + std::to_string(d);
-                    // TODO: The value of the FEFamily should just be read in from the input file directly instead of
-                    // using a boolean.
-                    if (d_use_l2_lagrange_family)
-                    {
-                        WSS_out_system.add_variable(system_name, d_fe_order[part], L2_LAGRANGE);
-                    }
-                    else
-                    {
-                        WSS_out_system.add_variable(system_name, d_fe_order[part], d_fe_family[part]);
-                    }
-                }
-            }
-
-            if (d_use_pressure_jump_conditions && d_use_velocity_jump_conditions)
-            {
-                auto& TAU_in_system = equation_systems->add_system<System>(TAU_IN_SYSTEM_NAME);
-                for (unsigned int d = 0; d < NDIM; ++d)
-                {
-                    std::string system_name = "TAU_IN_" + std::to_string(d);
-                    // TODO: The value of the FEFamily should just be read in from the input file directly instead of
-                    // using a boolean.
-                    if (d_use_l2_lagrange_family)
-                    {
-                        TAU_in_system.add_variable(system_name, d_fe_order[part], L2_LAGRANGE);
-                    }
-                    else
-                    {
-                        TAU_in_system.add_variable(system_name, d_fe_order[part], d_fe_family[part]);
-                    }
-                }
-
-                auto& TAU_out_system = equation_systems->add_system<System>(TAU_OUT_SYSTEM_NAME);
-                for (unsigned int d = 0; d < NDIM; ++d)
-                {
-                    std::string system_name = "TAU_OUT_" + std::to_string(d);
-                    // TODO: The value of the FEFamily should just be read in from the input file directly instead of
-                    // using a boolean.
-                    if (d_use_l2_lagrange_family)
-                    {
-                        TAU_out_system.add_variable(system_name, d_fe_order[part], L2_LAGRANGE);
-                    }
-                    else
-                    {
-                        TAU_out_system.add_variable(system_name, d_fe_order[part], d_fe_family[part]);
-                    }
-                }
-            }
-
-            auto insert_parallel_into_ghosted = [](const PetscVector<Number>& parallel_vector,
-                                                   PetscVector<Number>& ghosted_vector) {
-                TBOX_ASSERT(parallel_vector.size() == ghosted_vector.size());
-                TBOX_ASSERT(parallel_vector.local_size() == ghosted_vector.local_size());
-                ghosted_vector = parallel_vector;
-                ghosted_vector.close();
-            };
-
-            const std::array<std::string, 1> system_names{ { COORDS_SYSTEM_NAME } };
-            const std::array<std::string, 1> vector_names{ { "INITIAL_COORDINATES" } };
-            for (const std::string& system_name : system_names)
-            {
-                auto& system = equation_systems->get_system(system_name);
-                for (const std::string& vector_name : vector_names)
-                {
-                    std::unique_ptr<NumericVector<double> > clone_vector;
-                    if (from_restart)
-                    {
-                        NumericVector<double>* current = system.request_vector(vector_name);
-                        if (current != nullptr)
-                        {
-                            clone_vector = current->clone();
-                        }
-                    }
-                    system.remove_vector(vector_name);
-                    system.add_vector(vector_name, /*projections*/ true, /*type*/ GHOSTED);
-
-                    if (clone_vector != nullptr)
-                    {
-                        const auto& parallel_vector = dynamic_cast<const PetscVector<Number>&>(*clone_vector);
-                        auto& ghosted_vector = dynamic_cast<PetscVector<Number>&>(system.get_vector(vector_name));
-                        insert_parallel_into_ghosted(parallel_vector, ghosted_vector);
-                    }
+                    const auto& parallel_vector = dynamic_cast<const PetscVector<Number>&>(*clone_vector);
+                    auto& ghosted_vector = dynamic_cast<PetscVector<Number>&>(system.get_vector(vector_name));
+                    insert_parallel_into_ghosted(parallel_vector, ghosted_vector);
                 }
             }
         }
@@ -2388,46 +1333,11 @@
         F_system.assemble_before_solve = false;
         F_system.assemble();
 
-        if (d_use_pressure_jump_conditions)
-        {
-            System& P_jump_system = equation_systems->get_system<System>(PRESSURE_JUMP_SYSTEM_NAME);
-            P_jump_system.assemble_before_solve = false;
-            P_jump_system.assemble();
-
-            System& P_in_system = equation_systems->get_system<System>(PRESSURE_IN_SYSTEM_NAME);
-            P_in_system.assemble_before_solve = false;
-            P_in_system.assemble();
-
-            System& P_out_system = equation_systems->get_system<System>(PRESSURE_OUT_SYSTEM_NAME);
-            P_out_system.assemble_before_solve = false;
-            P_out_system.assemble();
-        }
-        if (d_use_velocity_jump_conditions)
-        {
-            std::array<System*, NDIM> DU_jump_system;
-            for (unsigned int d = 0; d < NDIM; ++d)
-            {
-                DU_jump_system[d] = &equation_systems->get_system<System>(VELOCITY_JUMP_SYSTEM_NAME[d]);
-                DU_jump_system[d]->assemble_before_solve = false;
-                DU_jump_system[d]->assemble();
-            }
-            System& WSS_in_system = equation_systems->get_system<System>(WSS_IN_SYSTEM_NAME);
-            WSS_in_system.assemble_before_solve = false;
-            WSS_in_system.assemble();
-
-            System& WSS_out_system = equation_systems->get_system<System>(WSS_OUT_SYSTEM_NAME);
-            WSS_out_system.assemble_before_solve = false;
-            WSS_out_system.assemble();
-        }
-        if (d_use_pressure_jump_conditions && d_use_velocity_jump_conditions)
-        {
-            System& TAU_in_system = equation_systems->get_system<System>(TAU_IN_SYSTEM_NAME);
-            TAU_in_system.assemble_before_solve = false;
-            TAU_in_system.assemble();
-
-            System& TAU_out_system = equation_systems->get_system<System>(TAU_OUT_SYSTEM_NAME);
-            TAU_out_system.assemble_before_solve = false;
-            TAU_out_system.assemble();
+        if (d_use_jump_conditions)
+        {
+            auto& DP_system = equation_systems->get_system<System>(PRESSURE_JUMP_SYSTEM_NAME);
+            DP_system.assemble_before_solve = false;
+            DP_system.assemble();
         }
     }
     d_fe_data_initialized = true;
@@ -2437,9 +1347,7 @@
 void
 IBFESurfaceMethod::registerEulerianVariables()
 {
-    p_var = new CellVariable<NDIM, double>(d_object_name + "::p");
-    registerVariable(
-        p_current_idx, p_new_idx, p_scratch_idx, p_var, d_ghosts, "CONSERVATIVE_COARSEN", "CONSERVATIVE_LINEAR_REFINE");
+    // intentionally blank
     return;
 } // registerEulerianVariables
 
@@ -2570,12 +1478,7 @@
     db->putInteger("IBFE_METHOD_VERSION", IBFE_METHOD_VERSION);
     db->putInteger("d_num_parts", d_num_parts);
     db->putIntegerArray("d_ghosts", d_ghosts, NDIM);
-    db->putBool("d_use_velocity_jump_conditions", d_use_velocity_jump_conditions);
-    db->putBool("d_use_l2_lagrange_family", d_use_l2_lagrange_family);
-    db->putBool("d_use_pressure_jump_conditions", d_use_pressure_jump_conditions);
-    db->putBool("d_compute_fluid_traction", d_compute_fluid_traction);
-    db->putBool("d_traction_interior_side", d_traction_interior_side);
-    db->putDouble("d_traction_activation_time", d_traction_activation_time);
+    db->putBool("d_use_jump_conditions", d_use_jump_conditions);
     db->putBool("d_use_consistent_mass_matrix", d_use_consistent_mass_matrix);
     db->putBool("d_use_direct_forcing", d_use_direct_forcing);
     return;
@@ -2616,1789 +1519,8 @@
 } // namespace
 
 void
-IBFESurfaceMethod::extrapolatePressureForTraction(const int p_data_idx, const double data_time, unsigned int part)
-{
-    batch_vec_ghost_update(
-        { d_P_out_half_vecs[part], d_P_in_half_vecs[part], d_X_new_vecs[part] }, INSERT_VALUES, SCATTER_FORWARD);
-
-    Pointer<PatchHierarchy<NDIM> > patch_hierarchy = d_fe_data_managers[part]->getPatchHierarchy();
-
-    NumericVector<double>* P_in_vec = d_P_in_half_vecs[part];
-    NumericVector<double>* P_out_vec = d_P_out_half_vecs[part];
-    NumericVector<double>* P_jump_ghost_vec = d_P_jump_IB_ghost_vecs[part];
-    NumericVector<double>* X_vec = NULL;
-    NumericVector<double>* X_ghost_vec = d_X_IB_ghost_vecs[part];
-
-    std::unique_ptr<NumericVector<double> > P_in_rhs_vec = (*P_in_vec).zero_clone();
-    (*P_in_rhs_vec).zero();
-    DenseVector<double> P_in_rhs_e;
-
-    std::unique_ptr<NumericVector<double> > P_out_rhs_vec = (*P_out_vec).zero_clone();
-    (*P_out_rhs_vec).zero();
-    DenseVector<double> P_out_rhs_e;
-
-    if (MathUtilities<double>::equalEps(data_time, d_current_time))
-    {
-        X_vec = d_X_current_vecs[part];
-    }
-    else if (MathUtilities<double>::equalEps(data_time, d_half_time))
-    {
-        X_vec = d_X_half_vecs[part];
-    }
-    else if (MathUtilities<double>::equalEps(data_time, d_new_time))
-    {
-        X_vec = d_X_new_vecs[part];
-    }
-    copy_and_synch(*X_vec, *X_ghost_vec);
-
-    // Extract the FE systems and DOF maps, and setup the FE object.
-    EquationSystems* equation_systems = d_fe_data_managers[part]->getEquationSystems();
-    const MeshBase& mesh = equation_systems->get_mesh();
-    const unsigned int dim = mesh.mesh_dimension();
-    std::unique_ptr<QBase> qrule;
-
-    System& X_system = equation_systems->get_system(COORDS_SYSTEM_NAME);
-    DofMap& X_dof_map = X_system.get_dof_map();
-    std::vector<std::vector<unsigned int> > X_dof_indices(NDIM);
-    FEType X_fe_type = X_dof_map.variable_type(0);
-    for (unsigned int d = 0; d < NDIM; ++d)
-    {
-        TBOX_ASSERT(X_dof_map.variable_type(d) == X_fe_type);
-    }
-
-    FEDataManager::SystemDofMapCache& P_jump_dof_map_cache =
-        *d_fe_data_managers[part]->getDofMapCache(PRESSURE_JUMP_SYSTEM_NAME);
-    std::vector<unsigned int> P_jump_dof_indices;
-    std::unique_ptr<FEBase> fe_X = FEBase::build(dim, X_fe_type);
-    const std::vector<double>& JxW = fe_X->get_JxW();
-    const std::vector<std::vector<double> >& phi_X = fe_X->get_phi();
-    std::array<const std::vector<std::vector<double> >*, NDIM - 1> dphi_dxi_X;
-    dphi_dxi_X[0] = &fe_X->get_dphidxi();
-    if (NDIM > 2) dphi_dxi_X[1] = &fe_X->get_dphideta();
-
-    System& P_in_system = equation_systems->get_system(PRESSURE_IN_SYSTEM_NAME);
-    const DofMap& P_in_dof_map = P_in_system.get_dof_map();
-    FEDataManager::SystemDofMapCache& P_in_dof_map_cache =
-        *d_fe_data_managers[part]->getDofMapCache(PRESSURE_IN_SYSTEM_NAME);
-    std::vector<unsigned int> P_in_dof_indices;
-
-    System& P_out_system = equation_systems->get_system(PRESSURE_OUT_SYSTEM_NAME);
-    const DofMap& P_out_dof_map = P_out_system.get_dof_map();
-    FEDataManager::SystemDofMapCache& P_out_dof_map_cache =
-        *d_fe_data_managers[part]->getDofMapCache(PRESSURE_OUT_SYSTEM_NAME);
-    FEType P_out_fe_type = P_out_dof_map.variable_type(0);
-    std::vector<unsigned int> P_out_dof_indices;
-
-    std::unique_ptr<FEBase> fe_P = FEBase::build(dim, P_out_fe_type);
-    const std::vector<std::vector<double> >& phi_P = fe_P->get_phi();
-
-    const std::vector<std::vector<Elem*> >& active_patch_element_map =
-        d_fe_data_managers[part]->getActivePatchElementMap();
-
-    boost::multi_array<double, 2> x_node;
-    std::vector<double> x_qp, x_in_qp, x_out_qp;
-    boost::multi_array<double, 1> P_jump_node;
-    std::vector<double> P_i_qp, P_o_qp, P_in_qp, P_out_qp, P_jump_qp, N_qp;
-    std::array<VectorValue<double>, 2> dx_dxi;
-
-    Pointer<PatchLevel<NDIM> > level = d_hierarchy->getPatchLevel(d_fe_data_managers[part]->getLevelNumber());
-    const Pointer<CartesianGridGeometry<NDIM> > grid_geom = level->getGridGeometry();
-    VectorValue<double> tau1, tau2, n;
-    X_ghost_vec->close();
-    int local_patch_num = 0;
-    for (PatchLevel<NDIM>::Iterator p(level); p; p++, ++local_patch_num)
-    {
-        // The relevant collection of elements.
-        const std::vector<Elem*>& patch_elems = active_patch_element_map[local_patch_num];
-        const size_t num_active_patch_elems = patch_elems.size();
-        if (!num_active_patch_elems) continue;
-        const Pointer<Patch<NDIM> > patch = level->getPatch(p());
-        const Pointer<CartesianPatchGeometry<NDIM> > patch_geom = patch->getPatchGeometry();
-        const double* const patch_dx = patch_geom->getDx();
-        const double patch_dx_min = *std::min_element(patch_dx, patch_dx + NDIM);
-
-        const Pointer<CartesianPatchGeometry<NDIM> > pgeom = patch->getPatchGeometry();
-        const double* const x_lower = pgeom->getXLower();
-        const double* const x_upper = pgeom->getXUpper();
-
-        const double* const dx = pgeom->getDx();
-
-        double diag_dis = 0.0;
-        for (unsigned int d = 0; d < NDIM; ++d)
-        {
-            diag_dis += dx[d] * dx[d];
-        }
-
-        if (d_p_calc_width == 0)
-        {
-            TBOX_ERROR(d_object_name << ": The width for the interfacial pressure calc hasn't been set up!"
-                                     << std::endl);
-        }
-        const double dh = d_p_calc_width * sqrt(diag_dis);
-
-        const int p_ghost_num = static_cast<int>(ceil(2.0 * dh / patch_dx_min));
-
-        std::array<double, NDIM> x_lower_gh, x_upper_gh;
-        for (unsigned int d = 0; d < NDIM; ++d)
-        {
-            x_lower_gh[d] = x_lower[d] - (static_cast<double>(p_ghost_num)) * dx[d];
-            x_upper_gh[d] = x_upper[d] + (static_cast<double>(p_ghost_num)) * dx[d];
-        }
-
-        double* x_upper_ghost = x_upper_gh.data();
-        double* x_lower_ghost = x_lower_gh.data();
-
-        // Setup vectors to store the values of U and X at the quadrature
-        // points.
-        //
-        // All this loop is doing is computing the total number of quadraturee
-        // points associated with all of the elements we are currently
-        // processing.  That number is n_qp_patch.
-        unsigned int n_qp_patch = 0;
-        for (unsigned int e_idx = 0; e_idx < num_active_patch_elems; ++e_idx)
-        {
-            Elem* const elem = patch_elems[e_idx];
-            for (unsigned int d = 0; d < NDIM; ++d)
-            {
-                X_dof_map.dof_indices(elem, X_dof_indices[d], d);
-            }
-            get_values_for_interpolation(x_node, *X_ghost_vec, X_dof_indices);
-
-            FEDataManager::updateInterpQuadratureRule(qrule, d_default_interp_spec, elem, x_node, patch_dx_min);
-
-            n_qp_patch += qrule->n_points();
-        }
-
-        if (!n_qp_patch) continue;
-        P_jump_qp.resize(n_qp_patch);
-        P_i_qp.resize(n_qp_patch);
-        P_o_qp.resize(n_qp_patch);
-        P_in_qp.resize(n_qp_patch);
-        P_out_qp.resize(n_qp_patch);
-        x_in_qp.resize(NDIM * n_qp_patch);
-        x_out_qp.resize(NDIM * n_qp_patch);
-        x_qp.resize(NDIM * n_qp_patch);
-        N_qp.resize(NDIM * n_qp_patch);
-        std::fill(P_i_qp.begin(), P_i_qp.end(), 0.0);
-        std::fill(P_o_qp.begin(), P_o_qp.end(), 0.0);
-        std::fill(P_in_qp.begin(), P_in_qp.end(), 0.0);
-        std::fill(P_out_qp.begin(), P_out_qp.end(), 0.0);
-        std::fill(P_jump_qp.begin(), P_jump_qp.end(), 0.0);
-        std::fill(N_qp.begin(), N_qp.end(), 0.0);
-
-        // Loop over the elements and compute the positions of the quadrature points.
-        qrule.reset();
-        unsigned int qp_offset = 0;
-        for (unsigned int e_idx = 0; e_idx < num_active_patch_elems; ++e_idx)
-        {
-            Elem* const elem = patch_elems[e_idx];
-            for (unsigned int d = 0; d < NDIM; ++d)
-            {
-                X_dof_map.dof_indices(elem, X_dof_indices[d], d);
-            }
-            get_values_for_interpolation(x_node, *X_ghost_vec, X_dof_indices);
-
-            P_jump_dof_map_cache.dof_indices(elem, P_jump_dof_indices);
-            get_values_for_interpolation(P_jump_node, *P_jump_ghost_vec, P_jump_dof_indices);
-
-            const bool qrule_changed =
-                FEDataManager::updateInterpQuadratureRule(qrule, d_default_interp_spec, elem, x_node, patch_dx_min);
-
-            if (qrule_changed)
-            {
-                fe_X->attach_quadrature_rule(qrule.get());
-                fe_P->attach_quadrature_rule(qrule.get());
-            }
-            fe_X->reinit(elem);
-            fe_P->reinit(elem);
-
-            const unsigned int n_node = elem->n_nodes();
-            const unsigned int n_qp = qrule->n_points();
-
-            // Zero out the values of X, du, and dv prior to accumulation.
-            double* x_begin = &x_qp[NDIM * qp_offset];
-            std::fill(x_begin, x_begin + NDIM * n_qp, 0.0);
-
-            double* x_in_begin = &x_in_qp[NDIM * qp_offset];
-            std::fill(x_in_begin, x_in_begin + NDIM * n_qp, 0.0);
-
-            double* x_out_begin = &x_out_qp[NDIM * qp_offset];
-            std::fill(x_out_begin, x_out_begin + NDIM * n_qp, 0.0);
-
-            double* N_begin = &N_qp[NDIM * qp_offset];
-            std::fill(N_begin, N_begin + NDIM * n_qp, 0.0);
-
-            // Interpolate X, du, and dv at all of the quadrature points
-            // via accumulation, i.e., X(qp) = sum_k X_k * phi_k(qp) for
-            // each qp.
-
-            for (unsigned int qp = 0; qp < n_qp; ++qp)
-            {
-                for (unsigned int k = 0; k < NDIM - 1; ++k)
-                {
-                    interpolate(dx_dxi[k], qp, x_node, *dphi_dxi_X[k]);
-                }
-                if (NDIM == 2)
-                {
-                    dx_dxi[1] = VectorValue<double>(0.0, 0.0, 1.0);
-                }
-                n = (dx_dxi[0].cross(dx_dxi[1])).unit();
-
-                for (unsigned int i = 0; i < NDIM; ++i)
-                {
-                    for (unsigned int k = 0; k < n_node; ++k)
-                    {
-                        const double& p_X = phi_X[k][qp];
-                        x_qp[NDIM * (qp_offset + qp) + i] += x_node[k][i] * p_X;
-                    }
-                    N_qp[NDIM * (qp_offset + qp) + i] = n(i);
-                    // Note that here we calculate the pressure on one side as the jump plus the pressure on the other
-                    // side.
-                    x_in_qp[NDIM * (qp_offset + qp) + i] = x_qp[NDIM * (qp_offset + qp) + i] - n(i) * dh;
-                    x_out_qp[NDIM * (qp_offset + qp) + i] = x_qp[NDIM * (qp_offset + qp) + i] + n(i) * dh;
-                }
-                for (unsigned int k = 0; k < n_node; ++k)
-                {
-                    const double& p_P = phi_P[k][qp];
-
-                    P_jump_qp[qp_offset + qp] += P_jump_node[k] * p_P;
-                }
-            }
-            qp_offset += n_qp;
-        }
-        // Interpolate values from the Cartesian grid patch to the quadrature
-        // points.
-        // Note: Values are interpolated only to those quadrature points that
-        // are within the patch interior
-
-        const Box<NDIM>& interp_box = patch->getBox();
-
-        Pointer<CellData<NDIM, double> > p_data = patch->getPatchData(p_data_idx);
-
-        const Box<NDIM> ghost_box = Box<NDIM>::grow(patch->getBox(), IntVector<NDIM>(p_ghost_num));
-
-        LEInteractor::interpolate(P_i_qp, 1, x_in_qp, NDIM, p_data, patch, ghost_box, d_default_interp_spec.kernel_fcn);
-
-        LEInteractor::interpolate(
-            P_o_qp, 1, x_out_qp, NDIM, p_data, patch, ghost_box, d_default_interp_spec.kernel_fcn);
-
-        std::vector<int> local_indices;
-        local_indices.clear();
-        const int upper_bound = n_qp_patch;
-        if (upper_bound == 0) return;
-
-        local_indices.reserve(upper_bound);
-        for (unsigned int k = 0; k < n_qp_patch; ++k)
-        {
-            const double* const xx = &x_qp[NDIM * k];
-            const Index<NDIM> i = IndexUtilities::getCellIndex(xx, patch_geom, interp_box);
-            if (interp_box.contains(i)) local_indices.push_back(k);
-
-            const double* const x_i = &x_in_qp[NDIM * k];
-            const Index<NDIM> ip = IndexUtilities::getCellIndex(
-                x_i, x_lower_ghost, x_upper_ghost, patch_geom->getDx(), ghost_box.lower(), ghost_box.upper());
-            if (!ghost_box.contains(ip) && interp_box.contains(i))
-                TBOX_ERROR(d_object_name << "::IBFESurfaceMethod():\n"
-                                         << " the pressure interpolation ghost width hasn't beeen properly set"
-                                         << std::endl);
-            const double* const x_o = &x_out_qp[NDIM * k];
-            const Index<NDIM> op = IndexUtilities::getCellIndex(
-                x_o, x_lower_ghost, x_upper_ghost, patch_geom->getDx(), ghost_box.lower(), ghost_box.upper());
-            if (!ghost_box.contains(op) && interp_box.contains(i))
-                TBOX_ERROR(d_object_name << "::IBFESurfaceMethod():\n"
-                                         << " the pressure interpolation ghost width hasn't beeen properly set"
-                                         << std::endl);
-        }
-
-        const unsigned int nindices = static_cast<int>(local_indices.size());
-
-        if (!local_indices.empty())
-        {
-            for (unsigned int k = 0; k < nindices; ++k)
-            {
-                P_out_qp[local_indices[k]] = P_o_qp[local_indices[k]];
-                P_in_qp[local_indices[k]] = P_i_qp[local_indices[k]];
-            }
-        }
-
-        // Loop over the elements and accumulate the right-hand-side values.
-        qrule.reset();
-        qp_offset = 0;
-        for (unsigned int e_idx = 0; e_idx < num_active_patch_elems; ++e_idx)
-        {
-            Elem* const elem = patch_elems[e_idx];
-
-            P_in_dof_map_cache.dof_indices(elem, P_in_dof_indices);
-            P_in_rhs_e.resize(static_cast<int>(P_in_dof_indices.size()));
-
-            P_out_dof_map_cache.dof_indices(elem, P_out_dof_indices);
-            P_out_rhs_e.resize(static_cast<int>(P_out_dof_indices.size()));
-
-            for (unsigned int d = 0; d < NDIM; ++d)
-            {
-                X_dof_map.dof_indices(elem, X_dof_indices[d], d);
-            }
-            get_values_for_interpolation(x_node, *X_ghost_vec, X_dof_indices);
-            const bool qrule_changed =
-                FEDataManager::updateInterpQuadratureRule(qrule, d_default_interp_spec, elem, x_node, patch_dx_min);
-            if (qrule_changed)
-            {
-                fe_X->attach_quadrature_rule(qrule.get());
-                fe_P->attach_quadrature_rule(qrule.get());
-            }
-
-            fe_X->reinit(elem);
-            fe_P->reinit(elem);
-
-            const unsigned int n_qp = qrule->n_points();
-            const size_t n_basis2 = P_out_dof_indices.size();
-            for (unsigned int qp = 0; qp < n_qp; ++qp)
-            {
-                const int idx = qp_offset + qp;
-                for (unsigned int k = 0; k < n_basis2; ++k)
-                {
-                    const double p_JxW = phi_P[k][qp] * JxW[qp];
-                    P_in_rhs_e(k) += P_in_qp[idx] * p_JxW;
-                    P_out_rhs_e(k) += P_out_qp[idx] * p_JxW;
-                }
-            }
-
-            P_in_dof_map.constrain_element_vector(P_in_rhs_e, P_in_dof_indices);
-            P_in_rhs_vec->add_vector(P_in_rhs_e, P_in_dof_indices);
-
-            P_out_dof_map.constrain_element_vector(P_out_rhs_e, P_out_dof_indices);
-            P_out_rhs_vec->add_vector(P_out_rhs_e, P_out_dof_indices);
-
-            qp_offset += n_qp;
-        }
-    }
-    P_in_rhs_vec->close();
-    P_out_rhs_vec->close();
-
-    d_fe_data_managers[part]->computeL2Projection(
-        *P_in_vec, *P_in_rhs_vec, PRESSURE_IN_SYSTEM_NAME, d_default_interp_spec.use_consistent_mass_matrix);
-
-    d_fe_data_managers[part]->computeL2Projection(
-        *P_out_vec, *P_out_rhs_vec, PRESSURE_OUT_SYSTEM_NAME, d_default_interp_spec.use_consistent_mass_matrix);
-
-    d_X_half_vecs[part]->close();
-    d_X_current_vecs[part]->close();
-    d_X_new_vecs[part]->close();
-
-    d_P_in_half_vecs[part]->close();
-    d_P_out_half_vecs[part]->close();
-    d_X_IB_ghost_vecs[part]->close();
-
-    return;
-
-} // extrapolatePressureForTraction
-
-void
-IBFESurfaceMethod::computeFluidTraction(const double data_time, unsigned int part)
-{
-    batch_vec_ghost_update({ d_WSS_in_half_vecs[part],
-                             d_WSS_out_half_vecs[part],
-                             d_P_in_half_vecs[part],
-                             d_P_out_half_vecs[part],
-                             d_TAU_in_half_vecs[part],
-                             d_TAU_out_half_vecs[part],
-                             d_X_new_vecs[part] },
-                           INSERT_VALUES,
-                           SCATTER_FORWARD);
-    NumericVector<double>* WSS_in_vec = NULL;
-    NumericVector<double>* WSS_in_ghost_vec = d_WSS_in_IB_ghost_vecs[part];
-
-    NumericVector<double>* WSS_out_vec = NULL;
-    NumericVector<double>* WSS_out_ghost_vec = d_WSS_out_IB_ghost_vecs[part];
-
-    NumericVector<double>* P_in_vec = NULL;
-    NumericVector<double>* P_in_ghost_vec = d_P_in_IB_ghost_vecs[part];
-
-    NumericVector<double>* P_out_vec = NULL;
-    NumericVector<double>* P_out_ghost_vec = d_P_out_IB_ghost_vecs[part];
-
-    NumericVector<double>* TAU_in_vec = d_TAU_in_half_vecs[part];
-    NumericVector<double>* TAU_out_vec = d_TAU_out_half_vecs[part];
-
-    NumericVector<double>* X_vec = NULL;
-
-    if (MathUtilities<double>::equalEps(data_time, d_current_time))
-    {
-        X_vec = d_X_current_vecs[part];
-    }
-    else if (MathUtilities<double>::equalEps(data_time, d_half_time))
-    {
-        X_vec = d_X_half_vecs[part];
-    }
-    else if (MathUtilities<double>::equalEps(data_time, d_new_time))
-    {
-        X_vec = d_X_new_vecs[part];
-    }
-    NumericVector<double>* X_ghost_vec = d_X_IB_ghost_vecs[part];
-    copy_and_synch(*X_vec, *X_ghost_vec);
-
-    WSS_in_vec = d_WSS_in_half_vecs[part];
-    copy_and_synch(*WSS_in_vec, *WSS_in_ghost_vec);
-
-    WSS_out_vec = d_WSS_out_half_vecs[part];
-    copy_and_synch(*WSS_out_vec, *WSS_out_ghost_vec);
-
-    P_in_vec = d_P_in_half_vecs[part];
-    copy_and_synch(*P_in_vec, *P_in_ghost_vec);
-
-    P_out_vec = d_P_out_half_vecs[part];
-    copy_and_synch(*P_out_vec, *P_out_ghost_vec);
-
-    std::unique_ptr<NumericVector<double> > TAU_in_rhs_vec = TAU_in_vec->zero_clone();
-    std::array<DenseVector<double>, NDIM> TAU_in_rhs_e;
-
-    std::unique_ptr<NumericVector<double> > TAU_out_rhs_vec = TAU_out_vec->zero_clone();
-    std::array<DenseVector<double>, NDIM> TAU_out_rhs_e;
-
-    // Extract the FE systems and DOF maps, and setup the FE objects.
-    EquationSystems* equation_systems = d_fe_data_managers[part]->getEquationSystems();
-    const MeshBase& mesh = equation_systems->get_mesh();
-    const unsigned int dim = mesh.mesh_dimension();
-    std::unique_ptr<QBase> qrule;
-
-    System& X_system = equation_systems->get_system(COORDS_SYSTEM_NAME);
-    const DofMap& X_dof_map = X_system.get_dof_map();
-    FEDataManager::SystemDofMapCache& X_dof_map_cache = *d_fe_data_managers[part]->getDofMapCache(COORDS_SYSTEM_NAME);
-    FEType X_fe_type = X_dof_map.variable_type(0);
-    for (unsigned int d = 0; d < NDIM; ++d)
-    {
-        TBOX_ASSERT(X_dof_map.variable_type(d) == X_fe_type);
-    }
-
-    System& P_in_system = equation_systems->get_system(PRESSURE_IN_SYSTEM_NAME);
-    const DofMap& P_in_dof_map = P_in_system.get_dof_map();
-    FEDataManager::SystemDofMapCache& P_in_dof_map_cache =
-        *d_fe_data_managers[part]->getDofMapCache(PRESSURE_IN_SYSTEM_NAME);
-    FEType P_in_fe_type = P_in_dof_map.variable_type(0);
-
-    System& P_out_system = equation_systems->get_system(PRESSURE_OUT_SYSTEM_NAME);
-    const DofMap& P_out_dof_map = P_out_system.get_dof_map();
-    FEDataManager::SystemDofMapCache& P_out_dof_map_cache =
-        *d_fe_data_managers[part]->getDofMapCache(PRESSURE_OUT_SYSTEM_NAME);
-    FEType P_out_fe_type = P_out_dof_map.variable_type(0);
-
-    System& WSS_in_system = equation_systems->get_system(WSS_IN_SYSTEM_NAME);
-    const DofMap& WSS_in_dof_map = WSS_in_system.get_dof_map();
-    FEDataManager::SystemDofMapCache& WSS_in_dof_map_cache =
-        *d_fe_data_managers[part]->getDofMapCache(WSS_IN_SYSTEM_NAME);
-    FEType WSS_in_fe_type = WSS_in_dof_map.variable_type(0);
-    for (unsigned int d = 0; d < NDIM; ++d)
-    {
-        TBOX_ASSERT(WSS_in_dof_map.variable_type(d) == WSS_in_fe_type);
-    }
-    TBOX_ASSERT(WSS_in_fe_type == P_in_fe_type);
-
-    System& WSS_out_system = equation_systems->get_system(WSS_OUT_SYSTEM_NAME);
-    const DofMap& WSS_out_dof_map = WSS_out_system.get_dof_map();
-    FEDataManager::SystemDofMapCache& WSS_out_dof_map_cache =
-        *d_fe_data_managers[part]->getDofMapCache(WSS_OUT_SYSTEM_NAME);
-    FEType WSS_out_fe_type = WSS_out_dof_map.variable_type(0);
-    for (unsigned int d = 0; d < NDIM; ++d)
-    {
-        TBOX_ASSERT(WSS_out_dof_map.variable_type(d) == WSS_out_fe_type);
-    }
-    TBOX_ASSERT(WSS_out_fe_type == P_out_fe_type);
-
-    System& TAU_in_system = equation_systems->get_system(TAU_IN_SYSTEM_NAME);
-    const DofMap& TAU_in_dof_map = TAU_in_system.get_dof_map();
-    FEDataManager::SystemDofMapCache& TAU_in_dof_map_cache =
-        *d_fe_data_managers[part]->getDofMapCache(TAU_IN_SYSTEM_NAME);
-    FEType TAU_in_fe_type = TAU_in_dof_map.variable_type(0);
-    for (unsigned int d = 0; d < NDIM; ++d)
-    {
-        TBOX_ASSERT(TAU_in_dof_map.variable_type(d) == TAU_in_fe_type);
-    }
-    TBOX_ASSERT(TAU_in_fe_type == P_in_fe_type);
-
-    System& TAU_out_system = equation_systems->get_system(TAU_OUT_SYSTEM_NAME);
-    const DofMap& TAU_out_dof_map = TAU_out_system.get_dof_map();
-    FEDataManager::SystemDofMapCache& TAU_out_dof_map_cache =
-        *d_fe_data_managers[part]->getDofMapCache(TAU_OUT_SYSTEM_NAME);
-    FEType TAU_out_fe_type = TAU_out_dof_map.variable_type(0);
-    for (unsigned int d = 0; d < NDIM; ++d)
-    {
-        TBOX_ASSERT(TAU_out_dof_map.variable_type(d) == TAU_out_fe_type);
-    }
-    TBOX_ASSERT(TAU_out_fe_type == P_out_fe_type);
-
-    std::unique_ptr<FEBase> fe_X = FEBase::build(dim, X_fe_type);
-    const std::vector<double>& JxW = fe_X->get_JxW();
-    const std::vector<std::vector<double> >& phi_X = fe_X->get_phi();
-    std::array<const std::vector<std::vector<double> >*, NDIM - 1> dphi_dxi_X;
-    dphi_dxi_X[0] = &fe_X->get_dphidxi();
-    if (NDIM > 2) dphi_dxi_X[1] = &fe_X->get_dphideta();
-
-    std::unique_ptr<FEBase> fe_P = FEBase::build(dim, P_out_fe_type);
-    const std::vector<std::vector<double> >& phi_P = fe_P->get_phi();
-
-    X_ghost_vec->close();
-    PetscVector<double>* X_petsc_vec = static_cast<PetscVector<double>*>(X_ghost_vec);
-    Vec X_global_vec = X_petsc_vec->vec();
-    Vec X_local_vec;
-    VecGhostGetLocalForm(X_global_vec, &X_local_vec);
-    double* X_local_soln;
-    VecGetArray(X_local_vec, &X_local_soln);
-    std::unique_ptr<NumericVector<double> > X0_vec = X_petsc_vec->clone();
-    copy_and_synch(X_system.get_vector("INITIAL_COORDINATES"), *X0_vec);
-    X0_vec->close();
-
-    const std::vector<std::vector<Elem*> >& active_patch_element_map =
-        d_fe_data_managers[part]->getActivePatchElementMap();
-
-    boost::multi_array<double, 2> x_node, X_node, WSS_in_node, WSS_out_node, n_qp_node;
-    boost::multi_array<double, 1> P_in_node, P_out_node;
-    std::vector<double> x_in_qp, x_out_qp, x_qp;
-    std::vector<double> P_in_qp, P_out_qp, Normal_qp, WSS_in_qp, WSS_out_qp, TAU_in_qp, TAU_out_qp;
-    std::array<VectorValue<double>, 2> dX_dxi, dx_dxi;
-    VectorValue<double> n, N, x, X;
-
-    Pointer<PatchLevel<NDIM> > level = d_hierarchy->getPatchLevel(d_fe_data_managers[part]->getLevelNumber());
-    const Pointer<CartesianGridGeometry<NDIM> > grid_geom = level->getGridGeometry();
-    int local_patch_num = 0;
-    for (PatchLevel<NDIM>::Iterator p(level); p; p++, ++local_patch_num)
-    {
-        // The relevant collection of elements.
-        const std::vector<Elem*>& patch_elems = active_patch_element_map[local_patch_num];
-        const size_t num_active_patch_elems = patch_elems.size();
-        if (!num_active_patch_elems) continue;
-        const Pointer<Patch<NDIM> > patch = level->getPatch(p());
-        const Pointer<CartesianPatchGeometry<NDIM> > patch_geom = patch->getPatchGeometry();
-        const double* const patch_dx = patch_geom->getDx();
-        const double patch_dx_min = *std::min_element(patch_dx, patch_dx + NDIM);
-
-        const Pointer<CartesianPatchGeometry<NDIM> > pgeom = patch->getPatchGeometry();
-
-        const double* const dx = pgeom->getDx();
-
-        double diag_dis = 0.0;
-        for (unsigned int d = 0; d < NDIM; ++d)
-        {
-            diag_dis += dx[d] * dx[d];
-        }
-
-        unsigned int n_qp_patch = 0;
-        for (unsigned int e_idx = 0; e_idx < num_active_patch_elems; ++e_idx)
-        {
-            Elem* const elem = patch_elems[e_idx];
-            const auto& X_dof_indices = X_dof_map_cache.dof_indices(elem);
-            get_values_for_interpolation(x_node, *X_petsc_vec, X_local_soln, X_dof_indices);
-            FEDataManager::updateInterpQuadratureRule(qrule, d_default_interp_spec, elem, x_node, patch_dx_min);
-            n_qp_patch += qrule->n_points();
-        }
-
-        if (!n_qp_patch) continue;
-        P_in_qp.resize(n_qp_patch);
-        P_out_qp.resize(n_qp_patch);
-        x_qp.resize(NDIM * n_qp_patch);
-        WSS_in_qp.resize(NDIM * n_qp_patch);
-        WSS_out_qp.resize(NDIM * n_qp_patch);
-
-        TAU_in_qp.resize(NDIM * n_qp_patch);
-        TAU_out_qp.resize(NDIM * n_qp_patch);
-        Normal_qp.resize(NDIM * n_qp_patch);
-        std::fill(Normal_qp.begin(), Normal_qp.end(), 0.0);
-        std::fill(x_qp.begin(), x_qp.end(), 0.0);
-        std::fill(WSS_in_qp.begin(), WSS_in_qp.end(), 0.0);
-        std::fill(WSS_out_qp.begin(), WSS_out_qp.end(), 0.0);
-        std::fill(P_in_qp.begin(), P_in_qp.end(), 0.0);
-        std::fill(P_out_qp.begin(), P_out_qp.end(), 0.0);
-        std::fill(TAU_in_qp.begin(), TAU_in_qp.end(), 0.0);
-        std::fill(TAU_out_qp.begin(), TAU_out_qp.end(), 0.0);
-
-        // Loop over the elements and compute the positions of the quadrature points.
-        qrule.reset();
-        unsigned int qp_offset = 0;
-        for (unsigned int e_idx = 0; e_idx < num_active_patch_elems; ++e_idx)
-        {
-            Elem* const elem = patch_elems[e_idx];
-            const auto& X_dof_indices = X_dof_map_cache.dof_indices(elem);
-            const auto& WSS_in_dof_indices = WSS_in_dof_map_cache.dof_indices(elem);
-            const auto& WSS_out_dof_indices = WSS_out_dof_map_cache.dof_indices(elem);
-            const auto& P_in_dof_indices = P_in_dof_map_cache.dof_indices(elem);
-            const auto& P_out_dof_indices = P_out_dof_map_cache.dof_indices(elem);
-            get_values_for_interpolation(x_node, *X_petsc_vec, X_local_soln, X_dof_indices);
-            get_values_for_interpolation(WSS_in_node, *WSS_in_ghost_vec, WSS_in_dof_indices);
-            get_values_for_interpolation(WSS_out_node, *WSS_out_ghost_vec, WSS_out_dof_indices);
-            get_values_for_interpolation(P_in_node, *P_in_ghost_vec, P_in_dof_indices[0]);
-            get_values_for_interpolation(P_out_node, *P_out_ghost_vec, P_out_dof_indices[0]);
-            get_values_for_interpolation(X_node, *X0_vec, X_dof_indices);
-
-            const bool qrule_changed =
-                FEDataManager::updateInterpQuadratureRule(qrule, d_default_interp_spec, elem, x_node, patch_dx_min);
-            if (qrule_changed)
-            {
-                fe_X->attach_quadrature_rule(qrule.get());
-                fe_P->attach_quadrature_rule(qrule.get());
-            }
-            fe_X->reinit(elem);
-            fe_P->reinit(elem);
-
-            const unsigned int n_node = elem->n_nodes();
-            const unsigned int n_qp = qrule->n_points();
-
-            // Zero out the values of X, du, and dv prior to accumulation.
-            double* x_begin = &x_qp[NDIM * qp_offset];
-            std::fill(x_begin, x_begin + NDIM * n_qp, 0.0);
-
-            double* Normal_begin = &Normal_qp[NDIM * qp_offset];
-            std::fill(Normal_begin, Normal_begin + NDIM * n_qp, 0.0);
-
-            double* WSS_in_begin = &WSS_in_qp[NDIM * qp_offset];
-            std::fill(WSS_in_begin, WSS_in_begin + NDIM * n_qp, 0.0);
-
-            double* WSS_out_begin = &WSS_out_qp[NDIM * qp_offset];
-            std::fill(WSS_out_begin, WSS_out_begin + NDIM * n_qp, 0.0);
-
-            double* TAU_in_begin = &TAU_in_qp[NDIM * qp_offset];
-            std::fill(TAU_in_begin, TAU_in_begin + NDIM * n_qp, 0.0);
-
-            double* TAU_out_begin = &TAU_out_qp[NDIM * qp_offset];
-            std::fill(TAU_out_begin, TAU_out_begin + NDIM * n_qp, 0.0);
-
-            double* P_in_begin = &P_in_qp[qp_offset];
-            std::fill(P_in_begin, P_in_begin + n_qp, 0.0);
-
-            double* P_out_begin = &P_out_qp[qp_offset];
-            std::fill(P_out_begin, P_out_begin + n_qp, 0.0);
-
-            for (unsigned int qp = 0; qp < n_qp; ++qp)
-            {
-                interpolate(X, qp, X_node, phi_X);
-                interpolate(x, qp, x_node, phi_X);
-                for (unsigned int k = 0; k < NDIM - 1; ++k)
-                {
-                    interpolate(dX_dxi[k], qp, X_node, *dphi_dxi_X[k]);
-                    interpolate(dx_dxi[k], qp, x_node, *dphi_dxi_X[k]);
-                }
-                if (NDIM == 2)
-                {
-                    dX_dxi[1] = dx_dxi[1] = VectorValue<double>(0.0, 0.0, 1.0);
-                }
-
-                // Construct unit vectors in the reference and current
-                // configurations.
-                N = dX_dxi[0].cross(dX_dxi[1]);
-                const double dA = N.norm();
-                N = N.unit();
-                n = dx_dxi[0].cross(dx_dxi[1]);
-                const double da = n.norm();
-                n = n.unit();
-
-                for (unsigned int i = 0; i < NDIM; ++i)
-                {
-                    for (unsigned int k = 0; k < n_node; ++k)
-                    {
-                        const double& p_X = phi_X[k][qp];
-                        x_qp[NDIM * (qp_offset + qp) + i] += x_node[k][i] * p_X;
-                        const double& p_P = phi_P[k][qp];
-                        WSS_in_qp[NDIM * (qp_offset + qp) + i] += (da / dA) * WSS_in_node[k][i] * p_P;
-                        WSS_out_qp[NDIM * (qp_offset + qp) + i] += (da / dA) * WSS_out_node[k][i] * p_P;
-                    }
-                    Normal_qp[NDIM * (qp_offset + qp) + i] = n(i);
-                }
-
-                for (unsigned int k = 0; k < n_node; ++k)
-                {
-                    const double& p_P = phi_P[k][qp];
-                    P_in_qp[qp_offset + qp] += (da / dA) * P_in_node[k] * p_P;
-                    P_out_qp[qp_offset + qp] += (da / dA) * P_out_node[k] * p_P;
-                }
-            }
-            qp_offset += n_qp;
-        }
-
-        const Box<NDIM>& interp_box = patch->getBox();
-        std::vector<int> local_indices;
-        local_indices.clear();
-        const int upper_bound = n_qp_patch;
-        if (upper_bound == 0) return;
-
-        local_indices.reserve(upper_bound);
-        for (unsigned int k = 0; k < n_qp_patch; ++k)
-        {
-            const double* const XX = &x_qp[NDIM * k];
-            const Index<NDIM> i = IndexUtilities::getCellIndex(XX, patch_geom, interp_box);
-            if (interp_box.contains(i)) local_indices.push_back(k);
-        }
-
-        const unsigned int nindices = static_cast<int>(local_indices.size());
-
-        if (!local_indices.empty())
-        {
-            for (unsigned int axis = 0; axis < NDIM; ++axis)
-            {
-                for (unsigned int k = 0; k < nindices; ++k)
-                {
-                    // calculate both the interior and exterior fluid tracitons (tau)
-                    TAU_in_qp[NDIM * local_indices[k] + axis] =
-                        WSS_in_qp[NDIM * local_indices[k] + axis] -
-                        P_in_qp[local_indices[k]] * Normal_qp[NDIM * local_indices[k] + axis];
-
-                    TAU_out_qp[NDIM * local_indices[k] + axis] =
-                        WSS_out_qp[NDIM * local_indices[k] + axis] -
-                        P_out_qp[local_indices[k]] * Normal_qp[NDIM * local_indices[k] + axis];
-                }
-            }
-        }
-
-        // Loop over the elements and accumulate the right-hand-side values.
-        qrule.reset();
-        qp_offset = 0;
-        for (unsigned int e_idx = 0; e_idx < num_active_patch_elems; ++e_idx)
-        {
-            Elem* const elem = patch_elems[e_idx];
-            const auto& X_dof_indices = X_dof_map_cache.dof_indices(elem);
-            const auto& TAU_in_dof_indices = TAU_in_dof_map_cache.dof_indices(elem);
-            const auto& TAU_out_dof_indices = TAU_out_dof_map_cache.dof_indices(elem);
-
-            for (unsigned int i = 0; i < NDIM; ++i)
-            {
-                TAU_in_rhs_e[i].resize(static_cast<int>(TAU_in_dof_indices[i].size()));
-                TAU_out_rhs_e[i].resize(static_cast<int>(TAU_out_dof_indices[i].size()));
-            }
-
-            get_values_for_interpolation(x_node, *X_petsc_vec, X_local_soln, X_dof_indices);
-            const bool qrule_changed =
-                FEDataManager::updateInterpQuadratureRule(qrule, d_default_interp_spec, elem, x_node, patch_dx_min);
-            if (qrule_changed)
-            {
-                fe_X->attach_quadrature_rule(qrule.get());
-                fe_P->attach_quadrature_rule(qrule.get());
-            }
-            fe_X->reinit(elem);
-            fe_P->reinit(elem);
-            const unsigned int n_qp = qrule->n_points();
-            const size_t n_basis2 = TAU_out_dof_indices[0].size();
-            for (unsigned int qp = 0; qp < n_qp; ++qp)
-            {
-                const int idx = NDIM * (qp_offset + qp);
-                for (unsigned int k = 0; k < n_basis2; ++k)
-                {
-                    const double p_JxW = phi_P[k][qp] * JxW[qp];
-                    for (unsigned int i = 0; i < NDIM; ++i)
-                    {
-                        TAU_in_rhs_e[i](k) += TAU_in_qp[idx + i] * p_JxW;
-                        TAU_out_rhs_e[i](k) += TAU_out_qp[idx + i] * p_JxW;
-                    }
-                }
-            }
-            for (unsigned int d = 0; d < NDIM; ++d)
-            {
-                auto dof_id_in_scratch = TAU_in_dof_indices[d];
-                TAU_in_dof_map.constrain_element_vector(TAU_in_rhs_e[d], dof_id_in_scratch);
-                TAU_in_rhs_vec->add_vector(TAU_in_rhs_e[d], dof_id_in_scratch);
-
-                auto dof_id_out_scratch = TAU_out_dof_indices[d];
-                TAU_out_dof_map.constrain_element_vector(TAU_out_rhs_e[d], dof_id_out_scratch);
-                TAU_out_rhs_vec->add_vector(TAU_out_rhs_e[d], dof_id_out_scratch);
-            }
-            qp_offset += n_qp;
-        }
-    }
-
-    TAU_in_rhs_vec->close();
-    TAU_out_rhs_vec->close();
-
-    d_fe_data_managers[part]->computeL2Projection(
-        *TAU_in_vec, *TAU_in_rhs_vec, TAU_IN_SYSTEM_NAME, d_default_interp_spec.use_consistent_mass_matrix);
-
-    d_fe_data_managers[part]->computeL2Projection(
-        *TAU_out_vec, *TAU_out_rhs_vec, TAU_OUT_SYSTEM_NAME, d_default_interp_spec.use_consistent_mass_matrix);
-
-<<<<<<< HEAD
-void
-IBFESurfaceMethod::putToDatabase(Pointer<Database> db)
-{
-    db->putInteger("IBFE_METHOD_VERSION", IBFE_METHOD_VERSION);
-    db->putInteger("d_num_parts", d_num_parts);
-    db->putIntegerArray("d_ghosts", d_ghosts, NDIM);
-    db->putBool("d_use_velocity_jump_conditions", d_use_velocity_jump_conditions);
-    db->putBool("d_use_l2_lagrange_family", d_use_l2_lagrange_family);
-    db->putBool("d_use_pressure_jump_conditions", d_use_pressure_jump_conditions);
-    db->putBool("d_compute_fluid_traction", d_compute_fluid_traction);
-    db->putBool("d_traction_interior_side", d_traction_interior_side);
-    db->putDouble("d_traction_activation_time", d_traction_activation_time);
-    db->putBool("d_use_consistent_mass_matrix", d_use_consistent_mass_matrix);
-    db->putBool("d_use_direct_forcing", d_use_direct_forcing);
-    return;
-} // putToDatabase
-=======
-    d_X_half_vecs[part]->close();
-    d_X_current_vecs[part]->close();
-    d_X_new_vecs[part]->close();
-    d_TAU_in_half_vecs[part]->close();
-    d_WSS_in_half_vecs[part]->close();
-    d_P_in_half_vecs[part]->close();
-    d_TAU_out_half_vecs[part]->close();
-    d_WSS_out_half_vecs[part]->close();
-    d_P_out_half_vecs[part]->close();
->>>>>>> 017609ea
-
-    VecRestoreArray(X_local_vec, &X_local_soln);
-    VecGhostRestoreLocalForm(X_global_vec, &X_local_vec);
-
-    d_WSS_in_IB_ghost_vecs[part]->close();
-    d_WSS_out_IB_ghost_vecs[part]->close();
-
-    d_P_in_IB_ghost_vecs[part]->close();
-    d_P_out_IB_ghost_vecs[part]->close();
-    d_X_IB_ghost_vecs[part]->close();
-
-    return;
-} // computeFluidTraction
-
-void
-<<<<<<< HEAD
-IBFESurfaceMethod::extrapolatePressureForTraction(const int p_data_idx, const double data_time, unsigned int part)
-=======
 IBFESurfaceMethod::imposeJumpConditions(const int f_data_idx,
-                                        PetscVector<double>& P_jump_ghost_vec,
-                                        std::array<PetscVector<double>*, NDIM>& DU_jump_ghost_vec,
-                                        PetscVector<double>& X_ghost_vec,
-                                        const double /*data_time*/,
-                                        const unsigned int part)
->>>>>>> 017609ea
-{
-    batch_vec_ghost_update(
-        { d_P_out_half_vecs[part], d_P_in_half_vecs[part], d_X_new_vecs[part] }, INSERT_VALUES, SCATTER_FORWARD);
-
-    Pointer<PatchHierarchy<NDIM> > patch_hierarchy = d_fe_data_managers[part]->getPatchHierarchy();
-
-    NumericVector<double>* P_in_vec = d_P_in_half_vecs[part];
-    NumericVector<double>* P_out_vec = d_P_out_half_vecs[part];
-    NumericVector<double>* P_jump_ghost_vec = d_P_jump_IB_ghost_vecs[part];
-    NumericVector<double>* X_vec = NULL;
-    NumericVector<double>* X_ghost_vec = d_X_IB_ghost_vecs[part];
-
-    std::unique_ptr<NumericVector<double> > P_in_rhs_vec = (*P_in_vec).zero_clone();
-    (*P_in_rhs_vec).zero();
-    DenseVector<double> P_in_rhs_e;
-
-    std::unique_ptr<NumericVector<double> > P_out_rhs_vec = (*P_out_vec).zero_clone();
-    (*P_out_rhs_vec).zero();
-    DenseVector<double> P_out_rhs_e;
-
-    if (MathUtilities<double>::equalEps(data_time, d_current_time))
-    {
-        X_vec = d_X_current_vecs[part];
-    }
-    else if (MathUtilities<double>::equalEps(data_time, d_half_time))
-    {
-        X_vec = d_X_half_vecs[part];
-    }
-    else if (MathUtilities<double>::equalEps(data_time, d_new_time))
-    {
-        X_vec = d_X_new_vecs[part];
-    }
-    copy_and_synch(*X_vec, *X_ghost_vec);
-
-    // Extract the FE systems and DOF maps, and setup the FE object.
-    EquationSystems* equation_systems = d_fe_data_managers[part]->getEquationSystems();
-    const MeshBase& mesh = equation_systems->get_mesh();
-    const unsigned int dim = mesh.mesh_dimension();
-<<<<<<< HEAD
-    std::unique_ptr<QBase> qrule;
-
-    System& X_system = equation_systems->get_system(COORDS_SYSTEM_NAME);
-    DofMap& X_dof_map = X_system.get_dof_map();
-    std::vector<std::vector<unsigned int> > X_dof_indices(NDIM);
-=======
-
-    // Extract the FE systems and DOF maps, and setup the FE object
-    System& X_system = equation_systems->get_system(COORDS_SYSTEM_NAME);
-    const DofMap& X_dof_map = X_system.get_dof_map();
-    FEDataManager::SystemDofMapCache& X_dof_map_cache = *d_fe_data_managers[part]->getDofMapCache(COORDS_SYSTEM_NAME);
->>>>>>> 017609ea
-    FEType X_fe_type = X_dof_map.variable_type(0);
-    for (unsigned int d = 0; d < NDIM; ++d) TBOX_ASSERT(X_dof_map.variable_type(d) == X_fe_type);
-
-    System* P_jump_system;
-    const DofMap* P_jump_dof_map;
-    FEDataManager::SystemDofMapCache* P_jump_dof_map_cache = NULL;
-    FEType P_jump_fe_type;
-    if (d_use_pressure_jump_conditions)
-    {
-        P_jump_system = &equation_systems->get_system(PRESSURE_JUMP_SYSTEM_NAME);
-        P_jump_dof_map = &P_jump_system->get_dof_map();
-        P_jump_dof_map_cache = d_fe_data_managers[part]->getDofMapCache(PRESSURE_JUMP_SYSTEM_NAME);
-        P_jump_fe_type = P_jump_dof_map->variable_type(0);
-    }
-
-<<<<<<< HEAD
-    FEDataManager::SystemDofMapCache& P_jump_dof_map_cache =
-        *d_fe_data_managers[part]->getDofMapCache(PRESSURE_JUMP_SYSTEM_NAME);
-    std::vector<unsigned int> P_jump_dof_indices;
-    std::unique_ptr<FEBase> fe_X = FEBase::build(dim, X_fe_type);
-    const std::vector<double>& JxW = fe_X->get_JxW();
-    const std::vector<std::vector<double> >& phi_X = fe_X->get_phi();
-    std::array<const std::vector<std::vector<double> >*, NDIM - 1> dphi_dxi_X;
-    dphi_dxi_X[0] = &fe_X->get_dphidxi();
-    if (NDIM > 2) dphi_dxi_X[1] = &fe_X->get_dphideta();
-
-    System& P_in_system = equation_systems->get_system(PRESSURE_IN_SYSTEM_NAME);
-    const DofMap& P_in_dof_map = P_in_system.get_dof_map();
-    FEDataManager::SystemDofMapCache& P_in_dof_map_cache =
-        *d_fe_data_managers[part]->getDofMapCache(PRESSURE_IN_SYSTEM_NAME);
-    std::vector<unsigned int> P_in_dof_indices;
-
-    System& P_out_system = equation_systems->get_system(PRESSURE_OUT_SYSTEM_NAME);
-    const DofMap& P_out_dof_map = P_out_system.get_dof_map();
-    FEDataManager::SystemDofMapCache& P_out_dof_map_cache =
-        *d_fe_data_managers[part]->getDofMapCache(PRESSURE_OUT_SYSTEM_NAME);
-    FEType P_out_fe_type = P_out_dof_map.variable_type(0);
-    std::vector<unsigned int> P_out_dof_indices;
-
-    std::unique_ptr<FEBase> fe_P = FEBase::build(dim, P_out_fe_type);
-    const std::vector<std::vector<double> >& phi_P = fe_P->get_phi();
-=======
-    std::array<DofMap*, NDIM> DU_jump_dof_map;
-    std::array<FEDataManager::SystemDofMapCache*, NDIM> DU_jump_dof_map_cache;
-    std::array<System*, NDIM> DU_jump_system;
-    FEType DU_jump_fe_type;
-    if (d_use_velocity_jump_conditions)
-    {
-        for (unsigned int i = 0; i < NDIM; ++i)
-        {
-            DU_jump_system[i] = &equation_systems->get_system(VELOCITY_JUMP_SYSTEM_NAME[i]);
-            DU_jump_dof_map_cache[i] = d_fe_data_managers[part]->getDofMapCache(VELOCITY_JUMP_SYSTEM_NAME[i]);
-            DU_jump_dof_map[i] = &DU_jump_system[i]->get_dof_map();
-            DU_jump_fe_type = DU_jump_dof_map[i]->variable_type(0);
-            for (unsigned int d = 0; d < NDIM; ++d)
-            {
-                TBOX_ASSERT(DU_jump_dof_map[i]->variable_type(d) == DU_jump_fe_type);
-            }
-        }
-    }
-
-    FEType fe_type = X_fe_type;
-    std::unique_ptr<FEBase> fe_X = FEBase::build(dim, fe_type);
-    std::array<const std::vector<std::vector<double> >*, NDIM - 1> dphi_dxi;
-    dphi_dxi[0] = &fe_X->get_dphidxi();
-    if (NDIM > 2) dphi_dxi[1] = &fe_X->get_dphideta();
-
-    std::unique_ptr<FEBase> fe_P_jump = FEBase::build(dim, P_jump_fe_type);
-    const std::vector<std::vector<double> >& phi_P_jump = fe_P_jump->get_phi();
->>>>>>> 017609ea
-
-    const std::vector<std::vector<Elem*> >& active_patch_element_map =
-        d_fe_data_managers[part]->getActivePatchElementMap();
-<<<<<<< HEAD
-
-    boost::multi_array<double, 2> x_node;
-    std::vector<double> x_qp, x_in_qp, x_out_qp;
-    boost::multi_array<double, 1> P_jump_node;
-    std::vector<double> P_i_qp, P_o_qp, P_in_qp, P_out_qp, P_jump_qp, N_qp;
-    std::array<VectorValue<double>, 2> dx_dxi;
-
-    Pointer<PatchLevel<NDIM> > level = d_hierarchy->getPatchLevel(d_fe_data_managers[part]->getLevelNumber());
-=======
-    const int level_num = d_fe_data_managers[part]->getLevelNumber();
-    boost::multi_array<double, 1> P_jump_node;
-    boost::multi_array<double, 2> x_node;
-    std::array<boost::multi_array<double, 2>, NDIM> DU_jump_node;
-    std::array<VectorValue<double>, 2> dx_dxi;
-    VectorValue<double> n, jn;
-    std::vector<libMesh::Point> X_node_cache, x_node_cache;
-    IBTK::Point x_min, x_max;
-    Pointer<PatchLevel<NDIM> > level = d_hierarchy->getPatchLevel(level_num);
-    const IntVector<NDIM>& ratio = level->getRatio();
->>>>>>> 017609ea
-    const Pointer<CartesianGridGeometry<NDIM> > grid_geom = level->getGridGeometry();
-    VectorValue<double> tau1, tau2, n;
-    X_ghost_vec->close();
-    int local_patch_num = 0;
-    for (PatchLevel<NDIM>::Iterator p(level); p; p++, ++local_patch_num)
-    {
-        // The relevant collection of elements.
-        const std::vector<Elem*>& patch_elems = active_patch_element_map[local_patch_num];
-        const size_t num_active_patch_elems = patch_elems.size();
-        if (!num_active_patch_elems) continue;
-        const Pointer<Patch<NDIM> > patch = level->getPatch(p());
-        const Pointer<CartesianPatchGeometry<NDIM> > patch_geom = patch->getPatchGeometry();
-        const double* const patch_dx = patch_geom->getDx();
-        const double patch_dx_min = *std::min_element(patch_dx, patch_dx + NDIM);
-
-        const Pointer<CartesianPatchGeometry<NDIM> > pgeom = patch->getPatchGeometry();
-        const double* const x_lower = pgeom->getXLower();
-        const double* const x_upper = pgeom->getXUpper();
-
-        const double* const dx = pgeom->getDx();
-
-        double diag_dis = 0.0;
-        for (unsigned int d = 0; d < NDIM; ++d)
-        {
-            diag_dis += dx[d] * dx[d];
-        }
-<<<<<<< HEAD
-=======
-
-        Box<NDIM> side_boxes[NDIM];
-        for (int d = 0; d < NDIM; ++d)
-        {
-            side_boxes[d] = SideGeometry<NDIM>::toSideBox(patch_box, d);
-        }
-
-        const Pointer<CartesianPatchGeometry<NDIM> > patch_geom = patch->getPatchGeometry();
-        const double* const x_lower = patch_geom->getXLower();
-        const double* const dx = patch_geom->getDx();
->>>>>>> 017609ea
-
-        if (d_p_calc_width == 0)
-        {
-            TBOX_ERROR(d_object_name << ": The width for the interfacial pressure calc hasn't been set up!"
-                                     << std::endl);
-        }
-        const double dh = d_p_calc_width * sqrt(diag_dis);
-
-<<<<<<< HEAD
-        const int p_ghost_num = static_cast<int>(ceil(2.0 * dh / patch_dx_min));
-
-        std::array<double, NDIM> x_lower_gh, x_upper_gh;
-        for (unsigned int d = 0; d < NDIM; ++d)
-        {
-            x_lower_gh[d] = x_lower[d] - (static_cast<double>(p_ghost_num)) * dx[d];
-            x_upper_gh[d] = x_upper[d] + (static_cast<double>(p_ghost_num)) * dx[d];
-        }
-
-        double* x_upper_ghost = x_upper_gh.data();
-        double* x_lower_ghost = x_lower_gh.data();
-
-        // Setup vectors to store the values of U and X at the quadrature
-        // points.
-        //
-        // All this loop is doing is computing the total number of quadraturee
-        // points associated with all of the elements we are currently
-        // processing.  That number is n_qp_patch.
-        unsigned int n_qp_patch = 0;
-        for (unsigned int e_idx = 0; e_idx < num_active_patch_elems; ++e_idx)
-        {
-            Elem* const elem = patch_elems[e_idx];
-            for (unsigned int d = 0; d < NDIM; ++d)
-=======
-        std::array<std::map<hier::Index<NDIM>, std::vector<libMesh::Point>, IndexOrder>, NDIM> intersection_u_points,
-            intersection_u_ref_coords;
-        std::array<std::map<hier::Index<NDIM>, std::vector<VectorValue<double> >, IndexOrder>, NDIM>
-            intersection_u_normals;
-
-        std::array<std::array<std::map<hier::Index<NDIM>, std::vector<libMesh::Point>, IndexOrder>, NDIM>, NDIM>
-            intersectionSide_u_points, intersectionSide_u_ref_coords;
-        std::array<std::array<std::map<hier::Index<NDIM>, std::vector<VectorValue<double> >, IndexOrder>, NDIM>, NDIM>
-            intersectionSide_u_normals;
-
-        // Loop over the elements.
-        for (size_t e_idx = 0; e_idx < num_active_patch_elems; ++e_idx)
-        {
-            Elem* const elem = patch_elems[e_idx];
-            const auto& X_dof_indices = X_dof_map_cache.dof_indices(elem);
-            get_values_for_interpolation(x_node, X_ghost_vec, X_dof_indices);
-            if (d_use_pressure_jump_conditions)
-            {
-                const auto& P_jump_dof_indices = P_jump_dof_map_cache->dof_indices(elem);
-                get_values_for_interpolation(P_jump_node, P_jump_ghost_vec, P_jump_dof_indices[0]);
-            }
-            if (d_use_velocity_jump_conditions)
-            {
-                for (unsigned int axis = 0; axis < NDIM; ++axis)
-                {
-                    const auto& DU_jump_dof_indices = DU_jump_dof_map_cache[axis]->dof_indices(elem);
-                    get_values_for_interpolation(DU_jump_node[axis], *DU_jump_ghost_vec[axis], DU_jump_dof_indices);
-                }
-            }
-
-            // Cache the nodal and physical coordinates of the side element,
-            // determine the bounding box of the current configuration of the
-            // element, and set the nodal coordinates to correspond to the
-            // physical coordinates.
-            const unsigned int n_nodes = elem->n_nodes();
-            X_node_cache.resize(n_nodes);
-            x_node_cache.resize(n_nodes);
-            x_min = IBTK::Point::Constant(std::numeric_limits<double>::max());
-            x_max = IBTK::Point::Constant(-std::numeric_limits<double>::max());
-            for (unsigned int k = 0; k < n_nodes; ++k)
->>>>>>> 017609ea
-            {
-                X_dof_map.dof_indices(elem, X_dof_indices[d], d);
-            }
-            get_values_for_interpolation(x_node, *X_ghost_vec, X_dof_indices);
-
-            FEDataManager::updateInterpQuadratureRule(qrule, d_default_interp_spec, elem, x_node, patch_dx_min);
-
-            n_qp_patch += qrule->n_points();
-        }
-
-        if (!n_qp_patch) continue;
-        P_jump_qp.resize(n_qp_patch);
-        P_i_qp.resize(n_qp_patch);
-        P_o_qp.resize(n_qp_patch);
-        P_in_qp.resize(n_qp_patch);
-        P_out_qp.resize(n_qp_patch);
-        x_in_qp.resize(NDIM * n_qp_patch);
-        x_out_qp.resize(NDIM * n_qp_patch);
-        x_qp.resize(NDIM * n_qp_patch);
-        N_qp.resize(NDIM * n_qp_patch);
-        std::fill(P_i_qp.begin(), P_i_qp.end(), 0.0);
-        std::fill(P_o_qp.begin(), P_o_qp.end(), 0.0);
-        std::fill(P_in_qp.begin(), P_in_qp.end(), 0.0);
-        std::fill(P_out_qp.begin(), P_out_qp.end(), 0.0);
-        std::fill(P_jump_qp.begin(), P_jump_qp.end(), 0.0);
-        std::fill(N_qp.begin(), N_qp.end(), 0.0);
-
-        // Loop over the elements and compute the positions of the quadrature points.
-        qrule.reset();
-        unsigned int qp_offset = 0;
-        for (unsigned int e_idx = 0; e_idx < num_active_patch_elems; ++e_idx)
-        {
-            Elem* const elem = patch_elems[e_idx];
-            for (unsigned int d = 0; d < NDIM; ++d)
-            {
-                X_dof_map.dof_indices(elem, X_dof_indices[d], d);
-            }
-            get_values_for_interpolation(x_node, *X_ghost_vec, X_dof_indices);
-
-            P_jump_dof_map_cache.dof_indices(elem, P_jump_dof_indices);
-            get_values_for_interpolation(P_jump_node, *P_jump_ghost_vec, P_jump_dof_indices);
-
-            const bool qrule_changed =
-                FEDataManager::updateInterpQuadratureRule(qrule, d_default_interp_spec, elem, x_node, patch_dx_min);
-
-            if (qrule_changed)
-            {
-                fe_X->attach_quadrature_rule(qrule.get());
-                fe_P->attach_quadrature_rule(qrule.get());
-            }
-            fe_X->reinit(elem);
-            fe_P->reinit(elem);
-
-            const unsigned int n_node = elem->n_nodes();
-            const unsigned int n_qp = qrule->n_points();
-
-            // Zero out the values of X, du, and dv prior to accumulation.
-            double* x_begin = &x_qp[NDIM * qp_offset];
-            std::fill(x_begin, x_begin + NDIM * n_qp, 0.0);
-
-            double* x_in_begin = &x_in_qp[NDIM * qp_offset];
-            std::fill(x_in_begin, x_in_begin + NDIM * n_qp, 0.0);
-
-            double* x_out_begin = &x_out_qp[NDIM * qp_offset];
-            std::fill(x_out_begin, x_out_begin + NDIM * n_qp, 0.0);
-
-            double* N_begin = &N_qp[NDIM * qp_offset];
-            std::fill(N_begin, N_begin + NDIM * n_qp, 0.0);
-
-            // Interpolate X, du, and dv at all of the quadrature points
-            // via accumulation, i.e., X(qp) = sum_k X_k * phi_k(qp) for
-            // each qp.
-
-            for (unsigned int qp = 0; qp < n_qp; ++qp)
-            {
-                for (unsigned int k = 0; k < NDIM - 1; ++k)
-                {
-                    interpolate(dx_dxi[k], qp, x_node, *dphi_dxi_X[k]);
-                }
-                if (NDIM == 2)
-                {
-                    dx_dxi[1] = VectorValue<double>(0.0, 0.0, 1.0);
-                }
-                n = (dx_dxi[0].cross(dx_dxi[1])).unit();
-
-                for (unsigned int i = 0; i < NDIM; ++i)
-                {
-                    for (unsigned int k = 0; k < n_node; ++k)
-                    {
-                        const double& p_X = phi_X[k][qp];
-                        x_qp[NDIM * (qp_offset + qp) + i] += x_node[k][i] * p_X;
-                    }
-                    N_qp[NDIM * (qp_offset + qp) + i] = n(i);
-                    // Note that here we calculate the pressure on one side as the jump plus the pressure on the other
-                    // side.
-                    x_in_qp[NDIM * (qp_offset + qp) + i] = x_qp[NDIM * (qp_offset + qp) + i] - n(i) * dh;
-                    x_out_qp[NDIM * (qp_offset + qp) + i] = x_qp[NDIM * (qp_offset + qp) + i] + n(i) * dh;
-                }
-                for (unsigned int k = 0; k < n_node; ++k)
-                {
-                    const double& p_P = phi_P[k][qp];
-
-                    P_jump_qp[qp_offset + qp] += P_jump_node[k] * p_P;
-                }
-            }
-            qp_offset += n_qp;
-        }
-        // Interpolate values from the Cartesian grid patch to the quadrature
-        // points.
-        // Note: Values are interpolated only to those quadrature points that
-        // are within the patch interior
-
-        const Box<NDIM>& interp_box = patch->getBox();
-
-        Pointer<CellData<NDIM, double> > p_data = patch->getPatchData(p_data_idx);
-
-        const Box<NDIM> ghost_box = Box<NDIM>::grow(patch->getBox(), IntVector<NDIM>(p_ghost_num));
-
-        LEInteractor::interpolate(P_i_qp, 1, x_in_qp, NDIM, p_data, patch, ghost_box, d_default_interp_spec.kernel_fcn);
-
-        LEInteractor::interpolate(
-            P_o_qp, 1, x_out_qp, NDIM, p_data, patch, ghost_box, d_default_interp_spec.kernel_fcn);
-
-        std::vector<int> local_indices;
-        local_indices.clear();
-        const int upper_bound = n_qp_patch;
-        if (upper_bound == 0) return;
-
-        local_indices.reserve(upper_bound);
-        for (unsigned int k = 0; k < n_qp_patch; ++k)
-        {
-            const double* const xx = &x_qp[NDIM * k];
-            const Index<NDIM> i = IndexUtilities::getCellIndex(xx, patch_geom, interp_box);
-            if (interp_box.contains(i)) local_indices.push_back(k);
-
-            const double* const x_i = &x_in_qp[NDIM * k];
-            const Index<NDIM> ip = IndexUtilities::getCellIndex(
-                x_i, x_lower_ghost, x_upper_ghost, patch_geom->getDx(), ghost_box.lower(), ghost_box.upper());
-            if (!ghost_box.contains(ip) && interp_box.contains(i))
-                TBOX_ERROR(d_object_name << "::IBFESurfaceMethod():\n"
-                                         << " the pressure interpolation ghost width hasn't beeen properly set"
-                                         << std::endl);
-            const double* const x_o = &x_out_qp[NDIM * k];
-            const Index<NDIM> op = IndexUtilities::getCellIndex(
-                x_o, x_lower_ghost, x_upper_ghost, patch_geom->getDx(), ghost_box.lower(), ghost_box.upper());
-            if (!ghost_box.contains(op) && interp_box.contains(i))
-                TBOX_ERROR(d_object_name << "::IBFESurfaceMethod():\n"
-                                         << " the pressure interpolation ghost width hasn't beeen properly set"
-                                         << std::endl);
-        }
-
-        const unsigned int nindices = static_cast<int>(local_indices.size());
-
-        if (!local_indices.empty())
-        {
-            for (unsigned int k = 0; k < nindices; ++k)
-            {
-                P_out_qp[local_indices[k]] = P_o_qp[local_indices[k]];
-                P_in_qp[local_indices[k]] = P_i_qp[local_indices[k]];
-            }
-        }
-
-        // Loop over the elements and accumulate the right-hand-side values.
-        qrule.reset();
-        qp_offset = 0;
-        for (unsigned int e_idx = 0; e_idx < num_active_patch_elems; ++e_idx)
-        {
-            Elem* const elem = patch_elems[e_idx];
-
-            P_in_dof_map_cache.dof_indices(elem, P_in_dof_indices);
-            P_in_rhs_e.resize(static_cast<int>(P_in_dof_indices.size()));
-
-            P_out_dof_map_cache.dof_indices(elem, P_out_dof_indices);
-            P_out_rhs_e.resize(static_cast<int>(P_out_dof_indices.size()));
-
-            for (unsigned int d = 0; d < NDIM; ++d)
-            {
-                X_dof_map.dof_indices(elem, X_dof_indices[d], d);
-            }
-            get_values_for_interpolation(x_node, *X_ghost_vec, X_dof_indices);
-            const bool qrule_changed =
-                FEDataManager::updateInterpQuadratureRule(qrule, d_default_interp_spec, elem, x_node, patch_dx_min);
-            if (qrule_changed)
-            {
-                fe_X->attach_quadrature_rule(qrule.get());
-                fe_P->attach_quadrature_rule(qrule.get());
-            }
-
-            fe_X->reinit(elem);
-            fe_P->reinit(elem);
-
-            const unsigned int n_qp = qrule->n_points();
-            const size_t n_basis2 = P_out_dof_indices.size();
-            for (unsigned int qp = 0; qp < n_qp; ++qp)
-            {
-                const int idx = qp_offset + qp;
-                for (unsigned int k = 0; k < n_basis2; ++k)
-                {
-                    const double p_JxW = phi_P[k][qp] * JxW[qp];
-                    P_in_rhs_e(k) += P_in_qp[idx] * p_JxW;
-                    P_out_rhs_e(k) += P_out_qp[idx] * p_JxW;
-                }
-            }
-
-            P_in_dof_map.constrain_element_vector(P_in_rhs_e, P_in_dof_indices);
-            P_in_rhs_vec->add_vector(P_in_rhs_e, P_in_dof_indices);
-
-            P_out_dof_map.constrain_element_vector(P_out_rhs_e, P_out_dof_indices);
-            P_out_rhs_vec->add_vector(P_out_rhs_e, P_out_dof_indices);
-
-            qp_offset += n_qp;
-        }
-    }
-    P_in_rhs_vec->close();
-    P_out_rhs_vec->close();
-
-    d_fe_data_managers[part]->computeL2Projection(
-        *P_in_vec, *P_in_rhs_vec, PRESSURE_IN_SYSTEM_NAME, d_default_interp_spec.use_consistent_mass_matrix);
-
-    d_fe_data_managers[part]->computeL2Projection(
-        *P_out_vec, *P_out_rhs_vec, PRESSURE_OUT_SYSTEM_NAME, d_default_interp_spec.use_consistent_mass_matrix);
-
-    d_X_half_vecs[part]->close();
-    d_X_current_vecs[part]->close();
-    d_X_new_vecs[part]->close();
-
-    d_P_in_half_vecs[part]->close();
-    d_P_out_half_vecs[part]->close();
-    d_X_IB_ghost_vecs[part]->close();
-
-    return;
-
-} // extrapolatePressureForTraction
-
-void
-IBFESurfaceMethod::computeFluidTraction(const double data_time, unsigned int part)
-{
-    batch_vec_ghost_update({ d_WSS_in_half_vecs[part],
-                             d_WSS_out_half_vecs[part],
-                             d_P_in_half_vecs[part],
-                             d_P_out_half_vecs[part],
-                             d_TAU_in_half_vecs[part],
-                             d_TAU_out_half_vecs[part],
-                             d_X_new_vecs[part] },
-                           INSERT_VALUES,
-                           SCATTER_FORWARD);
-    NumericVector<double>* WSS_in_vec = NULL;
-    NumericVector<double>* WSS_in_ghost_vec = d_WSS_in_IB_ghost_vecs[part];
-
-    NumericVector<double>* WSS_out_vec = NULL;
-    NumericVector<double>* WSS_out_ghost_vec = d_WSS_out_IB_ghost_vecs[part];
-
-    NumericVector<double>* P_in_vec = NULL;
-    NumericVector<double>* P_in_ghost_vec = d_P_in_IB_ghost_vecs[part];
-
-    NumericVector<double>* P_out_vec = NULL;
-    NumericVector<double>* P_out_ghost_vec = d_P_out_IB_ghost_vecs[part];
-
-    NumericVector<double>* TAU_in_vec = d_TAU_in_half_vecs[part];
-    NumericVector<double>* TAU_out_vec = d_TAU_out_half_vecs[part];
-
-    NumericVector<double>* X_vec = NULL;
-
-    if (MathUtilities<double>::equalEps(data_time, d_current_time))
-    {
-        X_vec = d_X_current_vecs[part];
-    }
-    else if (MathUtilities<double>::equalEps(data_time, d_half_time))
-    {
-        X_vec = d_X_half_vecs[part];
-    }
-    else if (MathUtilities<double>::equalEps(data_time, d_new_time))
-    {
-        X_vec = d_X_new_vecs[part];
-    }
-    NumericVector<double>* X_ghost_vec = d_X_IB_ghost_vecs[part];
-    copy_and_synch(*X_vec, *X_ghost_vec);
-
-    WSS_in_vec = d_WSS_in_half_vecs[part];
-    copy_and_synch(*WSS_in_vec, *WSS_in_ghost_vec);
-
-    WSS_out_vec = d_WSS_out_half_vecs[part];
-    copy_and_synch(*WSS_out_vec, *WSS_out_ghost_vec);
-
-    P_in_vec = d_P_in_half_vecs[part];
-    copy_and_synch(*P_in_vec, *P_in_ghost_vec);
-
-    P_out_vec = d_P_out_half_vecs[part];
-    copy_and_synch(*P_out_vec, *P_out_ghost_vec);
-
-    std::unique_ptr<NumericVector<double> > TAU_in_rhs_vec = TAU_in_vec->zero_clone();
-    std::array<DenseVector<double>, NDIM> TAU_in_rhs_e;
-
-    std::unique_ptr<NumericVector<double> > TAU_out_rhs_vec = TAU_out_vec->zero_clone();
-    std::array<DenseVector<double>, NDIM> TAU_out_rhs_e;
-
-    // Extract the FE systems and DOF maps, and setup the FE objects.
-    EquationSystems* equation_systems = d_fe_data_managers[part]->getEquationSystems();
-    const MeshBase& mesh = equation_systems->get_mesh();
-    const unsigned int dim = mesh.mesh_dimension();
-    std::unique_ptr<QBase> qrule;
-
-    System& X_system = equation_systems->get_system(COORDS_SYSTEM_NAME);
-    const DofMap& X_dof_map = X_system.get_dof_map();
-    FEDataManager::SystemDofMapCache& X_dof_map_cache = *d_fe_data_managers[part]->getDofMapCache(COORDS_SYSTEM_NAME);
-    FEType X_fe_type = X_dof_map.variable_type(0);
-    for (unsigned int d = 0; d < NDIM; ++d)
-    {
-        TBOX_ASSERT(X_dof_map.variable_type(d) == X_fe_type);
-    }
-
-    System& P_in_system = equation_systems->get_system(PRESSURE_IN_SYSTEM_NAME);
-    const DofMap& P_in_dof_map = P_in_system.get_dof_map();
-    FEDataManager::SystemDofMapCache& P_in_dof_map_cache =
-        *d_fe_data_managers[part]->getDofMapCache(PRESSURE_IN_SYSTEM_NAME);
-    FEType P_in_fe_type = P_in_dof_map.variable_type(0);
-
-    System& P_out_system = equation_systems->get_system(PRESSURE_OUT_SYSTEM_NAME);
-    const DofMap& P_out_dof_map = P_out_system.get_dof_map();
-    FEDataManager::SystemDofMapCache& P_out_dof_map_cache =
-        *d_fe_data_managers[part]->getDofMapCache(PRESSURE_OUT_SYSTEM_NAME);
-    FEType P_out_fe_type = P_out_dof_map.variable_type(0);
-
-    System& WSS_in_system = equation_systems->get_system(WSS_IN_SYSTEM_NAME);
-    const DofMap& WSS_in_dof_map = WSS_in_system.get_dof_map();
-    FEDataManager::SystemDofMapCache& WSS_in_dof_map_cache =
-        *d_fe_data_managers[part]->getDofMapCache(WSS_IN_SYSTEM_NAME);
-    FEType WSS_in_fe_type = WSS_in_dof_map.variable_type(0);
-    for (unsigned int d = 0; d < NDIM; ++d)
-    {
-        TBOX_ASSERT(WSS_in_dof_map.variable_type(d) == WSS_in_fe_type);
-    }
-    TBOX_ASSERT(WSS_in_fe_type == P_in_fe_type);
-
-    System& WSS_out_system = equation_systems->get_system(WSS_OUT_SYSTEM_NAME);
-    const DofMap& WSS_out_dof_map = WSS_out_system.get_dof_map();
-    FEDataManager::SystemDofMapCache& WSS_out_dof_map_cache =
-        *d_fe_data_managers[part]->getDofMapCache(WSS_OUT_SYSTEM_NAME);
-    FEType WSS_out_fe_type = WSS_out_dof_map.variable_type(0);
-    for (unsigned int d = 0; d < NDIM; ++d)
-    {
-        TBOX_ASSERT(WSS_out_dof_map.variable_type(d) == WSS_out_fe_type);
-    }
-    TBOX_ASSERT(WSS_out_fe_type == P_out_fe_type);
-
-    System& TAU_in_system = equation_systems->get_system(TAU_IN_SYSTEM_NAME);
-    const DofMap& TAU_in_dof_map = TAU_in_system.get_dof_map();
-    FEDataManager::SystemDofMapCache& TAU_in_dof_map_cache =
-        *d_fe_data_managers[part]->getDofMapCache(TAU_IN_SYSTEM_NAME);
-    FEType TAU_in_fe_type = TAU_in_dof_map.variable_type(0);
-    for (unsigned int d = 0; d < NDIM; ++d)
-    {
-        TBOX_ASSERT(TAU_in_dof_map.variable_type(d) == TAU_in_fe_type);
-    }
-    TBOX_ASSERT(TAU_in_fe_type == P_in_fe_type);
-
-    System& TAU_out_system = equation_systems->get_system(TAU_OUT_SYSTEM_NAME);
-    const DofMap& TAU_out_dof_map = TAU_out_system.get_dof_map();
-    FEDataManager::SystemDofMapCache& TAU_out_dof_map_cache =
-        *d_fe_data_managers[part]->getDofMapCache(TAU_OUT_SYSTEM_NAME);
-    FEType TAU_out_fe_type = TAU_out_dof_map.variable_type(0);
-    for (unsigned int d = 0; d < NDIM; ++d)
-    {
-        TBOX_ASSERT(TAU_out_dof_map.variable_type(d) == TAU_out_fe_type);
-    }
-    TBOX_ASSERT(TAU_out_fe_type == P_out_fe_type);
-
-    std::unique_ptr<FEBase> fe_X = FEBase::build(dim, X_fe_type);
-    const std::vector<double>& JxW = fe_X->get_JxW();
-    const std::vector<std::vector<double> >& phi_X = fe_X->get_phi();
-    std::array<const std::vector<std::vector<double> >*, NDIM - 1> dphi_dxi_X;
-    dphi_dxi_X[0] = &fe_X->get_dphidxi();
-    if (NDIM > 2) dphi_dxi_X[1] = &fe_X->get_dphideta();
-
-    std::unique_ptr<FEBase> fe_P = FEBase::build(dim, P_out_fe_type);
-    const std::vector<std::vector<double> >& phi_P = fe_P->get_phi();
-
-    X_ghost_vec->close();
-    PetscVector<double>* X_petsc_vec = static_cast<PetscVector<double>*>(X_ghost_vec);
-    Vec X_global_vec = X_petsc_vec->vec();
-    Vec X_local_vec;
-    VecGhostGetLocalForm(X_global_vec, &X_local_vec);
-    double* X_local_soln;
-    VecGetArray(X_local_vec, &X_local_soln);
-    std::unique_ptr<NumericVector<double> > X0_vec = X_petsc_vec->clone();
-    copy_and_synch(X_system.get_vector("INITIAL_COORDINATES"), *X0_vec);
-    X0_vec->close();
-
-    const std::vector<std::vector<Elem*> >& active_patch_element_map =
-        d_fe_data_managers[part]->getActivePatchElementMap();
-
-    boost::multi_array<double, 2> x_node, X_node, WSS_in_node, WSS_out_node, n_qp_node;
-    boost::multi_array<double, 1> P_in_node, P_out_node;
-    std::vector<double> x_in_qp, x_out_qp, x_qp;
-    std::vector<double> P_in_qp, P_out_qp, Normal_qp, WSS_in_qp, WSS_out_qp, TAU_in_qp, TAU_out_qp;
-    std::array<VectorValue<double>, 2> dX_dxi, dx_dxi;
-    VectorValue<double> n, N, x, X;
-
-    Pointer<PatchLevel<NDIM> > level = d_hierarchy->getPatchLevel(d_fe_data_managers[part]->getLevelNumber());
-    const Pointer<CartesianGridGeometry<NDIM> > grid_geom = level->getGridGeometry();
-    int local_patch_num = 0;
-    for (PatchLevel<NDIM>::Iterator p(level); p; p++, ++local_patch_num)
-    {
-        // The relevant collection of elements.
-        const std::vector<Elem*>& patch_elems = active_patch_element_map[local_patch_num];
-        const size_t num_active_patch_elems = patch_elems.size();
-        if (!num_active_patch_elems) continue;
-        const Pointer<Patch<NDIM> > patch = level->getPatch(p());
-        const Pointer<CartesianPatchGeometry<NDIM> > patch_geom = patch->getPatchGeometry();
-        const double* const patch_dx = patch_geom->getDx();
-        const double patch_dx_min = *std::min_element(patch_dx, patch_dx + NDIM);
-
-        const Pointer<CartesianPatchGeometry<NDIM> > pgeom = patch->getPatchGeometry();
-
-        const double* const dx = pgeom->getDx();
-
-        double diag_dis = 0.0;
-        for (unsigned int d = 0; d < NDIM; ++d)
-        {
-            diag_dis += dx[d] * dx[d];
-        }
-
-        unsigned int n_qp_patch = 0;
-        for (unsigned int e_idx = 0; e_idx < num_active_patch_elems; ++e_idx)
-        {
-            Elem* const elem = patch_elems[e_idx];
-            const auto& X_dof_indices = X_dof_map_cache.dof_indices(elem);
-            get_values_for_interpolation(x_node, *X_petsc_vec, X_local_soln, X_dof_indices);
-            FEDataManager::updateInterpQuadratureRule(qrule, d_default_interp_spec, elem, x_node, patch_dx_min);
-            n_qp_patch += qrule->n_points();
-        }
-
-        if (!n_qp_patch) continue;
-        P_in_qp.resize(n_qp_patch);
-        P_out_qp.resize(n_qp_patch);
-        x_qp.resize(NDIM * n_qp_patch);
-        WSS_in_qp.resize(NDIM * n_qp_patch);
-        WSS_out_qp.resize(NDIM * n_qp_patch);
-
-        TAU_in_qp.resize(NDIM * n_qp_patch);
-        TAU_out_qp.resize(NDIM * n_qp_patch);
-        Normal_qp.resize(NDIM * n_qp_patch);
-        std::fill(Normal_qp.begin(), Normal_qp.end(), 0.0);
-        std::fill(x_qp.begin(), x_qp.end(), 0.0);
-        std::fill(WSS_in_qp.begin(), WSS_in_qp.end(), 0.0);
-        std::fill(WSS_out_qp.begin(), WSS_out_qp.end(), 0.0);
-        std::fill(P_in_qp.begin(), P_in_qp.end(), 0.0);
-        std::fill(P_out_qp.begin(), P_out_qp.end(), 0.0);
-        std::fill(TAU_in_qp.begin(), TAU_in_qp.end(), 0.0);
-        std::fill(TAU_out_qp.begin(), TAU_out_qp.end(), 0.0);
-
-        // Loop over the elements and compute the positions of the quadrature points.
-        qrule.reset();
-        unsigned int qp_offset = 0;
-        for (unsigned int e_idx = 0; e_idx < num_active_patch_elems; ++e_idx)
-        {
-            Elem* const elem = patch_elems[e_idx];
-            const auto& X_dof_indices = X_dof_map_cache.dof_indices(elem);
-            const auto& WSS_in_dof_indices = WSS_in_dof_map_cache.dof_indices(elem);
-            const auto& WSS_out_dof_indices = WSS_out_dof_map_cache.dof_indices(elem);
-            const auto& P_in_dof_indices = P_in_dof_map_cache.dof_indices(elem);
-            const auto& P_out_dof_indices = P_out_dof_map_cache.dof_indices(elem);
-            get_values_for_interpolation(x_node, *X_petsc_vec, X_local_soln, X_dof_indices);
-            get_values_for_interpolation(WSS_in_node, *WSS_in_ghost_vec, WSS_in_dof_indices);
-            get_values_for_interpolation(WSS_out_node, *WSS_out_ghost_vec, WSS_out_dof_indices);
-            get_values_for_interpolation(P_in_node, *P_in_ghost_vec, P_in_dof_indices[0]);
-            get_values_for_interpolation(P_out_node, *P_out_ghost_vec, P_out_dof_indices[0]);
-            get_values_for_interpolation(X_node, *X0_vec, X_dof_indices);
-
-            const bool qrule_changed =
-                FEDataManager::updateInterpQuadratureRule(qrule, d_default_interp_spec, elem, x_node, patch_dx_min);
-            if (qrule_changed)
-            {
-                fe_X->attach_quadrature_rule(qrule.get());
-                fe_P->attach_quadrature_rule(qrule.get());
-            }
-            fe_X->reinit(elem);
-            fe_P->reinit(elem);
-
-            const unsigned int n_node = elem->n_nodes();
-            const unsigned int n_qp = qrule->n_points();
-
-            // Zero out the values of X, du, and dv prior to accumulation.
-            double* x_begin = &x_qp[NDIM * qp_offset];
-            std::fill(x_begin, x_begin + NDIM * n_qp, 0.0);
-
-            double* Normal_begin = &Normal_qp[NDIM * qp_offset];
-            std::fill(Normal_begin, Normal_begin + NDIM * n_qp, 0.0);
-
-            double* WSS_in_begin = &WSS_in_qp[NDIM * qp_offset];
-            std::fill(WSS_in_begin, WSS_in_begin + NDIM * n_qp, 0.0);
-
-            double* WSS_out_begin = &WSS_out_qp[NDIM * qp_offset];
-            std::fill(WSS_out_begin, WSS_out_begin + NDIM * n_qp, 0.0);
-
-            double* TAU_in_begin = &TAU_in_qp[NDIM * qp_offset];
-            std::fill(TAU_in_begin, TAU_in_begin + NDIM * n_qp, 0.0);
-
-            double* TAU_out_begin = &TAU_out_qp[NDIM * qp_offset];
-            std::fill(TAU_out_begin, TAU_out_begin + NDIM * n_qp, 0.0);
-
-            double* P_in_begin = &P_in_qp[qp_offset];
-            std::fill(P_in_begin, P_in_begin + n_qp, 0.0);
-
-            double* P_out_begin = &P_out_qp[qp_offset];
-            std::fill(P_out_begin, P_out_begin + n_qp, 0.0);
-
-            for (unsigned int qp = 0; qp < n_qp; ++qp)
-            {
-                interpolate(X, qp, X_node, phi_X);
-                interpolate(x, qp, x_node, phi_X);
-                for (unsigned int k = 0; k < NDIM - 1; ++k)
-                {
-                    interpolate(dX_dxi[k], qp, X_node, *dphi_dxi_X[k]);
-                    interpolate(dx_dxi[k], qp, x_node, *dphi_dxi_X[k]);
-                }
-                if (NDIM == 2)
-                {
-                    dX_dxi[1] = dx_dxi[1] = VectorValue<double>(0.0, 0.0, 1.0);
-                }
-
-                // Construct unit vectors in the reference and current
-                // configurations.
-                N = dX_dxi[0].cross(dX_dxi[1]);
-                const double dA = N.norm();
-                N = N.unit();
-                n = dx_dxi[0].cross(dx_dxi[1]);
-                const double da = n.norm();
-                n = n.unit();
-
-                for (unsigned int i = 0; i < NDIM; ++i)
-                {
-                    for (unsigned int k = 0; k < n_node; ++k)
-                    {
-                        const double& p_X = phi_X[k][qp];
-                        x_qp[NDIM * (qp_offset + qp) + i] += x_node[k][i] * p_X;
-                        const double& p_P = phi_P[k][qp];
-                        WSS_in_qp[NDIM * (qp_offset + qp) + i] += (da / dA) * WSS_in_node[k][i] * p_P;
-                        WSS_out_qp[NDIM * (qp_offset + qp) + i] += (da / dA) * WSS_out_node[k][i] * p_P;
-                    }
-                    Normal_qp[NDIM * (qp_offset + qp) + i] = n(i);
-                }
-
-                for (unsigned int k = 0; k < n_node; ++k)
-                {
-                    const double& p_P = phi_P[k][qp];
-                    P_in_qp[qp_offset + qp] += (da / dA) * P_in_node[k] * p_P;
-                    P_out_qp[qp_offset + qp] += (da / dA) * P_out_node[k] * p_P;
-                }
-            }
-            qp_offset += n_qp;
-        }
-
-        const Box<NDIM>& interp_box = patch->getBox();
-        std::vector<int> local_indices;
-        local_indices.clear();
-        const int upper_bound = n_qp_patch;
-        if (upper_bound == 0) return;
-
-        local_indices.reserve(upper_bound);
-        for (unsigned int k = 0; k < n_qp_patch; ++k)
-        {
-            const double* const XX = &x_qp[NDIM * k];
-            const Index<NDIM> i = IndexUtilities::getCellIndex(XX, patch_geom, interp_box);
-            if (interp_box.contains(i)) local_indices.push_back(k);
-        }
-
-        const unsigned int nindices = static_cast<int>(local_indices.size());
-
-        if (!local_indices.empty())
-        {
-            for (unsigned int axis = 0; axis < NDIM; ++axis)
-            {
-                for (unsigned int k = 0; k < nindices; ++k)
-                {
-                    // calculate both the interior and exterior fluid tracitons (tau)
-                    TAU_in_qp[NDIM * local_indices[k] + axis] =
-                        WSS_in_qp[NDIM * local_indices[k] + axis] -
-                        P_in_qp[local_indices[k]] * Normal_qp[NDIM * local_indices[k] + axis];
-
-                    TAU_out_qp[NDIM * local_indices[k] + axis] =
-                        WSS_out_qp[NDIM * local_indices[k] + axis] -
-                        P_out_qp[local_indices[k]] * Normal_qp[NDIM * local_indices[k] + axis];
-                }
-            }
-        }
-
-        // Loop over the elements and accumulate the right-hand-side values.
-        qrule.reset();
-        qp_offset = 0;
-        for (unsigned int e_idx = 0; e_idx < num_active_patch_elems; ++e_idx)
-        {
-            Elem* const elem = patch_elems[e_idx];
-            const auto& X_dof_indices = X_dof_map_cache.dof_indices(elem);
-            const auto& TAU_in_dof_indices = TAU_in_dof_map_cache.dof_indices(elem);
-            const auto& TAU_out_dof_indices = TAU_out_dof_map_cache.dof_indices(elem);
-
-            for (unsigned int i = 0; i < NDIM; ++i)
-            {
-                TAU_in_rhs_e[i].resize(static_cast<int>(TAU_in_dof_indices[i].size()));
-                TAU_out_rhs_e[i].resize(static_cast<int>(TAU_out_dof_indices[i].size()));
-            }
-
-            get_values_for_interpolation(x_node, *X_petsc_vec, X_local_soln, X_dof_indices);
-            const bool qrule_changed =
-                FEDataManager::updateInterpQuadratureRule(qrule, d_default_interp_spec, elem, x_node, patch_dx_min);
-            if (qrule_changed)
-            {
-                fe_X->attach_quadrature_rule(qrule.get());
-                fe_P->attach_quadrature_rule(qrule.get());
-            }
-            fe_X->reinit(elem);
-            fe_P->reinit(elem);
-            const unsigned int n_qp = qrule->n_points();
-            const size_t n_basis2 = TAU_out_dof_indices[0].size();
-            for (unsigned int qp = 0; qp < n_qp; ++qp)
-            {
-                const int idx = NDIM * (qp_offset + qp);
-                for (unsigned int k = 0; k < n_basis2; ++k)
-                {
-                    const double p_JxW = phi_P[k][qp] * JxW[qp];
-                    for (unsigned int i = 0; i < NDIM; ++i)
-                    {
-                        TAU_in_rhs_e[i](k) += TAU_in_qp[idx + i] * p_JxW;
-                        TAU_out_rhs_e[i](k) += TAU_out_qp[idx + i] * p_JxW;
-                    }
-                }
-            }
-            for (unsigned int d = 0; d < NDIM; ++d)
-            {
-                auto dof_id_in_scratch = TAU_in_dof_indices[d];
-                TAU_in_dof_map.constrain_element_vector(TAU_in_rhs_e[d], dof_id_in_scratch);
-                TAU_in_rhs_vec->add_vector(TAU_in_rhs_e[d], dof_id_in_scratch);
-
-                auto dof_id_out_scratch = TAU_out_dof_indices[d];
-                TAU_out_dof_map.constrain_element_vector(TAU_out_rhs_e[d], dof_id_out_scratch);
-                TAU_out_rhs_vec->add_vector(TAU_out_rhs_e[d], dof_id_out_scratch);
-            }
-            qp_offset += n_qp;
-        }
-    }
-
-    TAU_in_rhs_vec->close();
-    TAU_out_rhs_vec->close();
-
-    d_fe_data_managers[part]->computeL2Projection(
-        *TAU_in_vec, *TAU_in_rhs_vec, TAU_IN_SYSTEM_NAME, d_default_interp_spec.use_consistent_mass_matrix);
-
-    d_fe_data_managers[part]->computeL2Projection(
-        *TAU_out_vec, *TAU_out_rhs_vec, TAU_OUT_SYSTEM_NAME, d_default_interp_spec.use_consistent_mass_matrix);
-
-    d_X_half_vecs[part]->close();
-    d_X_current_vecs[part]->close();
-    d_X_new_vecs[part]->close();
-    d_TAU_in_half_vecs[part]->close();
-    d_WSS_in_half_vecs[part]->close();
-    d_P_in_half_vecs[part]->close();
-    d_TAU_out_half_vecs[part]->close();
-    d_WSS_out_half_vecs[part]->close();
-    d_P_out_half_vecs[part]->close();
-
-    VecRestoreArray(X_local_vec, &X_local_soln);
-    VecGhostRestoreLocalForm(X_global_vec, &X_local_vec);
-
-    d_WSS_in_IB_ghost_vecs[part]->close();
-    d_WSS_out_IB_ghost_vecs[part]->close();
-
-    d_P_in_IB_ghost_vecs[part]->close();
-    d_P_out_IB_ghost_vecs[part]->close();
-    d_X_IB_ghost_vecs[part]->close();
-
-    return;
-} // computeFluidTraction
-
-void
-IBFESurfaceMethod::imposeJumpConditions(const int f_data_idx,
-                                        PetscVector<double>& P_jump_ghost_vec,
-                                        std::array<PetscVector<double>*, NDIM>& DU_jump_ghost_vec,
+                                        PetscVector<double>& DP_ghost_vec,
                                         PetscVector<double>& X_ghost_vec,
                                         const double /*data_time*/,
                                         const unsigned int part)
@@ -4408,62 +1530,38 @@
     const MeshBase& mesh = equation_systems->get_mesh();
     const unsigned int dim = mesh.mesh_dimension();
 
-    // Extract the FE systems and DOF maps, and setup the FE object
+    // Extract the FE systems and DOF maps, and setup the FE object.
+    System& DP_system = equation_systems->get_system(PRESSURE_JUMP_SYSTEM_NAME);
+    DofMap& DP_dof_map = DP_system.get_dof_map();
+    FEType DP_fe_type = DP_dof_map.variable_type(0);
+    std::vector<unsigned int> DP_dof_indices;
+
     System& X_system = equation_systems->get_system(COORDS_SYSTEM_NAME);
-    const DofMap& X_dof_map = X_system.get_dof_map();
+    DofMap& X_dof_map = X_system.get_dof_map();
     FEDataManager::SystemDofMapCache& X_dof_map_cache = *d_fe_data_managers[part]->getDofMapCache(COORDS_SYSTEM_NAME);
     FEType X_fe_type = X_dof_map.variable_type(0);
-    for (unsigned int d = 0; d < NDIM; ++d) TBOX_ASSERT(X_dof_map.variable_type(d) == X_fe_type);
-
-    System* P_jump_system;
-    const DofMap* P_jump_dof_map;
-    FEDataManager::SystemDofMapCache* P_jump_dof_map_cache = NULL;
-    FEType P_jump_fe_type;
-    if (d_use_pressure_jump_conditions)
-    {
-        P_jump_system = &equation_systems->get_system(PRESSURE_JUMP_SYSTEM_NAME);
-        P_jump_dof_map = &P_jump_system->get_dof_map();
-        P_jump_dof_map_cache = d_fe_data_managers[part]->getDofMapCache(PRESSURE_JUMP_SYSTEM_NAME);
-        P_jump_fe_type = P_jump_dof_map->variable_type(0);
-    }
-
-    std::array<DofMap*, NDIM> DU_jump_dof_map;
-    std::array<FEDataManager::SystemDofMapCache*, NDIM> DU_jump_dof_map_cache;
-    std::array<System*, NDIM> DU_jump_system;
-    FEType DU_jump_fe_type;
-    if (d_use_velocity_jump_conditions)
-    {
-        for (unsigned int i = 0; i < NDIM; ++i)
-        {
-            DU_jump_system[i] = &equation_systems->get_system(VELOCITY_JUMP_SYSTEM_NAME[i]);
-            DU_jump_dof_map_cache[i] = d_fe_data_managers[part]->getDofMapCache(VELOCITY_JUMP_SYSTEM_NAME[i]);
-            DU_jump_dof_map[i] = &DU_jump_system[i]->get_dof_map();
-            DU_jump_fe_type = DU_jump_dof_map[i]->variable_type(0);
-            for (unsigned int d = 0; d < NDIM; ++d)
-            {
-                TBOX_ASSERT(DU_jump_dof_map[i]->variable_type(d) == DU_jump_fe_type);
-            }
-        }
-    }
-
-    FEType fe_type = X_fe_type;
-    std::unique_ptr<FEBase> fe_X = FEBase::build(dim, fe_type);
+    for (unsigned int d = 0; d < NDIM; ++d)
+    {
+        TBOX_ASSERT(X_dof_map.variable_type(d) == X_fe_type);
+    }
+
+    TBOX_ASSERT(DP_fe_type == X_fe_type);
+    FEType fe_type = DP_fe_type;
+
+    std::unique_ptr<FEBase> fe = FEBase::build(dim, fe_type);
+    const std::vector<std::vector<double> >& phi = fe->get_phi();
     std::array<const std::vector<std::vector<double> >*, NDIM - 1> dphi_dxi;
-    dphi_dxi[0] = &fe_X->get_dphidxi();
-    if (NDIM > 2) dphi_dxi[1] = &fe_X->get_dphideta();
-
-    std::unique_ptr<FEBase> fe_P_jump = FEBase::build(dim, P_jump_fe_type);
-    const std::vector<std::vector<double> >& phi_P_jump = fe_P_jump->get_phi();
+    dphi_dxi[0] = &fe->get_dphidxi();
+    if (NDIM > 2) dphi_dxi[1] = &fe->get_dphideta();
 
     // Loop over the patches to impose jump conditions on the Eulerian grid.
     const std::vector<std::vector<Elem*> >& active_patch_element_map =
         d_fe_data_managers[part]->getActivePatchElementMap();
     const int level_num = d_fe_data_managers[part]->getLevelNumber();
-    boost::multi_array<double, 1> P_jump_node;
+    boost::multi_array<double, 1> DP_node;
     boost::multi_array<double, 2> x_node;
-    std::array<boost::multi_array<double, 2>, NDIM> DU_jump_node;
     std::array<VectorValue<double>, 2> dx_dxi;
-    VectorValue<double> n, jn;
+    VectorValue<double> n;
     std::vector<libMesh::Point> X_node_cache, x_node_cache;
     IBTK::Point x_min, x_max;
     Pointer<PatchLevel<NDIM> > level = d_hierarchy->getPatchLevel(level_num);
@@ -4486,13 +1584,6 @@
         {
             side_ghost_boxes[d] = SideGeometry<NDIM>::toSideBox(f_data->getGhostBox(), d);
         }
-
-        Box<NDIM> side_boxes[NDIM];
-        for (int d = 0; d < NDIM; ++d)
-        {
-            side_boxes[d] = SideGeometry<NDIM>::toSideBox(patch_box, d);
-        }
-
         const Pointer<CartesianPatchGeometry<NDIM> > patch_geom = patch->getPatchGeometry();
         const double* const x_lower = patch_geom->getXLower();
         const double* const dx = patch_geom->getDx();
@@ -4502,46 +1593,25 @@
         std::array<std::map<hier::Index<NDIM>, std::vector<VectorValue<double> >, IndexOrder>, NDIM>
             intersection_normals;
 
-        std::array<std::map<hier::Index<NDIM>, std::vector<libMesh::Point>, IndexOrder>, NDIM> intersection_u_points,
-            intersection_u_ref_coords;
-        std::array<std::map<hier::Index<NDIM>, std::vector<VectorValue<double> >, IndexOrder>, NDIM>
-            intersection_u_normals;
-
-        std::array<std::array<std::map<hier::Index<NDIM>, std::vector<libMesh::Point>, IndexOrder>, NDIM>, NDIM>
-            intersectionSide_u_points, intersectionSide_u_ref_coords;
-        std::array<std::array<std::map<hier::Index<NDIM>, std::vector<VectorValue<double> >, IndexOrder>, NDIM>, NDIM>
-            intersectionSide_u_normals;
-
         // Loop over the elements.
         for (size_t e_idx = 0; e_idx < num_active_patch_elems; ++e_idx)
         {
             Elem* const elem = patch_elems[e_idx];
+            DP_dof_map.dof_indices(elem, DP_dof_indices);
             const auto& X_dof_indices = X_dof_map_cache.dof_indices(elem);
+            get_values_for_interpolation(DP_node, DP_ghost_vec, DP_dof_indices);
             get_values_for_interpolation(x_node, X_ghost_vec, X_dof_indices);
-            if (d_use_pressure_jump_conditions)
-            {
-                const auto& P_jump_dof_indices = P_jump_dof_map_cache->dof_indices(elem);
-                get_values_for_interpolation(P_jump_node, P_jump_ghost_vec, P_jump_dof_indices[0]);
-            }
-            if (d_use_velocity_jump_conditions)
-            {
-                for (unsigned int axis = 0; axis < NDIM; ++axis)
-                {
-                    const auto& DU_jump_dof_indices = DU_jump_dof_map_cache[axis]->dof_indices(elem);
-                    get_values_for_interpolation(DU_jump_node[axis], *DU_jump_ghost_vec[axis], DU_jump_dof_indices);
-                }
-            }
 
             // Cache the nodal and physical coordinates of the side element,
             // determine the bounding box of the current configuration of the
             // element, and set the nodal coordinates to correspond to the
             // physical coordinates.
-            const unsigned int n_nodes = elem->n_nodes();
-            X_node_cache.resize(n_nodes);
-            x_node_cache.resize(n_nodes);
+            const unsigned int n_node = elem->n_nodes();
+            X_node_cache.resize(n_node);
+            x_node_cache.resize(n_node);
             x_min = IBTK::Point::Constant(std::numeric_limits<double>::max());
             x_max = IBTK::Point::Constant(-std::numeric_limits<double>::max());
-            for (unsigned int k = 0; k < n_nodes; ++k)
+            for (unsigned int k = 0; k < n_node; ++k)
             {
                 X_node_cache[k] = elem->point(k);
                 libMesh::Point& x = x_node_cache[k];
@@ -4559,7 +1629,7 @@
                     // nodes.
                     for (unsigned int d = 0; d < NDIM; ++d)
                     {
-                        const int i_s = boost::math::iround(((x(d) - x_lower[d]) / dx[d]) - 0.5) + patch_lower[d];
+                        const int i_s = std::floor((x(d) - x_lower[d]) / dx[d]) + patch_lower[d];
                         for (int shift = 0; shift <= 2; ++shift)
                         {
                             const double x_s =
@@ -4588,15 +1658,7 @@
             {
                 Box<NDIM> extended_box = patch_box;
                 extended_box.grow(IntVector<NDIM>(1));
-                Box<NDIM> extended_side_box = patch_box;
-                extended_side_box.grow(IntVector<NDIM>(2));
                 if (patch_geom->getTouchesRegularBoundary(axis, 1)) extended_box.upper(axis) += 1;
-
-                Box<NDIM> side_u_boxes[NDIM];
-                for (int d = 0; d < NDIM; ++d)
-                {
-                    side_u_boxes[d] = SideGeometry<NDIM>::toSideBox(extended_side_box, d);
-                }
 
                 // Setup a unit vector pointing in the coordinate direction of
                 // interest.
@@ -4607,524 +1669,111 @@
                 Box<NDIM> axis_box = box;
                 axis_box.lower(axis) = 0;
                 axis_box.upper(axis) = 0;
-
-                unsigned int SideDim[NDIM][NDIM - 1];
-                for (unsigned int d = 0; d < NDIM; ++d)
-                    for (unsigned int l = 0; l < NDIM - 1; ++l) SideDim[d][l] = (d + l + 1) % NDIM;
-
                 for (BoxIterator<NDIM> b(axis_box); b; b++)
                 {
                     const hier::Index<NDIM>& i_c = b();
                     libMesh::Point r;
-                    std::array<libMesh::Point, NDIM - 1> rs;
-
                     for (unsigned int d = 0; d < NDIM; ++d)
                     {
                         r(d) = (d == axis ? 0.0 :
                                             x_lower[d] + dx[d] * (static_cast<double>(i_c(d) - patch_lower[d]) + 0.5));
-
-                        for (unsigned int l = 0; l < NDIM - 1; ++l)
-                        {
-                            rs[l](d) =
-                                (d == axis ? 0.0 :
-                                             d == SideDim[axis][l] ?
-                                             x_lower[d] + dx[d] * (static_cast<double>(i_c(d) - patch_lower[d])) :
-                                             x_lower[d] + dx[d] * (static_cast<double>(i_c(d) - patch_lower[d]) + 0.5));
-                        }
                     }
-
                     std::vector<std::pair<double, libMesh::Point> > intersections;
-                    std::array<std::vector<std::pair<double, libMesh::Point> >, NDIM - 1> intersectionsSide;
-
-                    static const double tolerance = sqrt(std::numeric_limits<double>::epsilon());
-
+                    static const double tolerance = std::sqrt(std::numeric_limits<double>::epsilon());
 #if (NDIM == 2)
                     intersect_line_with_edge(intersections, static_cast<Edge*>(elem), r, q, tolerance);
 #endif
 #if (NDIM == 3)
                     intersect_line_with_face(intersections, static_cast<Face*>(elem), r, q, tolerance);
 #endif
-                    for (unsigned int l = 0; l < NDIM - 1; ++l)
+                    for (const auto& intersection : intersections)
                     {
-#if (NDIM == 2)
-                        intersect_line_with_edge(intersectionsSide[l], static_cast<Edge*>(elem), rs[l], q, tolerance);
-#endif
-#if (NDIM == 3)
-                        intersect_line_with_face(intersectionsSide[l], static_cast<Face*>(elem), rs[l], q, tolerance);
-#endif
-                    }
-
-                    if (d_use_pressure_jump_conditions)
-                    {
-                        for (unsigned int k = 0; k < intersections.size(); ++k)
+                        const libMesh::Point x = r + intersection.first * q;
+                        const libMesh::Point& xi = intersection.second;
+                        SideIndex<NDIM> i_s(i_c, axis, 0);
+                        i_s(axis) = boost::math::iround((x(axis) - x_lower[axis]) / dx[axis]) + patch_lower[axis];
+                        if (extended_box.contains(i_s))
                         {
-                            const libMesh::Point x = r + intersections[k].first * q;
-                            const libMesh::Point& xi = intersections[k].second;
-                            SideIndex<NDIM> i_s(i_c, axis, 0);
-                            i_s(axis) = boost::math::iround((x(axis) - x_lower[axis]) / dx[axis]) + patch_lower[axis];
-                            if (extended_box.contains(i_s))
+                            std::vector<libMesh::Point> ref_coords(1, xi);
+                            fe->reinit(elem, &ref_coords);
+                            for (unsigned int l = 0; l < NDIM - 1; ++l)
                             {
-                                std::vector<libMesh::Point> ref_coords(1, xi);
-                                fe_X->reinit(elem, &ref_coords);
-                                fe_P_jump->reinit(elem, &ref_coords);
-                                for (unsigned int l = 0; l < NDIM - 1; ++l)
+                                interpolate(dx_dxi[l], 0, x_node, *dphi_dxi[l]);
+                            }
+                            if (NDIM == 2)
+                            {
+                                dx_dxi[1] = VectorValue<double>(0.0, 0.0, 1.0);
+                            }
+                            n = (dx_dxi[0].cross(dx_dxi[1])).unit();
+
+                            // Make sure we haven't already found this
+                            // intersection.
+                            //
+                            // (Because we are doing this in floating point
+                            // arithmetic, we can't even count on the
+                            // intersection being assigned to the same index!)
+                            bool found_same_intersection_point = false;
+                            for (int shift = -1; shift <= 1; ++shift)
+                            {
+                                SideIndex<NDIM> i_s_prime = i_s;
+                                i_s_prime(axis) += shift;
+                                const std::vector<libMesh::Point>& candidate_coords =
+                                    intersection_points[axis][i_s_prime];
+                                const std::vector<libMesh::Point>& candidate_ref_coords =
+                                    intersection_ref_coords[axis][i_s_prime];
+                                const std::vector<VectorValue<double> >& candidate_normals =
+                                    intersection_normals[axis][i_s_prime];
+                                auto x_prime_it = candidate_coords.begin();
+                                auto xi_prime_it = candidate_ref_coords.begin();
+                                auto n_prime_it = candidate_normals.begin();
+                                for (; x_prime_it != candidate_coords.end(); ++x_prime_it, ++xi_prime_it, ++n_prime_it)
                                 {
-                                    interpolate(dx_dxi[l], 0, x_node, *dphi_dxi[l]);
-                                }
-                                if (NDIM == 2)
-                                {
-                                    dx_dxi[1] = VectorValue<double>(0.0, 0.0, 1.0);
-                                }
-                                n = (dx_dxi[0].cross(dx_dxi[1])).unit();
-
-                                // Make sure we haven't already found this
-                                // intersection.
-                                //
-                                // (Because we are doing this in floating point
-                                // arithmetic, we can't even count on the
-                                // intersection being assigned to the same index!)
-                                bool found_same_intersection_point = false;
-                                for (int shift = -1; shift <= 1; ++shift)
-                                {
-                                    SideIndex<NDIM> i_s_prime = i_s;
-                                    i_s_prime(axis) += shift;
-                                    const std::vector<libMesh::Point>& candidate_coords =
-                                        intersection_points[axis][i_s_prime];
-                                    const std::vector<libMesh::Point>& candidate_ref_coords =
-                                        intersection_ref_coords[axis][i_s_prime];
-                                    const std::vector<VectorValue<double> >& candidate_normals =
-                                        intersection_normals[axis][i_s_prime];
-
-                                    checkDoubleCountingIntersection(axis,
-                                                                    dx,
-                                                                    n,
-                                                                    x,
-                                                                    xi,
-                                                                    i_s,
-                                                                    i_s_prime,
-                                                                    candidate_coords,
-                                                                    candidate_ref_coords,
-                                                                    candidate_normals,
-                                                                    found_same_intersection_point);
+                                    const libMesh::Point& x_prime = *x_prime_it;
+                                    const libMesh::Point& xi_prime = *xi_prime_it;
+                                    const libMesh::Point& n_prime = *n_prime_it;
+                                    if (x.absolute_fuzzy_equals(x_prime, 1.0e-5 * dx[axis]))
+                                    {
+                                        // WARNING: This check is ONLY
+                                        // guaranteed to work at edges (where
+                                        // only two elements meet).  To avoid FE
+                                        // mesh nodes, set
+                                        // d_perturb_fe_mesh_nodes to true.
+                                        found_same_intersection_point = n(axis) * n_prime(axis) > 0.0;
+                                        if (d_do_log)
+                                        {
+                                            plog << "==========\n";
+                                            plog << "multiple intersections detected:\n";
+                                            plog << "  x    = " << x << "\n";
+                                            plog << "  x'   = " << x_prime << "\n";
+                                            plog << "  xi   = " << xi << "\n";
+                                            plog << "  xi'  = " << xi_prime << "\n";
+                                            plog << "  n    = " << n << "\n";
+                                            plog << "  n'   = " << n_prime << "\n";
+                                            plog << "  i_s  = " << i_s << "\n";
+                                            plog << "  i_s' = " << i_s_prime << "\n";
+                                            plog << "  axis = " << axis << "\n";
+                                        }
+                                    }
                                     if (found_same_intersection_point) break;
                                 }
-
-                                if (!found_same_intersection_point)
+                                if (found_same_intersection_point) break;
+                            }
+                            if (!found_same_intersection_point)
+                            {
+                                // Evaluate the jump conditions and apply them
+                                // to the Eulerian grid.
+                                if (side_ghost_boxes[axis].contains(i_s))
                                 {
-                                    // Evaluate the jump conditions and apply them
-                                    // to the Eulerian grid.
-                                    if (side_ghost_boxes[axis].contains(i_s))
-                                    {
-                                        const double C_p = interpolate(0, P_jump_node, phi_P_jump);
-                                        const double sgn = n(axis) > 0.0 ? 1.0 : n(axis) < 0.0 ? -1.0 : 0.0;
-                                        (*f_data)(i_s) += sgn * (C_p / dx[axis]);
-                                    }
-
-                                    // Keep track of the positions where we have
-                                    // imposed jump conditions.
-                                    intersection_points[axis][i_s].push_back(x);
-                                    intersection_ref_coords[axis][i_s].push_back(xi);
-                                    intersection_normals[axis][i_s].push_back(n);
+                                    const double C_p = interpolate(0, DP_node, phi);
+                                    const double sgn = n(axis) > 0.0 ? 1.0 : n(axis) < 0.0 ? -1.0 : 0.0;
+                                    (*f_data)(i_s) += sgn * (C_p / dx[axis]);
                                 }
-                            }
-                        }
-                    }
-
-                    if (d_use_velocity_jump_conditions)
-                    {
-                        for (unsigned int k = 0; k < intersections.size(); ++k)
-                        {
-                            libMesh::Point xu = r + intersections[k].first * q;
-                            const libMesh::Point& xui = intersections[k].second;
-                            SideIndex<NDIM> i_s_um(i_c, axis, 0);
-                            Index<NDIM> i_c_neighbor = i_c;
-                            i_c_neighbor(axis) += 1;
-
-                            SideIndex<NDIM> i_s_up(i_c_neighbor, axis, 0);
-                            i_s_up(axis) =
-                                boost::math::iround((xu(axis) - x_lower[axis]) / dx[axis] + 0.5) + patch_lower[axis];
-                            i_s_um(axis) =
-                                boost::math::iround((xu(axis) - x_lower[axis]) / dx[axis] - 0.5) + patch_lower[axis];
-
-                            if (extended_box.contains(i_s_up) && extended_box.contains(i_s_um))
-                            {
-                                std::vector<libMesh::Point> ref_coords(1, xui);
-                                fe_X->reinit(elem, &ref_coords);
-                                fe_P_jump->reinit(elem, &ref_coords);
-                                for (unsigned int l = 0; l < NDIM - 1; ++l)
-<<<<<<< HEAD
-                                {
-                                    interpolate(dx_dxi[l], 0, x_node, *dphi_dxi[l]);
-                                }
-                                if (NDIM == 2)
-                                {
-                                    dx_dxi[1] = VectorValue<double>(0.0, 0.0, 1.0);
-                                }
-                                n = (dx_dxi[0].cross(dx_dxi[1])).unit();
-
-                                bool found_same_intersection_point = false;
-
-                                for (int shift = -1; shift <= 1; ++shift)
-                                {
-=======
-                                {
-                                    interpolate(dx_dxi[l], 0, x_node, *dphi_dxi[l]);
-                                }
-                                if (NDIM == 2)
-                                {
-                                    dx_dxi[1] = VectorValue<double>(0.0, 0.0, 1.0);
-                                }
-                                n = (dx_dxi[0].cross(dx_dxi[1])).unit();
-
-                                bool found_same_intersection_point = false;
-
-                                for (int shift = -1; shift <= 1; ++shift)
-                                {
->>>>>>> 017609ea
-                                    SideIndex<NDIM> i_s_prime = i_s_um;
-                                    i_s_prime(axis) += shift;
-                                    const std::vector<libMesh::Point>& candidate_coords =
-                                        intersection_u_points[axis][i_s_prime];
-                                    const std::vector<libMesh::Point>& candidate_ref_coords =
-                                        intersection_u_ref_coords[axis][i_s_prime];
-                                    const std::vector<VectorValue<double> >& candidate_normals =
-                                        intersection_u_normals[axis][i_s_prime];
-
-                                    checkDoubleCountingIntersection(axis,
-                                                                    dx,
-                                                                    n,
-                                                                    xu,
-                                                                    xui,
-                                                                    i_s_um,
-                                                                    i_s_prime,
-                                                                    candidate_coords,
-                                                                    candidate_ref_coords,
-                                                                    candidate_normals,
-                                                                    found_same_intersection_point);
-                                    if (found_same_intersection_point) break;
-                                }
-
-                                if (!found_same_intersection_point)
-                                {
-                                    // imposed jump conditions.
-
-                                    TBOX_ASSERT(i_s_um.getAxis() == i_s_up.getAxis());
-                                    TBOX_ASSERT(i_s_up(axis) - i_s_um(axis) == 1);
-                                    const double x_cell_bdry_um =
-                                        x_lower[axis] +
-                                        static_cast<double>(i_s_um(axis) - patch_lower[axis]) * dx[axis];
-
-                                    const double x_cell_bdry_up =
-                                        x_lower[axis] +
-                                        static_cast<double>(i_s_up(axis) - patch_lower[axis]) * dx[axis];
-                                    const double sdh_um = ((xu(axis) - x_cell_bdry_um)); // Signed Distance h
-
-                                    const double sdh_up = ((xu(axis) - x_cell_bdry_up)); // Signed Distance h
-                                    TBOX_ASSERT((sdh_um) < dx[axis] && sdh_um > 0);
-                                    TBOX_ASSERT(fabs(sdh_up) < dx[axis] && sdh_up < 0);
-                                    if (side_ghost_boxes[axis].contains(i_s_up) &&
-                                        side_ghost_boxes[axis].contains(i_s_um))
-                                    {
-                                        double C_u_um = 0;
-                                        double C_u_up = 0;
-
-                                        interpolate(&jn(0), 0, DU_jump_node[axis], phi_P_jump);
-                                        C_u_up = sdh_up * jn(axis);
-                                        C_u_um = sdh_um * jn(axis);
-
-                                        const double sgn = n(axis) > 0.0 ? 1.0 : n(axis) < 0.0 ? -1.0 : 0.0;
-                                        // Note that the corrections are applied to opposite sides
-                                        (*f_data)(i_s_up) -= sgn * (C_u_um / (dx[axis] * dx[axis]));
-                                        (*f_data)(i_s_um) += sgn * (C_u_up / (dx[axis] * dx[axis]));
-                                    }
-
-                                    // Keep track of the positions where we have
-                                    // imposed jump conditions.
-                                    intersection_u_points[axis][i_s_um].push_back(xu);
-                                    intersection_u_ref_coords[axis][i_s_um].push_back(xui);
-                                    intersection_u_normals[axis][i_s_um].push_back(n);
-                                }
-                            }
-                        }
-
-                        for (unsigned int j = 0; j < NDIM - 1; ++j)
-                        {
-                            for (unsigned int k = 0; k < intersectionsSide[j].size(); ++k)
-                            {
-                                libMesh::Point xu = rs[j] + intersectionsSide[j][k].first * q;
-                                const libMesh::Point& xui = intersectionsSide[j][k].second;
-                                SideIndex<NDIM> i_s_up;
-                                SideIndex<NDIM> i_s_um;
-
-                                if (xu(axis) - x_lower[axis] > 0.0)
-                                {
-                                    if (fmod(xu(axis) - x_lower[axis], dx[axis]) >= 0.5 * dx[axis])
-                                    {
-                                        SideIndex<NDIM> i_side_um(i_c, SideDim[axis][j], 0);
-                                        Index<NDIM> i_c_neighbor = i_c;
-                                        i_c_neighbor(axis) += 1;
-
-                                        SideIndex<NDIM> i_side_up(i_c_neighbor, SideDim[axis][j], 0);
-
-                                        i_side_up(axis) = boost::math::iround((xu(axis) - x_lower[axis]) / dx[axis]) +
-                                                          patch_lower[axis];
-                                        i_side_um(axis) =
-                                            boost::math::iround((xu(axis) - x_lower[axis]) / dx[axis] - 0.5) +
-                                            patch_lower[axis];
-                                        i_s_up = i_side_up;
-                                        i_s_um = i_side_um;
-                                    }
-                                    else if (fmod((xu(axis) - x_lower[axis]), dx[axis]) < 0.5 * dx[axis])
-                                    {
-                                        SideIndex<NDIM> i_side_up(i_c, SideDim[axis][j], 0);
-                                        Index<NDIM> i_c_neighbor = i_c;
-                                        i_c_neighbor(axis) -= 1;
-                                        SideIndex<NDIM> i_side_um(i_c_neighbor, SideDim[axis][j], 0);
-                                        i_side_up(axis) =
-                                            boost::math::iround((xu(axis) - x_lower[axis]) / dx[axis] - 0.5) +
-                                            patch_lower[axis];
-                                        i_side_um(axis) =
-                                            boost::math::iround((xu(axis) - x_lower[axis]) / dx[axis] - 1.0) +
-                                            patch_lower[axis];
-                                        i_s_up = i_side_up;
-                                        i_s_um = i_side_um;
-                                    }
-                                    else
-                                    {
-                                        continue;
-                                    }
-                                }
-                                else if (xu(axis) - x_lower[axis] < 0.0)
-<<<<<<< HEAD
-                                {
-                                    if (fmod(fabs(xu(axis) - x_lower[axis]), dx[axis]) < 0.5 * dx[axis])
-                                    {
-                                        SideIndex<NDIM> i_side_um(i_c, SideDim[axis][j], 0);
-                                        Index<NDIM> i_c_neighbor = i_c;
-                                        i_c_neighbor(axis) += 1;
-
-                                        SideIndex<NDIM> i_side_up(i_c_neighbor, SideDim[axis][j], 0);
-
-                                        i_side_up(axis) = boost::math::iround((xu(axis) - x_lower[axis]) / dx[axis]) +
-                                                          patch_lower[axis];
-                                        i_side_um(axis) =
-                                            boost::math::iround((xu(axis) - x_lower[axis]) / dx[axis] - 0.5) +
-                                            patch_lower[axis];
-                                        i_s_up = i_side_up;
-                                        i_s_um = i_side_um;
-                                    }
-                                    else
-                                    {
-                                        SideIndex<NDIM> i_side_up(i_c, SideDim[axis][j], 0);
-                                        Index<NDIM> i_c_neighbor = i_c;
-                                        i_c_neighbor(axis) -= 1;
-                                        SideIndex<NDIM> i_side_um(i_c_neighbor, SideDim[axis][j], 0);
-                                        i_side_up(axis) =
-                                            boost::math::iround((xu(axis) - x_lower[axis]) / dx[axis] - 0.5) +
-                                            patch_lower[axis];
-                                        i_side_um(axis) =
-                                            boost::math::iround((xu(axis) - x_lower[axis]) / dx[axis] - 1.0) +
-                                            patch_lower[axis];
-                                        i_s_up = i_side_up;
-                                        i_s_um = i_side_um;
-                                    }
-=======
-                                {
-                                    if (fmod(fabs(xu(axis) - x_lower[axis]), dx[axis]) < 0.5 * dx[axis])
-                                    {
-                                        SideIndex<NDIM> i_side_um(i_c, SideDim[axis][j], 0);
-                                        Index<NDIM> i_c_neighbor = i_c;
-                                        i_c_neighbor(axis) += 1;
-
-                                        SideIndex<NDIM> i_side_up(i_c_neighbor, SideDim[axis][j], 0);
-
-                                        i_side_up(axis) = boost::math::iround((xu(axis) - x_lower[axis]) / dx[axis]) +
-                                                          patch_lower[axis];
-                                        i_side_um(axis) =
-                                            boost::math::iround((xu(axis) - x_lower[axis]) / dx[axis] - 0.5) +
-                                            patch_lower[axis];
-                                        i_s_up = i_side_up;
-                                        i_s_um = i_side_um;
-                                    }
-                                    else
-                                    {
-                                        SideIndex<NDIM> i_side_up(i_c, SideDim[axis][j], 0);
-                                        Index<NDIM> i_c_neighbor = i_c;
-                                        i_c_neighbor(axis) -= 1;
-                                        SideIndex<NDIM> i_side_um(i_c_neighbor, SideDim[axis][j], 0);
-                                        i_side_up(axis) =
-                                            boost::math::iround((xu(axis) - x_lower[axis]) / dx[axis] - 0.5) +
-                                            patch_lower[axis];
-                                        i_side_um(axis) =
-                                            boost::math::iround((xu(axis) - x_lower[axis]) / dx[axis] - 1.0) +
-                                            patch_lower[axis];
-                                        i_s_up = i_side_up;
-                                        i_s_um = i_side_um;
-                                    }
-                                }
-                                else
-                                {
-                                    TBOX_ERROR(d_object_name << ":  Restart file version different than class version."
-                                                             << std::endl);
->>>>>>> 017609ea
-                                }
-                                else
-                                {
-                                    TBOX_ERROR(d_object_name << ":  Restart file version different than class version."
-                                                             << std::endl);
-                                }
-
-                                if (extended_side_box.contains(i_s_up) && extended_side_box.contains(i_s_um))
-                                {
-                                    TBOX_ASSERT(i_s_up(axis) - i_s_um(axis) == 1);
-                                    std::vector<libMesh::Point> ref_coords(1, xui);
-                                    fe_X->reinit(elem, &ref_coords);
-                                    fe_P_jump->reinit(elem, &ref_coords);
-                                    for (unsigned int l = 0; l < NDIM - 1; ++l)
-                                    {
-                                        interpolate(dx_dxi[l], 0, x_node, *dphi_dxi[l]);
-                                    }
-                                    if (NDIM == 2)
-                                    {
-                                        dx_dxi[1] = VectorValue<double>(0.0, 0.0, 1.0);
-                                    }
-                                    n = (dx_dxi[0].cross(dx_dxi[1])).unit();
-
-                                    bool found_same_intersection_point = false;
-
-                                    for (int shift = -1; shift <= 1; ++shift)
-                                    {
-                                        SideIndex<NDIM> i_s_prime = i_s_um;
-                                        i_s_prime(SideDim[axis][j]) += shift;
-                                        const std::vector<libMesh::Point>& candidate_coords =
-                                            intersectionSide_u_points[j][axis][i_s_prime];
-                                        const std::vector<libMesh::Point>& candidate_ref_coords =
-                                            intersectionSide_u_ref_coords[j][axis][i_s_prime];
-                                        const std::vector<VectorValue<double> >& candidate_normals =
-                                            intersectionSide_u_normals[j][axis][i_s_prime];
-
-                                        checkDoubleCountingIntersection(axis,
-                                                                        dx,
-                                                                        n,
-                                                                        xu,
-                                                                        xui,
-                                                                        i_s_um,
-                                                                        i_s_prime,
-                                                                        candidate_coords,
-                                                                        candidate_ref_coords,
-                                                                        candidate_normals,
-                                                                        found_same_intersection_point);
-                                        if (found_same_intersection_point) break;
-                                    }
-
-                                    if (!found_same_intersection_point)
-                                    {
-                                        // Evaluate the jump conditions and apply them
-                                        // to the Eulerian grid.
-
-                                        const double x_mid_side_up =
-                                            x_lower[axis] +
-                                            static_cast<double>(i_s_up(axis) - patch_lower[axis] + 0.5) * dx[axis];
-
-                                        const double x_mid_side_um =
-                                            x_lower[axis] +
-                                            static_cast<double>(i_s_um(axis) - patch_lower[axis] + 0.5) * dx[axis];
-
-                                        TBOX_ASSERT(xu(axis) <= x_mid_side_up);
-                                        TBOX_ASSERT(xu(axis) > x_mid_side_um);
-
-                                        const double sdh_up = xu(axis) - x_mid_side_up; // Signed Distance h
-                                        const double sdh_um = xu(axis) - x_mid_side_um;
-                                        if (side_ghost_boxes[SideDim[axis][j]].contains(i_s_up) &&
-                                            side_ghost_boxes[SideDim[axis][j]].contains(i_s_um))
-                                        {
-                                            double C_u_um = 0;
-                                            double C_u_up = 0;
-
-<<<<<<< HEAD
-=======
-                                if (extended_side_box.contains(i_s_up) && extended_side_box.contains(i_s_um))
-                                {
-                                    TBOX_ASSERT(i_s_up(axis) - i_s_um(axis) == 1);
-                                    std::vector<libMesh::Point> ref_coords(1, xui);
-                                    fe_X->reinit(elem, &ref_coords);
-                                    fe_P_jump->reinit(elem, &ref_coords);
-                                    for (unsigned int l = 0; l < NDIM - 1; ++l)
-                                    {
-                                        interpolate(dx_dxi[l], 0, x_node, *dphi_dxi[l]);
-                                    }
-                                    if (NDIM == 2)
-                                    {
-                                        dx_dxi[1] = VectorValue<double>(0.0, 0.0, 1.0);
-                                    }
-                                    n = (dx_dxi[0].cross(dx_dxi[1])).unit();
-
-                                    bool found_same_intersection_point = false;
-
-                                    for (int shift = -1; shift <= 1; ++shift)
-                                    {
-                                        SideIndex<NDIM> i_s_prime = i_s_um;
-                                        i_s_prime(SideDim[axis][j]) += shift;
-                                        const std::vector<libMesh::Point>& candidate_coords =
-                                            intersectionSide_u_points[j][axis][i_s_prime];
-                                        const std::vector<libMesh::Point>& candidate_ref_coords =
-                                            intersectionSide_u_ref_coords[j][axis][i_s_prime];
-                                        const std::vector<VectorValue<double> >& candidate_normals =
-                                            intersectionSide_u_normals[j][axis][i_s_prime];
-
-                                        checkDoubleCountingIntersection(axis,
-                                                                        dx,
-                                                                        n,
-                                                                        xu,
-                                                                        xui,
-                                                                        i_s_um,
-                                                                        i_s_prime,
-                                                                        candidate_coords,
-                                                                        candidate_ref_coords,
-                                                                        candidate_normals,
-                                                                        found_same_intersection_point);
-                                        if (found_same_intersection_point) break;
-                                    }
-
-                                    if (!found_same_intersection_point)
-                                    {
-                                        // Evaluate the jump conditions and apply them
-                                        // to the Eulerian grid.
-
-                                        const double x_mid_side_up =
-                                            x_lower[axis] +
-                                            static_cast<double>(i_s_up(axis) - patch_lower[axis] + 0.5) * dx[axis];
-
-                                        const double x_mid_side_um =
-                                            x_lower[axis] +
-                                            static_cast<double>(i_s_um(axis) - patch_lower[axis] + 0.5) * dx[axis];
-
-                                        TBOX_ASSERT(xu(axis) <= x_mid_side_up);
-                                        TBOX_ASSERT(xu(axis) > x_mid_side_um);
-
-                                        const double sdh_up = xu(axis) - x_mid_side_up; // Signed Distance h
-                                        const double sdh_um = xu(axis) - x_mid_side_um;
-                                        if (side_ghost_boxes[SideDim[axis][j]].contains(i_s_up) &&
-                                            side_ghost_boxes[SideDim[axis][j]].contains(i_s_um))
-                                        {
-                                            double C_u_um = 0;
-                                            double C_u_up = 0;
-
->>>>>>> 017609ea
-                                            interpolate(&jn(0), 0, DU_jump_node[SideDim[axis][j]], phi_P_jump);
-                                            C_u_um = sdh_um * jn(axis);
-                                            C_u_up = sdh_up * jn(axis);
-
-                                            const double sgn = n(axis) > 0.0 ? 1.0 : n(axis) < 0.0 ? -1.0 : 0.0;
-
-                                            (*f_data)(i_s_um) += sgn * (C_u_up / (dx[axis] * dx[axis]));
-                                            (*f_data)(i_s_up) -= sgn * (C_u_um / (dx[axis] * dx[axis]));
-                                        }
-                                        intersectionSide_u_points[j][axis][i_s_um].push_back(xu);
-                                        intersectionSide_u_ref_coords[j][axis][i_s_um].push_back(xui);
-                                        intersectionSide_u_normals[j][axis][i_s_um].push_back(n);
-                                    }
-                                }
+
+                                // Keep track of the positions where we have
+                                // imposed jump conditions.
+                                intersection_points[axis][i_s].push_back(x);
+                                intersection_ref_coords[axis][i_s].push_back(xi);
+                                intersection_normals[axis][i_s].push_back(n);
                             }
                         }
                     }
@@ -5132,65 +1781,14 @@
             }
 
             // Restore the element coordinates.
-            for (unsigned int k = 0; k < n_nodes; ++k)
+            for (unsigned int k = 0; k < n_node; ++k)
             {
                 elem->point(k) = X_node_cache[k];
             }
         }
     }
-
     return;
 } // imposeJumpConditions
-
-void
-IBFESurfaceMethod::checkDoubleCountingIntersection(int axis,
-                                                   const double* dx,
-                                                   libMesh::VectorValue<double> n,
-                                                   const libMesh::Point x,
-                                                   const libMesh::Point& xi,
-                                                   const SideIndex<NDIM> i_s,
-                                                   const SideIndex<NDIM> i_s_prime,
-                                                   const std::vector<libMesh::Point> candidate_coords,
-                                                   const std::vector<libMesh::Point> candidate_ref_coords,
-                                                   const std::vector<libMesh::VectorValue<double> > candidate_normals,
-                                                   bool found_same_intersection_point)
-{
-    std::vector<libMesh::Point>::const_iterator x_prime_it = candidate_coords.begin();
-    std::vector<libMesh::Point>::const_iterator xi_prime_it = candidate_ref_coords.begin();
-    std::vector<VectorValue<double> >::const_iterator n_prime_it = candidate_normals.begin();
-    for (; x_prime_it != candidate_coords.end(); ++x_prime_it, ++xi_prime_it, ++n_prime_it)
-    {
-        const libMesh::Point& x_prime = *x_prime_it;
-        const libMesh::Point& xi_prime = *xi_prime_it;
-        const libMesh::Point& n_prime = *n_prime_it;
-        // TODO: Do not use a hard-coded magic number?
-        if (x.absolute_fuzzy_equals(x_prime, 1.0e-5 * dx[axis]))
-        {
-            // WARNING: This check is ONLY
-            // guaranteed to work at edges (where
-            // only two elements meet).  To avoid FE
-            // mesh nodes, set
-            // d_perturb_fe_mesh_nodes to true.
-            found_same_intersection_point = n(axis) * n_prime(axis) > 0.0;
-            if (d_do_log)
-            {
-                plog << "==========\n";
-                plog << "multiple intersections detected:\n";
-                plog << "  x    = " << x << "\n";
-                plog << "  x'   = " << x_prime << "\n";
-                plog << "  xi   = " << xi << "\n";
-                plog << "  xi'  = " << xi_prime << "\n";
-                plog << "  n    = " << n << "\n";
-                plog << "  n'   = " << n_prime << "\n";
-                plog << "  i_s  = " << i_s << "\n";
-                plog << "  i_s' = " << i_s_prime << "\n";
-                plog << "  axis = " << axis << "\n";
-            }
-        }
-        if (found_same_intersection_point) break;
-    }
-    return;
-}
 
 void
 IBFESurfaceMethod::initializeCoordinates(const unsigned int part)
@@ -5201,8 +1799,9 @@
     const unsigned int X_sys_num = X_system.number();
     NumericVector<double>& X_coords = *X_system.solution;
     const bool identity_mapping = !d_coordinate_mapping_fcn_data[part].fcn;
-
-    for (MeshBase::node_iterator it = mesh.local_nodes_begin(); it != mesh.local_nodes_end(); ++it)
+    auto it = mesh.local_nodes_begin();
+    const auto end_it = mesh.local_nodes_end();
+    for (; it != end_it; ++it)
     {
         Node* n = *it;
         if (n->n_vars(X_sys_num))
@@ -5223,8 +1822,8 @@
     }
     X_coords.close();
     X_system.get_dof_map().enforce_constraints_exactly(X_system, &X_coords);
-    copy_and_synch(X_coords, *X_system.current_local_solution);
-    copy_and_synch(X_coords, X_system.get_vector("INITIAL_COORDINATES"));
+    X_coords.localize(*X_system.current_local_solution);
+    X_coords.localize(X_system.get_vector("INITIAL_COORDINATES"));
     return;
 } // initializeCoordinates
 
@@ -5239,8 +1838,9 @@
     System& dX_system = equation_systems->get_system(COORD_MAPPING_SYSTEM_NAME);
     const unsigned int dX_sys_num = dX_system.number();
     NumericVector<double>& dX_coords = *dX_system.solution;
-
-    for (MeshBase::node_iterator it = mesh.local_nodes_begin(); it != mesh.local_nodes_end(); ++it)
+    auto it = mesh.local_nodes_begin();
+    const auto end_it = mesh.local_nodes_end();
+    for (; it != end_it; ++it)
     {
         Node* n = *it;
         if (n->n_vars(X_sys_num))
@@ -5256,7 +1856,8 @@
             }
         }
     }
-    copy_and_synch(dX_coords, *dX_system.current_local_solution);
+    dX_coords.close();
+    dX_coords.localize(*dX_system.current_local_solution);
     return;
 } // updateCoordinateMapping
 
@@ -5275,7 +1876,9 @@
     }
     else
     {
-        for (MeshBase::node_iterator it = mesh.local_nodes_begin(); it != mesh.local_nodes_end(); ++it)
+        auto it = mesh.local_nodes_begin();
+        const auto end_it = mesh.local_nodes_end();
+        for (; it != end_it; ++it)
         {
             Node* n = *it;
             if (n->n_vars(U_sys_num))
@@ -5293,7 +1896,7 @@
     }
     U_vec.close();
     U_system.get_dof_map().enforce_constraints_exactly(U_system, &U_vec);
-    copy_and_synch(U_vec, *U_system.current_local_solution);
+    U_vec.localize(*U_system.current_local_solution);
     return;
 } // initializeVelocity
 
@@ -5487,30 +2090,11 @@
         d_default_spread_spec.use_nodal_quadrature = db->getBool("IB_use_nodal_quadrature");
 
     // Force computation settings.
-    if (db->isBool("use_pressure_jump_conditions"))
-    {
-        d_use_pressure_jump_conditions = db->getBool("use_pressure_jump_conditions");
+    if (db->isBool("use_jump_conditions")) d_use_jump_conditions = db->getBool("use_jump_conditions");
+    if (d_use_jump_conditions)
+    {
+        if (db->isBool("perturb_fe_mesh_nodes")) d_perturb_fe_mesh_nodes = db->getBool("perturb_fe_mesh_nodes");
         if (db->isBool("normalize_pressure_jump")) d_normalize_pressure_jump = db->getBool("normalize_pressure_jump");
-    }
-
-    if (db->isBool("use_l2_lagrange_family")) d_use_l2_lagrange_family = db->getBool("use_l2_lagrange_family");
-
-    if (db->isBool("use_velocity_jump_conditions"))
-    {
-        d_use_velocity_jump_conditions = db->getBool("use_velocity_jump_conditions");
-        if (db->isDouble("wss_calc_width")) d_wss_calc_width = db->getDouble("wss_calc_width");
-    }
-    if (d_use_pressure_jump_conditions || d_use_velocity_jump_conditions)
-    {
-        if (db->isBool("perturb_fe_mesh_nodes")) d_perturb_fe_mesh_nodes = db->getBool("perturb_fe_mesh_nodes");
-    }
-    if (db->isBool("compute_fluid_traction"))
-    {
-        d_compute_fluid_traction = db->getBool("compute_fluid_traction");
-        if (db->isDouble("p_calc_width")) d_p_calc_width = db->getDouble("p_calc_width");
-        if (db->isDouble("traction_activation_time"))
-            d_traction_activation_time = db->getDouble("traction_activation_time");
-        if (db->isBool("traction_interior_side")) d_traction_interior_side = db->getBool("traction_interior_side");
     }
     if (db->isBool("use_consistent_mass_matrix"))
         d_use_consistent_mass_matrix = db->getBool("use_consistent_mass_matrix");
@@ -5562,12 +2146,7 @@
         TBOX_ERROR(d_object_name << ":  Restart file version different than class version." << std::endl);
     }
     db->getIntegerArray("d_ghosts", d_ghosts, NDIM);
-    d_use_l2_lagrange_family = db->getBool("d_use_l2_lagrange_family");
-    d_use_pressure_jump_conditions = db->getBool("d_use_pressure_jump_conditions");
-    d_use_velocity_jump_conditions = db->getBool("d_use_velocity_jump_conditions");
-    d_compute_fluid_traction = db->getBool("d_compute_fluid_traction");
-    d_traction_interior_side = db->getBool("d_d_traction_interior_side");
-    d_traction_activation_time = db->getDouble("d_traction_activation_time");
+    d_use_jump_conditions = db->getBool("d_use_jump_conditions");
     d_use_consistent_mass_matrix = db->getBool("d_use_consistent_mass_matrix");
     d_use_direct_forcing = db->getBool("d_use_direct_forcing");
     return;
@@ -5577,6 +2156,4 @@
 
 } // namespace IBAMR
 
-//////////////////////////////////////////////////////////////////////////////
-
 //////////////////////////////////////////////////////////////////////////////