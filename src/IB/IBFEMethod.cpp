--- conflicted
+++ resolved
@@ -193,7 +193,6 @@
     return has_physical_bdry;
 }
 
-<<<<<<< HEAD
 inline void get_x_and_FF(libMesh::VectorValue<double>& x,
                          libMesh::TensorValue<double>& FF,
                          const std::vector<double>& x_data,
@@ -287,7 +286,8 @@
         dof_map.constrain_element_matrix(Ke, dof_indices);
         system.matrix->add_matrix(Ke, dof_indices);
     }
-=======
+}
+
 std::string libmesh_restart_file_name(const std::string& restart_dump_dirname,
                                       unsigned int time_step_number,
                                       unsigned int part,
@@ -297,7 +297,6 @@
     file_name_prefix << restart_dump_dirname << "/libmesh_data_part_" << part << "." << std::setw(6)
                      << std::setfill('0') << std::right << time_step_number << "." << extension;
     return file_name_prefix.str();
->>>>>>> 3bc887db
 }
 }
 
@@ -358,13 +357,7 @@
     return d_fe_data_managers[part];
 } // getFEDataManager
 
-<<<<<<< HEAD
 void IBFEMethod::registerStressNormalizationPart(unsigned int part)
-=======
-void IBFEMethod::registerInitialCoordinateMappingFunction(CoordinateMappingFcnPtr fcn,
-                                                          void* ctx,
-                                                          const unsigned int part)
->>>>>>> 3bc887db
 {
     TBOX_ASSERT(part < d_num_parts);
     if (d_stress_normalization_part[part]) return;
@@ -470,12 +463,9 @@
     d_F_half_vecs.resize(d_num_parts);
     d_F_IB_ghost_vecs.resize(d_num_parts);
 
-<<<<<<< HEAD
     d_Phi_systems.resize(d_num_parts);
     d_Phi_half_vecs.resize(d_num_parts);
 
-=======
->>>>>>> 3bc887db
     for (unsigned int part = 0; part < d_num_parts; ++part)
     {
         d_X_systems[part] = &d_equation_systems[part]->get_system(COORDS_SYSTEM_NAME);
@@ -499,7 +489,6 @@
         d_F_IB_ghost_vecs[part] = dynamic_cast<PetscVector<double>*>(
             d_fe_data_managers[part]->buildGhostedSolutionVector(FORCE_SYSTEM_NAME, /*localize_data*/ false));
 
-<<<<<<< HEAD
         if (d_stress_normalization_part[part])
         {
             d_Phi_systems[part] = &d_equation_systems[part]->get_system(PHI_SYSTEM_NAME);
@@ -507,8 +496,6 @@
                 dynamic_cast<PetscVector<double>*>(d_Phi_systems[part]->current_local_solution.get());
         }
 
-=======
->>>>>>> 3bc887db
         // Initialize X^{n+1/2} and X^{n+1} to equal X^{n}, and initialize
         // U^{n+1/2} and U^{n+1} to equal U^{n}.
         d_X_systems[part]->solution->close();
@@ -523,15 +510,12 @@
 
         d_F_systems[part]->solution->close();
         d_F_systems[part]->solution->localize(*d_F_half_vecs[part]);
-<<<<<<< HEAD
 
         if (d_stress_normalization_part[part])
         {
             d_Phi_systems[part]->solution->close();
             d_Phi_systems[part]->solution->localize(*d_Phi_half_vecs[part]);
         }
-=======
->>>>>>> 3bc887db
     }
     return;
 } // preprocessIntegrateData
@@ -560,7 +544,6 @@
         d_F_systems[part]->solution->close();
         d_F_systems[part]->solution->localize(*d_F_systems[part]->current_local_solution);
 
-<<<<<<< HEAD
         if (d_stress_normalization_part[part])
         {
             d_Phi_half_vecs[part]->close();
@@ -569,8 +552,6 @@
             d_Phi_systems[part]->solution->localize(*d_Phi_systems[part]->current_local_solution);
         }
 
-=======
->>>>>>> 3bc887db
         // Update the coordinate mapping dX = X - s.
         updateCoordinateMapping(part);
     }
@@ -590,12 +571,9 @@
     d_F_half_vecs.clear();
     d_F_IB_ghost_vecs.clear();
 
-<<<<<<< HEAD
     d_Phi_systems.clear();
     d_Phi_half_vecs.clear();
 
-=======
->>>>>>> 3bc887db
     // Reset the current time step interval.
     d_current_time = std::numeric_limits<double>::quiet_NaN();
     d_new_time = std::numeric_limits<double>::quiet_NaN();
@@ -694,15 +672,11 @@
     TBOX_ASSERT(MathUtilities<double>::equalEps(data_time, d_half_time));
     for (unsigned part = 0; part < d_num_parts; ++part)
     {
-<<<<<<< HEAD
         if (d_stress_normalization_part[part])
         {
             computeStressNormalization(*d_Phi_half_vecs[part], *d_X_half_vecs[part], data_time, part);
         }
         computeInteriorForceDensity(*d_F_half_vecs[part], *d_X_half_vecs[part], d_Phi_half_vecs[part], data_time, part);
-=======
-        computeInteriorForceDensity(*d_F_half_vecs[part], *d_X_half_vecs[part], data_time, part);
->>>>>>> 3bc887db
     }
     return;
 } // computeLagrangianForce
@@ -723,15 +697,9 @@
         F_vec->localize(*F_ghost_vec);
         d_fe_data_managers[part]->spread(f_data_idx, *F_ghost_vec, *X_ghost_vec, FORCE_SYSTEM_NAME, f_phys_bdry_op,
                                          data_time);
-<<<<<<< HEAD
         if (d_split_normal_force || d_split_tangential_force)
         {
             if (d_use_jump_conditions && d_split_normal_force)
-=======
-        if (d_split_forces)
-        {
-            if (d_use_jump_conditions)
->>>>>>> 3bc887db
             {
                 imposeJumpConditions(f_data_idx, *F_ghost_vec, *X_ghost_vec, data_time, part);
             }
@@ -774,6 +742,8 @@
 {
     if (d_fe_equation_systems_initialized) return;
 
+    const bool from_restart = RestartManager::getManager()->isFromRestart();
+
     // Create the FE data managers that manage mappings between the FE mesh
     // parts and the Cartesian grid.
     d_equation_systems.resize(d_num_parts, NULL);
@@ -791,38 +761,46 @@
         d_equation_systems[part] = new EquationSystems(*d_meshes[part]);
         EquationSystems* equation_systems = d_equation_systems[part];
         d_fe_data_managers[part]->setEquationSystems(equation_systems, d_max_level_number - 1);
-
         d_fe_data_managers[part]->COORDINATES_SYSTEM_NAME = COORDS_SYSTEM_NAME;
-        System& X_system = equation_systems->add_system<System>(COORDS_SYSTEM_NAME);
-        for (unsigned int d = 0; d < NDIM; ++d)
-        {
-            std::ostringstream os;
-            os << "X_" << d;
-            X_system.add_variable(os.str(), d_fe_order, d_fe_family);
-        }
-
-        System& dX_system = equation_systems->add_system<System>(COORD_MAPPING_SYSTEM_NAME);
-        for (unsigned int d = 0; d < NDIM; ++d)
-        {
-            std::ostringstream os;
-            os << "dX_" << d;
-            dX_system.add_variable(os.str(), d_fe_order, d_fe_family);
-        }
-
-        System& U_system = equation_systems->add_system<System>(VELOCITY_SYSTEM_NAME);
-        for (unsigned int d = 0; d < NDIM; ++d)
-        {
-            std::ostringstream os;
-            os << "U_" << d;
-            U_system.add_variable(os.str(), d_fe_order, d_fe_family);
-        }
-
-        System& F_system = equation_systems->add_system<System>(FORCE_SYSTEM_NAME);
-        for (unsigned int d = 0; d < NDIM; ++d)
-        {
-            std::ostringstream os;
-            os << "F_" << d;
-            F_system.add_variable(os.str(), d_fe_order, d_fe_family);
+        if (from_restart)
+        {
+            const std::string& file_name = libmesh_restart_file_name(
+                d_libmesh_restart_read_dir, d_libmesh_restart_restore_number, part, d_libmesh_restart_file_extension);
+            equation_systems->read(file_name, libMeshEnums::READ);
+        }
+        else
+        {
+            System& X_system = equation_systems->add_system<System>(COORDS_SYSTEM_NAME);
+            for (unsigned int d = 0; d < NDIM; ++d)
+            {
+                std::ostringstream os;
+                os << "X_" << d;
+                X_system.add_variable(os.str(), d_fe_order, d_fe_family);
+            }
+
+            System& dX_system = equation_systems->add_system<System>(COORD_MAPPING_SYSTEM_NAME);
+            for (unsigned int d = 0; d < NDIM; ++d)
+            {
+                std::ostringstream os;
+                os << "dX_" << d;
+                dX_system.add_variable(os.str(), d_fe_order, d_fe_family);
+            }
+
+            System& U_system = equation_systems->add_system<System>(VELOCITY_SYSTEM_NAME);
+            for (unsigned int d = 0; d < NDIM; ++d)
+            {
+                std::ostringstream os;
+                os << "U_" << d;
+                U_system.add_variable(os.str(), d_fe_order, d_fe_family);
+            }
+
+            System& F_system = equation_systems->add_system<System>(FORCE_SYSTEM_NAME);
+            for (unsigned int d = 0; d < NDIM; ++d)
+            {
+                std::ostringstream os;
+                os << "F_" << d;
+                F_system.add_variable(os.str(), d_fe_order, d_fe_family);
+            }
         }
     }
     d_fe_equation_systems_initialized = true;
@@ -832,11 +810,8 @@
 void IBFEMethod::initializeFEData()
 {
     if (d_fe_data_initialized) return;
-<<<<<<< HEAD
     initializeFEEquationSystems();
-=======
     const bool from_restart = RestartManager::getManager()->isFromRestart();
->>>>>>> 3bc887db
     for (unsigned int part = 0; part < d_num_parts; ++part)
     {
         // Initialize FE equation systems.
@@ -870,7 +845,6 @@
         F_system.assemble_before_solve = false;
         F_system.assemble();
 
-<<<<<<< HEAD
         if (d_stress_normalization_part[part])
         {
             LinearImplicitSystem& Phi_system = equation_systems->get_system<LinearImplicitSystem>(PHI_SYSTEM_NAME);
@@ -878,8 +852,6 @@
             Phi_system.assemble();
         }
 
-=======
->>>>>>> 3bc887db
         // Set up boundary conditions.  Specifically, add appropriate boundary
         // IDs to the BoundaryInfo object associated with the mesh, and add DOF
         // constraints for the nodal forces and velocities.
@@ -1076,19 +1048,23 @@
     return;
 } // putToDatabase
 
+void IBFEMethod::writeFEDataToRestartFile(const std::string& restart_dump_dirname, unsigned int time_step_number)
+{
+    for (unsigned int part = 0; part < d_num_parts; ++part)
+    {
+        const std::string& file_name =
+            libmesh_restart_file_name(restart_dump_dirname, time_step_number, part, d_libmesh_restart_file_extension);
+        d_equation_systems[part]->write(file_name, libMeshEnums::WRITE);
+    }
+    return;
+}
+
 /////////////////////////////// PROTECTED ////////////////////////////////////
 
-<<<<<<< HEAD
 void IBFEMethod::computeStressNormalization(PetscVector<double>& Phi_vec,
                                             PetscVector<double>& X_vec,
                                             const double data_time,
                                             const unsigned int part)
-=======
-void IBFEMethod::computeInteriorForceDensity(PetscVector<double>& G_vec,
-                                             PetscVector<double>& X_vec,
-                                             const double data_time,
-                                             const unsigned int part)
->>>>>>> 3bc887db
 {
     // Extract the mesh.
     EquationSystems* equation_systems = d_fe_data_managers[part]->getEquationSystems();
@@ -1674,7 +1650,6 @@
                                                 const double data_time,
                                                 const unsigned int part)
 {
-<<<<<<< HEAD
     if (!d_split_normal_force && !d_split_tangential_force) return;
 
     // Check to see if we need to integrate the surface forces.
@@ -1682,9 +1657,6 @@
         d_split_normal_force && !d_use_jump_conditions && !d_stress_normalization_part[part];
     const bool integrate_tangential_force = d_split_tangential_force;
     if (!integrate_normal_force && !integrate_tangential_force) return;
-=======
-    if (!d_split_forces) return;
->>>>>>> 3bc887db
 
     const int coarsest_ln = 0;
     const int finest_ln = d_hierarchy->getFinestLevelNumber();
@@ -1923,16 +1895,12 @@
                                       const double data_time,
                                       const unsigned int part)
 {
-<<<<<<< HEAD
     if (!d_split_normal_force && !d_split_tangential_force) return;
 
     // Check to see if we need to integrate the normal surface force.
     const bool integrate_normal_force =
         d_split_normal_force && d_use_jump_conditions && !d_stress_normalization_part[part];
     if (!integrate_normal_force) return;
-=======
-    if (!d_split_forces) return;
->>>>>>> 3bc887db
 
     // Extract the mesh.
     EquationSystems* equation_systems = d_fe_data_managers[part]->getEquationSystems();
@@ -2132,17 +2100,10 @@
                 // grid.
                 const bool impose_dp_dn_jumps = false;
                 static const double TOL = sqrt(std::numeric_limits<double>::epsilon());
-<<<<<<< HEAD
                 fe.reinit(elem, side, TOL, &intersection_ref_coords);
                 fe.interpolate(elem, side);
                 const size_t n_qp = intersection_ref_coords.size();
                 for (unsigned int qp = 0; qp < n_qp; ++qp)
-=======
-                fe_face->reinit(elem, side, TOL, &intersection_ref_coords);
-                if (impose_dp_dn_jumps) get_values_for_interpolation(F_node, *F_petsc_vec, F_local_soln, dof_indices);
-                get_values_for_interpolation(X_node, *X_petsc_vec, X_local_soln, dof_indices);
-                for (unsigned int qp = 0; qp < intersection_ref_coords.size(); ++qp)
->>>>>>> 3bc887db
                 {
                     const SideIndex<NDIM>& i_s = intersection_indices[qp];
                     const unsigned int axis = i_s.getAxis();
@@ -2344,18 +2305,12 @@
     const bool use_adaptive_quadrature = true;
     const int point_density = 2.0;
     const bool interp_use_consistent_mass_matrix = true;
-<<<<<<< HEAD
     const bool use_one_sided_interaction = false;
     d_default_interp_spec =
         FEDataManager::InterpSpec("IB_4", QGAUSS, INVALID_ORDER, use_adaptive_quadrature, point_density,
                                   interp_use_consistent_mass_matrix, use_one_sided_interaction);
     d_default_spread_spec = FEDataManager::SpreadSpec("IB_4", QGAUSS, INVALID_ORDER, use_adaptive_quadrature,
                                                       point_density, use_one_sided_interaction);
-=======
-    d_interp_spec = FEDataManager::InterpSpec("IB_4", QGAUSS, INVALID_ORDER, use_adaptive_quadrature, point_density,
-                                              interp_use_consistent_mass_matrix);
-    d_spread_spec = FEDataManager::SpreadSpec("IB_4", QGAUSS, INVALID_ORDER, use_adaptive_quadrature, point_density);
->>>>>>> 3bc887db
     d_ghosts = 0;
     d_split_normal_force = false;
     d_split_tangential_force = false;
@@ -2367,15 +2322,12 @@
     d_use_consistent_mass_matrix = true;
     d_do_log = false;
 
-<<<<<<< HEAD
     // Indicate that all of the parts do NOT use stress normalization by default
     // and set some default values.
     d_epsilon = 0.0;
     d_has_stress_normalization_parts = false;
     d_stress_normalization_part.resize(d_num_parts, false);
 
-=======
->>>>>>> 3bc887db
     // Initialize function data to NULL.
     d_coordinate_mapping_fcn_data.resize(d_num_parts);
     d_PK1_stress_fcn_data.resize(d_num_parts);
@@ -2406,8 +2358,7 @@
     {
         TBOX_ERROR(d_object_name << "::IBFEMethod():\n"
                                  << "  all parts of FE mesh must contain only FIRST order elements "
-                                    "or only SECOND order elements"
-                                 << std::endl);
+                                    "or only SECOND order elements" << std::endl);
     }
     if (mesh_has_first_order_elems)
     {
@@ -2435,80 +2386,6 @@
          << Utility::enum_to_string<FEFamily>(d_fe_family) << " finite elements.\n";
     pout << "\n";
 
-<<<<<<< HEAD
-=======
-    // Check the choices for the kernel function.
-    if (d_interp_spec.kernel_fcn != d_spread_spec.kernel_fcn)
-    {
-        pout << "WARNING: different kernel functions are being used for velocity "
-                "interpolation and "
-                "force spreading.\n"
-             << "         recommended usage is to employ the same kernel functions for both "
-                "interpolation and spreading.\n";
-    }
-
-    // Create the FE data managers that manage mappings between the FE mesh
-    // parts and the Cartesian grid.
-    d_meshes = meshes;
-    d_equation_systems.resize(d_num_parts, NULL);
-    d_fe_data_managers.resize(d_num_parts, NULL);
-    for (unsigned int part = 0; part < d_num_parts; ++part)
-    {
-        // Create FE data managers.
-        std::ostringstream manager_stream;
-        manager_stream << "IBFEMethod FEDataManager::" << part;
-        const std::string& manager_name = manager_stream.str();
-        d_fe_data_managers[part] = FEDataManager::getManager(manager_name, d_interp_spec, d_spread_spec);
-        d_ghosts = IntVector<NDIM>::max(d_ghosts, d_fe_data_managers[part]->getGhostCellWidth());
-
-        // Create FE equation systems objects and corresponding variables.
-        d_equation_systems[part] = new EquationSystems(*d_meshes[part]);
-        EquationSystems* equation_systems = d_equation_systems[part];
-        d_fe_data_managers[part]->setEquationSystems(equation_systems, max_level_number - 1);
-        d_fe_data_managers[part]->COORDINATES_SYSTEM_NAME = COORDS_SYSTEM_NAME;
-        if (from_restart)
-        {
-            const std::string& file_name = libmesh_restart_file_name(
-                d_libmesh_restart_read_dir, d_libmesh_restart_restore_number, part, d_libmesh_restart_file_extension);
-            equation_systems->read(file_name, libMeshEnums::READ);
-        }
-        else
-        {
-            System& X_system = equation_systems->add_system<System>(COORDS_SYSTEM_NAME);
-            for (unsigned int d = 0; d < NDIM; ++d)
-            {
-                std::ostringstream os;
-                os << "X_" << d;
-                X_system.add_variable(os.str(), d_fe_order, d_fe_family);
-            }
-
-            System& dX_system = equation_systems->add_system<System>(COORD_MAPPING_SYSTEM_NAME);
-            for (unsigned int d = 0; d < NDIM; ++d)
-            {
-                std::ostringstream os;
-                os << "dX_" << d;
-                dX_system.add_variable(os.str(), d_fe_order, d_fe_family);
-            }
-
-            System& U_system = equation_systems->add_system<System>(VELOCITY_SYSTEM_NAME);
-            for (unsigned int d = 0; d < NDIM; ++d)
-            {
-                std::ostringstream os;
-                os << "U_" << d;
-                U_system.add_variable(os.str(), d_fe_order, d_fe_family);
-            }
-
-            System& F_system = equation_systems->add_system<System>(FORCE_SYSTEM_NAME);
-            for (unsigned int d = 0; d < NDIM; ++d)
-            {
-                std::ostringstream os;
-                os << "F_" << d;
-                F_system.add_variable(os.str(), d_fe_order, d_fe_family);
-            }
-        }
-    }
-
->>>>>>> 3bc887db
     // Reset the current time step interval.
     d_current_time = std::numeric_limits<double>::quiet_NaN();
     d_new_time = std::numeric_limits<double>::quiet_NaN();
@@ -2524,14 +2401,11 @@
 void IBFEMethod::getFromInput(Pointer<Database> db, bool /*is_from_restart*/)
 {
     // Interpolation settings.
-<<<<<<< HEAD
     if (db->isBool("use_one_sided_interpolation"))
         d_default_interp_spec.use_one_sided_interaction = db->getBool("use_one_sided_interpolation");
     else if (db->isBool("use_one_sided_interaction"))
         d_default_interp_spec.use_one_sided_interaction = db->getBool("use_one_sided_interaction");
 
-=======
->>>>>>> 3bc887db
     if (db->isString("interp_delta_fcn"))
         d_default_interp_spec.kernel_fcn = db->getString("interp_delta_fcn");
     else if (db->isString("IB_delta_fcn"))
@@ -2567,14 +2441,11 @@
         d_default_interp_spec.use_consistent_mass_matrix = db->getBool("IB_use_consistent_mass_matrix");
 
     // Spreading settings.
-<<<<<<< HEAD
     if (db->isBool("use_one_sided_spreading"))
         d_default_spread_spec.use_one_sided_interaction = db->getBool("use_one_sided_spreading");
     else if (db->isBool("use_one_sided_interaction"))
         d_default_spread_spec.use_one_sided_interaction = db->getBool("use_one_sided_interaction");
 
-=======
->>>>>>> 3bc887db
     if (db->isString("spread_delta_fcn"))
         d_default_spread_spec.kernel_fcn = db->getString("spread_delta_fcn");
     else if (db->isString("IB_delta_fcn"))
@@ -2587,12 +2458,8 @@
     if (db->isString("spread_quad_type"))
         d_default_spread_spec.quad_type = Utility::string_to_enum<QuadratureType>(db->getString("spread_quad_type"));
     else if (db->isString("IB_quad_type"))
-<<<<<<< HEAD
         d_default_spread_spec.quad_type = Utility::string_to_enum<QuadratureType>(db->getString("IB_quad_type"));
 
-=======
-        d_spread_spec.quad_type = Utility::string_to_enum<QuadratureType>(db->getString("IB_quad_type"));
->>>>>>> 3bc887db
     if (db->isString("spread_quad_order"))
         d_default_spread_spec.quad_order = Utility::string_to_enum<Order>(db->getString("spread_quad_order"));
     else if (db->isString("IB_quad_order"))
@@ -2601,12 +2468,8 @@
     if (db->isBool("spread_use_adaptive_quadrature"))
         d_default_spread_spec.use_adaptive_quadrature = db->getBool("spread_use_adaptive_quadrature");
     else if (db->isBool("IB_use_adaptive_quadrature"))
-<<<<<<< HEAD
         d_default_spread_spec.use_adaptive_quadrature = db->getBool("IB_use_adaptive_quadrature");
 
-=======
-        d_spread_spec.use_adaptive_quadrature = db->getBool("IB_use_adaptive_quadrature");
->>>>>>> 3bc887db
     if (db->isDouble("spread_point_density"))
         d_default_spread_spec.point_density = db->getDouble("spread_point_density");
     else if (db->isDouble("IB_point_density"))
@@ -2650,11 +2513,8 @@
         d_do_log = db->getBool("do_log");
     else if (db->keyExists("enable_logging"))
         d_do_log = db->getBool("enable_logging");
-<<<<<<< HEAD
 
     if (db->isDouble("epsilon")) d_epsilon = db->getDouble("epsilon");
-=======
->>>>>>> 3bc887db
     return;
 } // getFromInput
 
@@ -2688,17 +2548,6 @@
     return;
 } // getFromRestart
 
-void IBFEMethod::writeFEDataToRestartFile(const std::string& restart_dump_dirname, unsigned int time_step_number)
-{
-    for (unsigned int part = 0; part < d_num_parts; ++part)
-    {
-        const std::string& file_name =
-            libmesh_restart_file_name(restart_dump_dirname, time_step_number, part, d_libmesh_restart_file_extension);
-        d_equation_systems[part]->write(file_name, libMeshEnums::WRITE);
-    }
-    return;
-}
-
 /////////////////////////////// NAMESPACE ////////////////////////////////////
 
 } // namespace IBAMR
