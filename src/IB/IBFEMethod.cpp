// Filename: IBFEMethod.cpp
// Created on 5 Oct 2011 by Boyce Griffith
//
// Copyright (c) 2002-2014, Boyce Griffith
// All rights reserved.
//
// Redistribution and use in source and binary forms, with or without
// modification, are permitted provided that the following conditions are met:
//
//    * Redistributions of source code must retain the above copyright notice,
//      this list of conditions and the following disclaimer.
//
//    * Redistributions in binary form must reproduce the above copyright
//      notice, this list of conditions and the following disclaimer in the
//      documentation and/or other materials provided with the distribution.
//
//    * Neither the name of The University of North Carolina nor the names of
//      its contributors may be used to endorse or promote products derived from
//      this software without specific prior written permission.
//
// THIS SOFTWARE IS PROVIDED BY THE COPYRIGHT HOLDERS AND CONTRIBUTORS "AS IS"
// AND ANY EXPRESS OR IMPLIED WARRANTIES, INCLUDING, BUT NOT LIMITED TO, THE
// IMPLIED WARRANTIES OF MERCHANTABILITY AND FITNESS FOR A PARTICULAR PURPOSE
// ARE DISCLAIMED. IN NO EVENT SHALL THE COPYRIGHT HOLDER OR CONTRIBUTORS BE
// LIABLE FOR ANY DIRECT, INDIRECT, INCIDENTAL, SPECIAL, EXEMPLARY, OR
// CONSEQUENTIAL DAMAGES (INCLUDING, BUT NOT LIMITED TO, PROCUREMENT OF
// SUBSTITUTE GOODS OR SERVICES; LOSS OF USE, DATA, OR PROFITS; OR BUSINESS
// INTERRUPTION) HOWEVER CAUSED AND ON ANY THEORY OF LIABILITY, WHETHER IN
// CONTRACT, STRICT LIABILITY, OR TORT (INCLUDING NEGLIGENCE OR OTHERWISE)
// ARISING IN ANY WAY OUT OF THE USE OF THIS SOFTWARE, EVEN IF ADVISED OF THE
// POSSIBILITY OF SUCH DAMAGE.

/////////////////////////////// INCLUDES /////////////////////////////////////

#include <algorithm>
#include <cmath>
#include <limits>
#include <ostream>
#include <set>
#include <stdbool.h>
#include <stddef.h>
#include <string>
#include <utility>
#include <vector>

#include "BasePatchHierarchy.h"
#include "BasePatchLevel.h"
#include "Box.h"
#include "CartesianPatchGeometry.h"
#include "CellIndex.h"
#include "GriddingAlgorithm.h"
#include "HierarchyDataOpsManager.h"
#include "HierarchyDataOpsReal.h"
#include "Index.h"
#include "IntVector.h"
#include "LoadBalancer.h"
#include "MultiblockDataTranslator.h"
#include "Patch.h"
#include "PatchHierarchy.h"
#include "PatchLevel.h"
#include "SideData.h"
#include "SideIndex.h"
#include "Variable.h"
#include "VariableDatabase.h"
#include "boost/multi_array.hpp"
#include "ibamr/IBFEMethod.h"
#include "ibamr/IBHierarchyIntegrator.h"
#include "ibamr/INSHierarchyIntegrator.h"
#include "ibamr/StokesSpecifications.h"
#include "ibamr/namespaces.h" // IWYU pragma: keep
#include "ibtk/FEDataInterpolation.h"
#include "ibtk/FEDataManager.h"
#include "ibtk/IBTK_CHKERRQ.h"
#include "ibtk/IndexUtilities.h"
#include "ibtk/LEInteractor.h"
#include "ibtk/RobinPhysBdryPatchStrategy.h"
#include "ibtk/ibtk_utilities.h"
#include "ibtk/libmesh_utilities.h"
#include "libmesh/auto_ptr.h"
#include "libmesh/boundary_info.h"
#include "libmesh/compare_types.h"
#include "libmesh/dense_vector.h"
#include "libmesh/dof_map.h"
#include "libmesh/edge.h"
#include "libmesh/elem.h"
#include "libmesh/enum_fe_family.h"
#include "libmesh/enum_order.h"
#include "libmesh/enum_quadrature_type.h"
#include "libmesh/equation_systems.h"
#include "libmesh/fe_type.h"
#include "libmesh/fem_context.h"
#include "libmesh/linear_implicit_system.h"
#include "libmesh/mesh.h"
#include "libmesh/mesh_base.h"
#include "libmesh/node.h"
#include "libmesh/numeric_vector.h"
#include "libmesh/petsc_vector.h"
#include "libmesh/point.h"
#include "libmesh/quadrature.h"
#include "libmesh/sparse_matrix.h"
#include "libmesh/string_to_enum.h"
#include "libmesh/system.h"
#include "libmesh/tensor_value.h"
#include "libmesh/type_tensor.h"
#include "libmesh/type_vector.h"
#include "libmesh/variant_filter_iterator.h"
#include "libmesh/vector_value.h"
#include "petscvec.h"
#include "tbox/Array.h"
#include "tbox/Database.h"
#include "tbox/MathUtilities.h"
#include "tbox/PIO.h"
#include "tbox/Pointer.h"
#include "tbox/RestartManager.h"
#include "tbox/SAMRAI_MPI.h"
#include "tbox/Utilities.h"

namespace SAMRAI
{
namespace xfer
{
template <int DIM>
class RefineSchedule;
template <int DIM>
class CoarsenSchedule;
} // namespace xfer
} // namespace SAMRAI

using namespace libMesh;

/////////////////////////////// NAMESPACE ////////////////////////////////////

namespace IBAMR
{
/////////////////////////////// STATIC ///////////////////////////////////////

namespace
{
// Version of IBFEMethod restart file data.
static const int IBFE_METHOD_VERSION = 1;

inline short int get_dirichlet_bdry_ids(const std::vector<short int>& bdry_ids)
{
    short int dirichlet_bdry_ids = 0;
    for (std::vector<short int>::const_iterator cit = bdry_ids.begin(); cit != bdry_ids.end(); ++cit)
    {
        const short int bdry_id = *cit;
        if (bdry_id == FEDataManager::ZERO_DISPLACEMENT_X_BDRY_ID ||
            bdry_id == FEDataManager::ZERO_DISPLACEMENT_Y_BDRY_ID ||
            bdry_id == FEDataManager::ZERO_DISPLACEMENT_Z_BDRY_ID ||
            bdry_id == FEDataManager::ZERO_DISPLACEMENT_XY_BDRY_ID ||
            bdry_id == FEDataManager::ZERO_DISPLACEMENT_XZ_BDRY_ID ||
            bdry_id == FEDataManager::ZERO_DISPLACEMENT_YZ_BDRY_ID ||
            bdry_id == FEDataManager::ZERO_DISPLACEMENT_XYZ_BDRY_ID)
        {
            dirichlet_bdry_ids |= bdry_id;
        }
    }
    return dirichlet_bdry_ids;
}

inline bool is_physical_bdry(const Elem* elem,
                             const unsigned short int side,
                             const BoundaryInfo& boundary_info,
                             const DofMap& dof_map)
{
    const std::vector<short int>& bdry_ids = boundary_info.boundary_ids(elem, side);
    bool at_physical_bdry = !elem->neighbor(side);
    for (std::vector<short int>::const_iterator cit = bdry_ids.begin(); cit != bdry_ids.end(); ++cit)
    {
        if (dof_map.is_periodic_boundary(*cit)) at_physical_bdry = false;
    }
    return at_physical_bdry;
}

inline bool is_dirichlet_bdry(const Elem* elem,
                              const unsigned short int side,
                              const BoundaryInfo& boundary_info,
                              const DofMap& dof_map)
{
    if (!is_physical_bdry(elem, side, boundary_info, dof_map)) return false;
    const std::vector<short int>& bdry_ids = boundary_info.boundary_ids(elem, side);
    return get_dirichlet_bdry_ids(bdry_ids) != 0;
}

inline bool has_physical_bdry(const Elem* elem, const BoundaryInfo& boundary_info, const DofMap& dof_map)
{
    bool has_physical_bdry = false;
    for (unsigned short int side = 0; side < elem->n_sides() && !has_physical_bdry; ++side)
    {
        has_physical_bdry = has_physical_bdry || is_physical_bdry(elem, side, boundary_info, dof_map);
    }
    return has_physical_bdry;
}

inline void get_x_and_FF(libMesh::VectorValue<double>& x,
                         libMesh::TensorValue<double>& FF,
                         const std::vector<double>& x_data,
                         const std::vector<VectorValue<double> >& grad_x_data,
                         const unsigned int dim = NDIM)
{
    x.zero();
    FF.zero();
    for (unsigned int i = 0; i < dim; ++i)
    {
        x(i) = x_data[i];
        for (unsigned int j = 0; j < dim; ++j)
        {
            FF(i, j) = grad_x_data[i](j);
        }
    }
    for (unsigned int i = dim; i < LIBMESH_DIM; ++i)
    {
        FF(i, i) = 1.0;
    }
    return;
}

static const Real PENALTY = 1.e10;

void assemble_poisson(EquationSystems& es, const std::string& /*system_name*/)
{
    const MeshBase& mesh = es.get_mesh();
    const BoundaryInfo& boundary_info = *mesh.boundary_info;
    const unsigned int dim = mesh.mesh_dimension();
    LinearImplicitSystem& system = es.get_system<LinearImplicitSystem>(IBFEMethod::PHI_SYSTEM_NAME);
    const DofMap& dof_map = system.get_dof_map();
    FEType fe_type = dof_map.variable_type(0);

    AutoPtr<FEBase> fe(FEBase::build(dim, fe_type));
    QGauss qrule(dim, FIFTH);
    fe->attach_quadrature_rule(&qrule);
    AutoPtr<FEBase> fe_face(FEBase::build(dim, fe_type));
    QGauss qface(dim - 1, FIFTH);
    fe_face->attach_quadrature_rule(&qface);

    const std::vector<Real>& JxW = fe->get_JxW();
    const std::vector<std::vector<Real> >& phi = fe->get_phi();
    const std::vector<std::vector<RealGradient> >& dphi = fe->get_dphi();

    const std::vector<std::vector<Real> >& phi_face = fe_face->get_phi();
    const std::vector<Real>& JxW_face = fe_face->get_JxW();

    DenseMatrix<Number> Ke;
    std::vector<dof_id_type> dof_indices;

    const double epsilon = es.parameters.get<Real>("Phi_epsilon");
    const double epsilon_inv = (std::abs(epsilon) > std::numeric_limits<double>::epsilon() ? 1.0 / epsilon : 0.0);

    MeshBase::const_element_iterator el = mesh.active_local_elements_begin();
    const MeshBase::const_element_iterator end_el = mesh.active_local_elements_end();
    for (; el != end_el; ++el)
    {
        const Elem* elem = *el;
        dof_map.dof_indices(elem, dof_indices);
        fe->reinit(elem);
        unsigned int Ke_size = static_cast<unsigned int>(dof_indices.size());
        Ke.resize(Ke_size, Ke_size);
        for (unsigned int qp = 0; qp < qrule.n_points(); qp++)
        {
            for (unsigned int i = 0; i < phi.size(); i++)
            {
                for (unsigned int j = 0; j < phi.size(); j++)
                {
                    Ke(i, j) += (epsilon_inv * phi[i][qp] * phi[j][qp] + (dphi[i][qp] * dphi[j][qp])) * JxW[qp];
                }
            }
        }
        for (unsigned int side = 0; side < elem->n_sides(); side++)
        {
            if (is_physical_bdry(elem, side, boundary_info, dof_map))
            {
                fe_face->reinit(elem, side);
                for (unsigned int qp = 0; qp < qface.n_points(); qp++)
                {
                    for (unsigned int i = 0; i < phi_face.size(); ++i)
                    {
                        for (unsigned int j = 0; j < phi_face.size(); ++j)
                        {
                            Ke(i, j) += PENALTY * phi_face[i][qp] * phi_face[j][qp] * JxW_face[qp];
                        }
                    }
                }
            }
        }
        dof_map.constrain_element_matrix(Ke, dof_indices);
        system.matrix->add_matrix(Ke, dof_indices);
    }
}

std::string libmesh_restart_file_name(const std::string& restart_dump_dirname,
                                      unsigned int time_step_number,
                                      unsigned int part,
                                      const std::string& extension)
{
    std::ostringstream file_name_prefix;
    file_name_prefix << restart_dump_dirname << "/libmesh_data_part_" << part << "." << std::setw(6)
                     << std::setfill('0') << std::right << time_step_number << "." << extension;
    return file_name_prefix.str();
}
}

const std::string IBFEMethod::COORDS_SYSTEM_NAME = "IB coordinates system";
const std::string IBFEMethod::COORD_MAPPING_SYSTEM_NAME = "IB coordinate mapping system";
const std::string IBFEMethod::FORCE_SYSTEM_NAME = "IB force system";
const std::string IBFEMethod::PHI_SYSTEM_NAME = "IB stress normalization system";
const std::string IBFEMethod::VELOCITY_SYSTEM_NAME = "IB velocity system";

/////////////////////////////// PUBLIC ///////////////////////////////////////

IBFEMethod::IBFEMethod(const std::string& object_name,
                       Pointer<Database> input_db,
                       Mesh* mesh,
                       int max_level_number,
                       bool register_for_restart,
                       const std::string& restart_read_dirname,
                       unsigned int restart_restore_number)
    : d_num_parts(1)
{
    commonConstructor(object_name, input_db, std::vector<Mesh*>(1, mesh), max_level_number, register_for_restart,
                      restart_read_dirname, restart_restore_number);
    return;
} // IBFEMethod

IBFEMethod::IBFEMethod(const std::string& object_name,
                       Pointer<Database> input_db,
                       const std::vector<Mesh*>& meshes,
                       int max_level_number,
                       bool register_for_restart,
                       const std::string& restart_read_dirname,
                       unsigned int restart_restore_number)
    : d_num_parts(static_cast<int>(meshes.size()))
{
    commonConstructor(object_name, input_db, meshes, max_level_number, register_for_restart, restart_read_dirname,
                      restart_restore_number);
    return;
} // IBFEMethod

IBFEMethod::~IBFEMethod()
{
    for (unsigned int part = 0; part < d_num_parts; ++part)
    {
        delete d_equation_systems[part];
    }
    if (d_registered_for_restart)
    {
        RestartManager::getManager()->unregisterRestartItem(d_object_name);
        d_registered_for_restart = false;
    }
    return;
} // ~IBFEMethod

FEDataManager* IBFEMethod::getFEDataManager(const unsigned int part) const
{
    TBOX_ASSERT(d_fe_equation_systems_initialized);
    TBOX_ASSERT(part < d_num_parts);
    return d_fe_data_managers[part];
} // getFEDataManager

void IBFEMethod::registerStressNormalizationPart(unsigned int part)
{
    TBOX_ASSERT(part < d_num_parts);
    if (d_stress_normalization_part[part]) return;
    d_has_stress_normalization_parts = true;
    d_stress_normalization_part[part] = true;
    System& Phi_system = d_equation_systems[part]->add_system<LinearImplicitSystem>(PHI_SYSTEM_NAME);
    d_equation_systems[part]->parameters.set<Real>("Phi_epsilon") = d_epsilon;
    Phi_system.attach_assemble_function(assemble_poisson);
    Phi_system.add_variable("Phi", d_fe_order, d_fe_family);
    return;
} // registerStressNormalizationPart

void IBFEMethod::registerInitialCoordinateMappingFunction(const CoordinateMappingFcnData& data, const unsigned int part)
{
    TBOX_ASSERT(part < d_num_parts);
    d_coordinate_mapping_fcn_data[part] = data;
    return;
} // registerInitialCoordinateMappingFunction

void IBFEMethod::registerPK1StressFunction(const PK1StressFcnData& data, const unsigned int part)
{
    TBOX_ASSERT(part < d_num_parts);
    d_PK1_stress_fcn_data[part].push_back(data);
    if (data.quad_type == INVALID_Q_RULE)
    {
        d_PK1_stress_fcn_data[part].back().quad_type = d_quad_type;
    }
    if (data.quad_order == INVALID_ORDER)
    {
        d_PK1_stress_fcn_data[part].back().quad_order = d_quad_order;
    }
    return;
} // registerPK1StressFunction

void IBFEMethod::registerLagBodyForceFunction(const LagBodyForceFcnData& data, const unsigned int part)
{
    TBOX_ASSERT(part < d_num_parts);
    d_lag_body_force_fcn_data[part] = data;
    return;
} // registerLagBodyForceFunction

void IBFEMethod::registerLagSurfacePressureFunction(const LagSurfacePressureFcnData& data, const unsigned int part)
{
    TBOX_ASSERT(part < d_num_parts);
    d_lag_surface_pressure_fcn_data[part] = data;
    return;
} // registerLagSurfacePressureFunction

void IBFEMethod::registerLagSurfaceForceFunction(const LagSurfaceForceFcnData& data, const unsigned int part)
{
    TBOX_ASSERT(part < d_num_parts);
    d_lag_surface_force_fcn_data[part] = data;
    return;
} // registerLagSurfaceForceFunction

const IntVector<NDIM>& IBFEMethod::getMinimumGhostCellWidth() const
{
    return d_ghosts;
} // getMinimumGhostCellWidth

void IBFEMethod::setupTagBuffer(Array<int>& tag_buffer, Pointer<GriddingAlgorithm<NDIM> > gridding_alg) const
{
    const int finest_hier_ln = gridding_alg->getMaxLevels() - 1;
    const int tsize = tag_buffer.size();
    tag_buffer.resizeArray(finest_hier_ln);
    for (int i = tsize; i < finest_hier_ln; ++i) tag_buffer[i] = 0;
    for (unsigned int part = 0; part < d_num_parts; ++part)
    {
        const int gcw = d_fe_data_managers[part]->getGhostCellWidth().max();
        const int tag_ln = d_fe_data_managers[part]->getLevelNumber() - 1;
        if (tag_ln >= 0 && tag_ln < finest_hier_ln)
        {
            tag_buffer[tag_ln] = std::max(tag_buffer[tag_ln], gcw);
        }
    }
    for (int ln = finest_hier_ln - 2; ln >= 0; --ln)
    {
        tag_buffer[ln] =
            std::max(tag_buffer[ln], tag_buffer[ln + 1] / gridding_alg->getRatioToCoarserLevel(ln + 1).max() + 1);
    }
    return;
} // setupTagBuffer

void IBFEMethod::preprocessIntegrateData(double current_time, double new_time, int /*num_cycles*/)
{
    d_current_time = current_time;
    d_new_time = new_time;
    d_half_time = current_time + 0.5 * (new_time - current_time);

    // Extract the FE data.
    d_X_systems.resize(d_num_parts);
    d_X_current_vecs.resize(d_num_parts);
    d_X_new_vecs.resize(d_num_parts);
    d_X_half_vecs.resize(d_num_parts);
    d_X_IB_ghost_vecs.resize(d_num_parts);

    d_U_systems.resize(d_num_parts);
    d_U_current_vecs.resize(d_num_parts);
    d_U_new_vecs.resize(d_num_parts);
    d_U_half_vecs.resize(d_num_parts);

    d_F_systems.resize(d_num_parts);
    d_F_half_vecs.resize(d_num_parts);
    d_F_IB_ghost_vecs.resize(d_num_parts);

    d_Phi_systems.resize(d_num_parts);
    d_Phi_half_vecs.resize(d_num_parts);

    for (unsigned int part = 0; part < d_num_parts; ++part)
    {
        d_X_systems[part] = &d_equation_systems[part]->get_system(COORDS_SYSTEM_NAME);
        d_X_current_vecs[part] = dynamic_cast<PetscVector<double>*>(d_X_systems[part]->current_local_solution.get());
        d_X_new_vecs[part] = dynamic_cast<PetscVector<double>*>(
            d_X_current_vecs[part]->clone().release()); // WARNING: must be manually deleted
        d_X_half_vecs[part] = dynamic_cast<PetscVector<double>*>(
            d_X_current_vecs[part]->clone().release()); // WARNING: must be manually deleted
        d_X_IB_ghost_vecs[part] = dynamic_cast<PetscVector<double>*>(
            d_fe_data_managers[part]->buildGhostedCoordsVector(/*localize_data*/ false));

        d_U_systems[part] = &d_equation_systems[part]->get_system(VELOCITY_SYSTEM_NAME);
        d_U_current_vecs[part] = dynamic_cast<PetscVector<double>*>(d_U_systems[part]->current_local_solution.get());
        d_U_new_vecs[part] = dynamic_cast<PetscVector<double>*>(
            d_U_current_vecs[part]->clone().release()); // WARNING: must be manually deleted
        d_U_half_vecs[part] = dynamic_cast<PetscVector<double>*>(
            d_U_current_vecs[part]->clone().release()); // WARNING: must be manually deleted

        d_F_systems[part] = &d_equation_systems[part]->get_system(FORCE_SYSTEM_NAME);
        d_F_half_vecs[part] = dynamic_cast<PetscVector<double>*>(d_F_systems[part]->current_local_solution.get());
        d_F_IB_ghost_vecs[part] = dynamic_cast<PetscVector<double>*>(
            d_fe_data_managers[part]->buildGhostedSolutionVector(FORCE_SYSTEM_NAME, /*localize_data*/ false));

        if (d_stress_normalization_part[part])
        {
            d_Phi_systems[part] = &d_equation_systems[part]->get_system(PHI_SYSTEM_NAME);
            d_Phi_half_vecs[part] =
                dynamic_cast<PetscVector<double>*>(d_Phi_systems[part]->current_local_solution.get());
        }

        // Initialize X^{n+1/2} and X^{n+1} to equal X^{n}, and initialize
        // U^{n+1/2} and U^{n+1} to equal U^{n}.
        d_X_systems[part]->solution->close();
        d_X_systems[part]->solution->localize(*d_X_current_vecs[part]);
        d_X_systems[part]->solution->localize(*d_X_new_vecs[part]);
        d_X_systems[part]->solution->localize(*d_X_half_vecs[part]);

        d_U_systems[part]->solution->close();
        d_U_systems[part]->solution->localize(*d_U_current_vecs[part]);
        d_U_systems[part]->solution->localize(*d_U_new_vecs[part]);
        d_U_systems[part]->solution->localize(*d_U_half_vecs[part]);

        d_F_systems[part]->solution->close();
        d_F_systems[part]->solution->localize(*d_F_half_vecs[part]);

        if (d_stress_normalization_part[part])
        {
            d_Phi_systems[part]->solution->close();
            d_Phi_systems[part]->solution->localize(*d_Phi_half_vecs[part]);
        }
    }
    return;
} // preprocessIntegrateData

void IBFEMethod::postprocessIntegrateData(double /*current_time*/, double /*new_time*/, int /*num_cycles*/)
{
    for (unsigned part = 0; part < d_num_parts; ++part)
    {
        // Reset time-dependent Lagrangian data.
        d_X_new_vecs[part]->close();
        *d_X_systems[part]->solution = *d_X_new_vecs[part];
        d_X_systems[part]->solution->close();
        d_X_systems[part]->solution->localize(*d_X_systems[part]->current_local_solution);
        delete d_X_new_vecs[part];
        delete d_X_half_vecs[part];

        d_U_new_vecs[part]->close();
        *d_U_systems[part]->solution = *d_U_new_vecs[part];
        d_U_systems[part]->solution->close();
        d_U_systems[part]->solution->localize(*d_U_systems[part]->current_local_solution);
        delete d_U_new_vecs[part];
        delete d_U_half_vecs[part];

        d_F_half_vecs[part]->close();
        *d_F_systems[part]->solution = *d_F_half_vecs[part];
        d_F_systems[part]->solution->close();
        d_F_systems[part]->solution->localize(*d_F_systems[part]->current_local_solution);

        if (d_stress_normalization_part[part])
        {
            d_Phi_half_vecs[part]->close();
            *d_Phi_systems[part]->solution = *d_Phi_half_vecs[part];
            d_Phi_systems[part]->solution->close();
            d_Phi_systems[part]->solution->localize(*d_Phi_systems[part]->current_local_solution);
        }

        // Update the coordinate mapping dX = X - s.
        updateCoordinateMapping(part);
    }

    d_X_systems.clear();
    d_X_current_vecs.clear();
    d_X_new_vecs.clear();
    d_X_half_vecs.clear();
    d_X_IB_ghost_vecs.clear();

    d_U_systems.clear();
    d_U_current_vecs.clear();
    d_U_new_vecs.clear();
    d_U_half_vecs.clear();

    d_F_systems.clear();
    d_F_half_vecs.clear();
    d_F_IB_ghost_vecs.clear();

    d_Phi_systems.clear();
    d_Phi_half_vecs.clear();

    // Reset the current time step interval.
    d_current_time = std::numeric_limits<double>::quiet_NaN();
    d_new_time = std::numeric_limits<double>::quiet_NaN();
    d_half_time = std::numeric_limits<double>::quiet_NaN();
    return;
} // postprocessIntegrateData

void IBFEMethod::interpolateVelocity(const int u_data_idx,
                                     const std::vector<Pointer<CoarsenSchedule<NDIM> > >& /*u_synch_scheds*/,
                                     const std::vector<Pointer<RefineSchedule<NDIM> > >& u_ghost_fill_scheds,
                                     const double data_time)
{
    for (unsigned int part = 0; part < d_num_parts; ++part)
    {
        NumericVector<double>* X_vec = NULL;
        NumericVector<double>* X_ghost_vec = d_X_IB_ghost_vecs[part];
        NumericVector<double>* U_vec = NULL;
        if (MathUtilities<double>::equalEps(data_time, d_current_time))
        {
            X_vec = d_X_current_vecs[part];
            U_vec = d_U_current_vecs[part];
        }
        else if (MathUtilities<double>::equalEps(data_time, d_half_time))
        {
            X_vec = d_X_half_vecs[part];
            U_vec = d_U_half_vecs[part];
        }
        else if (MathUtilities<double>::equalEps(data_time, d_new_time))
        {
            X_vec = d_X_new_vecs[part];
            U_vec = d_U_new_vecs[part];
        }
        X_vec->localize(*X_ghost_vec);
        d_fe_data_managers[part]->interp(u_data_idx, *U_vec, *X_ghost_vec, VELOCITY_SYSTEM_NAME, u_ghost_fill_scheds,
                                         data_time);
    }
    return;
} // interpolateVelocity

void IBFEMethod::eulerStep(const double current_time, const double new_time)
{
    const double dt = new_time - current_time;
    int ierr;
    for (unsigned int part = 0; part < d_num_parts; ++part)
    {
        ierr = VecWAXPY(d_X_new_vecs[part]->vec(), dt, d_U_current_vecs[part]->vec(), d_X_current_vecs[part]->vec());
        IBTK_CHKERRQ(ierr);
        ierr = VecAXPBYPCZ(d_X_half_vecs[part]->vec(), 0.5, 0.5, 0.0, d_X_current_vecs[part]->vec(),
                           d_X_new_vecs[part]->vec());
        IBTK_CHKERRQ(ierr);
        d_X_new_vecs[part]->close();
        d_X_half_vecs[part]->close();
    }
    return;
} // eulerStep

void IBFEMethod::midpointStep(const double current_time, const double new_time)
{
    const double dt = new_time - current_time;
    int ierr;
    for (unsigned int part = 0; part < d_num_parts; ++part)
    {
        ierr = VecWAXPY(d_X_new_vecs[part]->vec(), dt, d_U_half_vecs[part]->vec(), d_X_current_vecs[part]->vec());
        IBTK_CHKERRQ(ierr);
        ierr = VecAXPBYPCZ(d_X_half_vecs[part]->vec(), 0.5, 0.5, 0.0, d_X_current_vecs[part]->vec(),
                           d_X_new_vecs[part]->vec());
        IBTK_CHKERRQ(ierr);
        d_X_new_vecs[part]->close();
        d_X_half_vecs[part]->close();
    }
    return;
} // midpointStep

void IBFEMethod::trapezoidalStep(const double current_time, const double new_time)
{
    const double dt = new_time - current_time;
    int ierr;
    for (unsigned int part = 0; part < d_num_parts; ++part)
    {
        ierr =
            VecWAXPY(d_X_new_vecs[part]->vec(), 0.5 * dt, d_U_current_vecs[part]->vec(), d_X_current_vecs[part]->vec());
        IBTK_CHKERRQ(ierr);
        ierr = VecAXPY(d_X_new_vecs[part]->vec(), 0.5 * dt, d_U_new_vecs[part]->vec());
        IBTK_CHKERRQ(ierr);
        ierr = VecAXPBYPCZ(d_X_half_vecs[part]->vec(), 0.5, 0.5, 0.0, d_X_current_vecs[part]->vec(),
                           d_X_new_vecs[part]->vec());
        IBTK_CHKERRQ(ierr);
        d_X_new_vecs[part]->close();
        d_X_half_vecs[part]->close();
    }
    return;
} // trapezoidalStep

void IBFEMethod::computeLagrangianForce(const double data_time)
{
    TBOX_ASSERT(MathUtilities<double>::equalEps(data_time, d_half_time));
    for (unsigned part = 0; part < d_num_parts; ++part)
    {
        if (d_stress_normalization_part[part])
        {
            computeStressNormalization(*d_Phi_half_vecs[part], *d_X_half_vecs[part], data_time, part);
        }
        computeInteriorForceDensity(*d_F_half_vecs[part], *d_X_half_vecs[part], d_Phi_half_vecs[part], data_time, part);
    }
    return;
} // computeLagrangianForce

void IBFEMethod::spreadForce(const int f_data_idx,
                             RobinPhysBdryPatchStrategy* f_phys_bdry_op,
                             const std::vector<Pointer<RefineSchedule<NDIM> > >& /*f_prolongation_scheds*/,
                             const double data_time)
{
    TBOX_ASSERT(MathUtilities<double>::equalEps(data_time, d_half_time));
    for (unsigned int part = 0; part < d_num_parts; ++part)
    {
        PetscVector<double>* X_vec = d_X_half_vecs[part];
        PetscVector<double>* X_ghost_vec = d_X_IB_ghost_vecs[part];
        PetscVector<double>* F_vec = d_F_half_vecs[part];
        PetscVector<double>* F_ghost_vec = d_F_IB_ghost_vecs[part];
        X_vec->localize(*X_ghost_vec);
        F_vec->localize(*F_ghost_vec);
        d_fe_data_managers[part]->spread(f_data_idx, *F_ghost_vec, *X_ghost_vec, FORCE_SYSTEM_NAME, f_phys_bdry_op,
                                         data_time);
        if (d_split_normal_force || d_split_tangential_force)
        {
            if (d_use_jump_conditions && d_split_normal_force)
            {
                imposeJumpConditions(f_data_idx, *F_ghost_vec, *X_ghost_vec, data_time, part);
            }
            if (!d_use_jump_conditions || d_split_tangential_force)
            {
                spreadTransmissionForceDensity(f_data_idx, *X_ghost_vec, f_phys_bdry_op, data_time, part);
            }
        }
    }
    return;
} // spreadForce

FEDataManager::InterpSpec IBFEMethod::getDefaultInterpSpec() const
{
    return d_default_interp_spec;
}

FEDataManager::SpreadSpec IBFEMethod::getDefaultSpreadSpec() const
{
    return d_default_spread_spec;
}

void IBFEMethod::setInterpSpec(const FEDataManager::InterpSpec& interp_spec, const unsigned int part)
{
    TBOX_ASSERT(!d_fe_equation_systems_initialized);
    TBOX_ASSERT(part < d_num_parts);
    d_interp_spec[part] = interp_spec;
    return;
}

void IBFEMethod::setSpreadSpec(const FEDataManager::SpreadSpec& spread_spec, const unsigned int part)
{
    TBOX_ASSERT(!d_fe_equation_systems_initialized);
    TBOX_ASSERT(part < d_num_parts);
    d_spread_spec[part] = spread_spec;
    return;
}

void IBFEMethod::initializeFEEquationSystems()
{
    if (d_fe_equation_systems_initialized) return;

    const bool from_restart = RestartManager::getManager()->isFromRestart();

    // Create the FE data managers that manage mappings between the FE mesh
    // parts and the Cartesian grid.
    d_equation_systems.resize(d_num_parts, NULL);
    d_fe_data_managers.resize(d_num_parts, NULL);
    for (unsigned int part = 0; part < d_num_parts; ++part)
    {
        // Create FE data managers.
        std::ostringstream manager_stream;
        manager_stream << "IBFEMethod FEDataManager::" << part;
        const std::string& manager_name = manager_stream.str();
        d_fe_data_managers[part] = FEDataManager::getManager(manager_name, d_interp_spec[part], d_spread_spec[part]);
        d_ghosts = IntVector<NDIM>::max(d_ghosts, d_fe_data_managers[part]->getGhostCellWidth());

        // Create FE equation systems objects and corresponding variables.
        d_equation_systems[part] = new EquationSystems(*d_meshes[part]);
        EquationSystems* equation_systems = d_equation_systems[part];
        d_fe_data_managers[part]->setEquationSystems(equation_systems, d_max_level_number - 1);
        d_fe_data_managers[part]->COORDINATES_SYSTEM_NAME = COORDS_SYSTEM_NAME;
        if (from_restart)
        {
            const std::string& file_name = libmesh_restart_file_name(
                d_libmesh_restart_read_dir, d_libmesh_restart_restore_number, part, d_libmesh_restart_file_extension);
            equation_systems->read(file_name, libMeshEnums::READ);
        }
        else
        {
            System& X_system = equation_systems->add_system<System>(COORDS_SYSTEM_NAME);
            for (unsigned int d = 0; d < NDIM; ++d)
            {
                std::ostringstream os;
                os << "X_" << d;
                X_system.add_variable(os.str(), d_fe_order, d_fe_family);
            }

            System& dX_system = equation_systems->add_system<System>(COORD_MAPPING_SYSTEM_NAME);
            for (unsigned int d = 0; d < NDIM; ++d)
            {
                std::ostringstream os;
                os << "dX_" << d;
                dX_system.add_variable(os.str(), d_fe_order, d_fe_family);
            }

            System& U_system = equation_systems->add_system<System>(VELOCITY_SYSTEM_NAME);
            for (unsigned int d = 0; d < NDIM; ++d)
            {
                std::ostringstream os;
                os << "U_" << d;
                U_system.add_variable(os.str(), d_fe_order, d_fe_family);
            }

            System& F_system = equation_systems->add_system<System>(FORCE_SYSTEM_NAME);
            for (unsigned int d = 0; d < NDIM; ++d)
            {
                std::ostringstream os;
                os << "F_" << d;
                F_system.add_variable(os.str(), d_fe_order, d_fe_family);
            }
        }
    }
    d_fe_equation_systems_initialized = true;
    return;
}

void IBFEMethod::initializeFEData()
{
    if (d_fe_data_initialized) return;
    initializeFEEquationSystems();
    const bool from_restart = RestartManager::getManager()->isFromRestart();
    for (unsigned int part = 0; part < d_num_parts; ++part)
    {
        // Initialize FE equation systems.
        EquationSystems* equation_systems = d_equation_systems[part];
        if (from_restart)
        {
            equation_systems->reinit(); // BEG TODO: are both of these calls to reinit() needed?
        }
        else
        {
            equation_systems->init();
            initializeCoordinates(part);
        }
        updateCoordinateMapping(part);

        // Assemble systems.
        System& X_system = equation_systems->get_system<System>(COORDS_SYSTEM_NAME);
        System& dX_system = equation_systems->get_system<System>(COORD_MAPPING_SYSTEM_NAME);
        System& U_system = equation_systems->get_system<System>(VELOCITY_SYSTEM_NAME);
        System& F_system = equation_systems->get_system<System>(FORCE_SYSTEM_NAME);

        X_system.assemble_before_solve = false;
        X_system.assemble();

        dX_system.assemble_before_solve = false;
        dX_system.assemble();

        U_system.assemble_before_solve = false;
        U_system.assemble();

        F_system.assemble_before_solve = false;
        F_system.assemble();

        if (d_stress_normalization_part[part])
        {
            LinearImplicitSystem& Phi_system = equation_systems->get_system<LinearImplicitSystem>(PHI_SYSTEM_NAME);
            Phi_system.assemble_before_solve = false;
            Phi_system.assemble();
        }

        // Set up boundary conditions.  Specifically, add appropriate boundary
        // IDs to the BoundaryInfo object associated with the mesh, and add DOF
        // constraints for the nodal forces and velocities.
        const MeshBase& mesh = equation_systems->get_mesh();
        DofMap& F_dof_map = F_system.get_dof_map();
        DofMap& U_dof_map = U_system.get_dof_map();
        const unsigned int F_sys_num = F_system.number();
        const unsigned int U_sys_num = U_system.number();
        MeshBase::const_element_iterator el_it = mesh.elements_begin();
        const MeshBase::const_element_iterator el_end = mesh.elements_end();
        for (; el_it != el_end; ++el_it)
        {
            Elem* const elem = *el_it;
            for (unsigned int side = 0; side < elem->n_sides(); ++side)
            {
                const bool at_mesh_bdry = !elem->neighbor(side);
                if (!at_mesh_bdry) continue;

                static const short int dirichlet_bdry_id_set[3] = { FEDataManager::ZERO_DISPLACEMENT_X_BDRY_ID,
                                                                    FEDataManager::ZERO_DISPLACEMENT_Y_BDRY_ID,
                                                                    FEDataManager::ZERO_DISPLACEMENT_Z_BDRY_ID };
                const short int dirichlet_bdry_ids =
                    get_dirichlet_bdry_ids(mesh.boundary_info->boundary_ids(elem, side));
                if (!dirichlet_bdry_ids) continue;

                for (unsigned int n = 0; n < elem->n_nodes(); ++n)
                {
                    if (!elem->is_node_on_side(n, side)) continue;

                    Node* node = elem->get_node(n);
                    mesh.boundary_info->add_node(node, dirichlet_bdry_ids);
                    for (unsigned int d = 0; d < NDIM; ++d)
                    {
                        if (!(dirichlet_bdry_ids & dirichlet_bdry_id_set[d])) continue;
                        if (node->n_dofs(F_sys_num))
                        {
                            const int F_dof_index = node->dof_number(F_sys_num, d, 0);
                            DofConstraintRow F_constraint_row;
                            F_constraint_row[F_dof_index] = 1.0;
                            F_dof_map.add_constraint_row(F_dof_index, F_constraint_row, 0.0, false);
                        }
                        if (node->n_dofs(U_sys_num))
                        {
                            const int U_dof_index = node->dof_number(U_sys_num, d, 0);
                            DofConstraintRow U_constraint_row;
                            U_constraint_row[U_dof_index] = 1.0;
                            U_dof_map.add_constraint_row(U_dof_index, U_constraint_row, 0.0, false);
                        }
                    }
                }
            }
        }
        equation_systems->reinit();
    }
    d_fe_data_initialized = true;
    return;
} // initializeFEData

void IBFEMethod::initializePatchHierarchy(Pointer<PatchHierarchy<NDIM> > hierarchy,
                                          Pointer<GriddingAlgorithm<NDIM> > gridding_alg,
                                          int /*u_data_idx*/,
                                          const std::vector<Pointer<CoarsenSchedule<NDIM> > >& /*u_synch_scheds*/,
                                          const std::vector<Pointer<RefineSchedule<NDIM> > >& /*u_ghost_fill_scheds*/,
                                          int /*integrator_step*/,
                                          double /*init_data_time*/,
                                          bool /*initial_time*/)
{
    // Cache pointers to the patch hierarchy and gridding algorithm.
    d_hierarchy = hierarchy;
    d_gridding_alg = gridding_alg;

    // Initialize the FE data manager.
    for (unsigned int part = 0; part < d_num_parts; ++part)
    {
        d_fe_data_managers[part]->reinitElementMappings();
    }

    d_is_initialized = true;
    return;
} // initializePatchHierarchy

void IBFEMethod::registerLoadBalancer(Pointer<LoadBalancer<NDIM> > load_balancer, int workload_data_idx)
{
    TBOX_ASSERT(load_balancer);
    d_load_balancer = load_balancer;
    d_workload_idx = workload_data_idx;

    for (unsigned int part = 0; part < d_num_parts; ++part)
    {
        d_fe_data_managers[part]->registerLoadBalancer(load_balancer, workload_data_idx);
    }
    return;
} // registerLoadBalancer

void IBFEMethod::updateWorkloadEstimates(Pointer<PatchHierarchy<NDIM> > /*hierarchy*/, int /*workload_data_idx*/)
{
    for (unsigned int part = 0; part < d_num_parts; ++part)
    {
        d_fe_data_managers[part]->updateWorkloadEstimates();
    }
    return;
} // updateWorkloadEstimates

void IBFEMethod::beginDataRedistribution(Pointer<PatchHierarchy<NDIM> > /*hierarchy*/,
                                         Pointer<GriddingAlgorithm<NDIM> > /*gridding_alg*/)
{
    // intentionally blank
    return;
} // beginDataRedistribution

void IBFEMethod::endDataRedistribution(Pointer<PatchHierarchy<NDIM> > /*hierarchy*/,
                                       Pointer<GriddingAlgorithm<NDIM> > /*gridding_alg*/)
{
    if (d_is_initialized)
    {
        for (unsigned int part = 0; part < d_num_parts; ++part)
        {
            d_fe_data_managers[part]->reinitElementMappings();
        }
    }
    return;
} // endDataRedistribution

void IBFEMethod::initializeLevelData(Pointer<BasePatchHierarchy<NDIM> > hierarchy,
                                     int level_number,
                                     double init_data_time,
                                     bool can_be_refined,
                                     bool initial_time,
                                     Pointer<BasePatchLevel<NDIM> > old_level,
                                     bool allocate_data)
{
    const int finest_hier_level = hierarchy->getFinestLevelNumber();
    for (unsigned int part = 0; part < d_num_parts; ++part)
    {
        d_fe_data_managers[part]->setPatchHierarchy(hierarchy);
        d_fe_data_managers[part]->setPatchLevels(0, finest_hier_level);
        d_fe_data_managers[part]->initializeLevelData(hierarchy, level_number, init_data_time, can_be_refined,
                                                      initial_time, old_level, allocate_data);
        if (d_load_balancer && level_number == d_fe_data_managers[part]->getLevelNumber())
        {
            d_load_balancer->setWorkloadPatchDataIndex(d_workload_idx, level_number);
            d_fe_data_managers[part]->updateWorkloadEstimates(level_number, level_number);
        }
    }
    return;
} // initializeLevelData

void IBFEMethod::resetHierarchyConfiguration(Pointer<BasePatchHierarchy<NDIM> > hierarchy,
                                             int coarsest_level,
                                             int /*finest_level*/)
{
    const int finest_hier_level = hierarchy->getFinestLevelNumber();
    for (unsigned int part = 0; part < d_num_parts; ++part)
    {
        d_fe_data_managers[part]->setPatchHierarchy(hierarchy);
        d_fe_data_managers[part]->setPatchLevels(0, hierarchy->getFinestLevelNumber());
        d_fe_data_managers[part]->resetHierarchyConfiguration(hierarchy, coarsest_level, finest_hier_level);
    }
    return;
} // resetHierarchyConfiguration

void IBFEMethod::applyGradientDetector(Pointer<BasePatchHierarchy<NDIM> > base_hierarchy,
                                       int level_number,
                                       double error_data_time,
                                       int tag_index,
                                       bool initial_time,
                                       bool uses_richardson_extrapolation_too)
{
    Pointer<PatchHierarchy<NDIM> > hierarchy = base_hierarchy;
    TBOX_ASSERT(hierarchy);
    TBOX_ASSERT((level_number >= 0) && (level_number <= hierarchy->getFinestLevelNumber()));
    TBOX_ASSERT(hierarchy->getPatchLevel(level_number));
    for (unsigned int part = 0; part < d_num_parts; ++part)
    {
        d_fe_data_managers[part]->applyGradientDetector(hierarchy, level_number, error_data_time, tag_index,
                                                        initial_time, uses_richardson_extrapolation_too);
    }
    return;
} // applyGradientDetector

void IBFEMethod::putToDatabase(Pointer<Database> db)
{
    db->putInteger("IBFE_METHOD_VERSION", IBFE_METHOD_VERSION);
    db->putInteger("d_num_parts", d_num_parts);
    db->putIntegerArray("d_ghosts", d_ghosts, NDIM);
    db->putBool("d_split_normal_force", d_split_normal_force);
    db->putBool("d_split_tangential_force", d_split_tangential_force);
    db->putBool("d_use_jump_conditions", d_use_jump_conditions);
    db->putString("d_fe_family", Utility::enum_to_string<FEFamily>(d_fe_family));
    db->putString("d_fe_order", Utility::enum_to_string<Order>(d_fe_order));
    db->putString("d_quad_type", Utility::enum_to_string<QuadratureType>(d_quad_type));
    db->putString("d_quad_order", Utility::enum_to_string<Order>(d_quad_order));
    db->putBool("d_use_consistent_mass_matrix", d_use_consistent_mass_matrix);
    return;
} // putToDatabase

void IBFEMethod::writeFEDataToRestartFile(const std::string& restart_dump_dirname, unsigned int time_step_number)
{
    for (unsigned int part = 0; part < d_num_parts; ++part)
    {
        const std::string& file_name =
            libmesh_restart_file_name(restart_dump_dirname, time_step_number, part, d_libmesh_restart_file_extension);
<<<<<<< HEAD
        d_equation_systems[part]->write(file_name, libMeshEnums::WRITE);
=======
        const XdrMODE xdr_mode = (d_libmesh_restart_file_extension == "xdr" ? ENCODE : WRITE);
        const int write_mode = EquationSystems::WRITE_DATA | EquationSystems::WRITE_ADDITIONAL_DATA;
        d_equation_systems[part]->write(file_name, xdr_mode, write_mode, /*partition_agnostic*/ true);
>>>>>>> b39306dc
    }
    return;
}

/////////////////////////////// PROTECTED ////////////////////////////////////

void IBFEMethod::computeStressNormalization(PetscVector<double>& Phi_vec,
                                            PetscVector<double>& X_vec,
                                            const double data_time,
                                            const unsigned int part)
{
    // Extract the mesh.
    EquationSystems* equation_systems = d_fe_data_managers[part]->getEquationSystems();
    const MeshBase& mesh = equation_systems->get_mesh();
    const BoundaryInfo& boundary_info = *mesh.boundary_info;
    const unsigned int dim = mesh.mesh_dimension();

    // Setup extra data needed to compute stresses/forces.

    // Extract the FE systems and DOF maps, and setup the FE objects.
    LinearImplicitSystem& Phi_system = equation_systems->get_system<LinearImplicitSystem>(PHI_SYSTEM_NAME);
    const DofMap& Phi_dof_map = Phi_system.get_dof_map();
    std::vector<unsigned int> Phi_dof_indices;
    FEType Phi_fe_type = Phi_dof_map.variable_type(0);
    std::vector<int> Phi_vars(1, 0);

    System& X_system = equation_systems->get_system(COORDS_SYSTEM_NAME);
    std::vector<int> X_vars(NDIM);
    for (unsigned int d = 0; d < NDIM; ++d) X_vars[d] = d;

    FEDataInterpolation fe(dim, d_fe_data_managers[part]);
    AutoPtr<QBase> qrule_face = QBase::build(QGAUSS, dim - 1, FIFTH);
    fe.attachQuadratureRuleFace(qrule_face.get());
    fe.evalNormalsFace();
    fe.evalQuadraturePointsFace();
    fe.evalQuadratureWeightsFace();
    fe.registerSystem(Phi_system, Phi_vars, Phi_vars); // compute phi and dphi for the Phi system
    const size_t X_sys_idx = fe.registerInterpolatedSystem(X_system, X_vars, X_vars, &X_vec);
    const size_t num_PK1_fcns = d_PK1_stress_fcn_data[part].size();
    std::vector<std::vector<size_t> > PK1_fcn_system_idxs(num_PK1_fcns);
    for (unsigned int k = 0; k < num_PK1_fcns; ++k)
    {
        fe.setupInterpolatedSystemDataIndexes(PK1_fcn_system_idxs[k], d_PK1_stress_fcn_data[part][k].system_data,
                                              equation_systems);
    }
    std::vector<size_t> surface_force_fcn_system_idxs;
    fe.setupInterpolatedSystemDataIndexes(surface_force_fcn_system_idxs, d_lag_surface_force_fcn_data[part].system_data,
                                          equation_systems);
    std::vector<size_t> surface_pressure_fcn_system_idxs;
    fe.setupInterpolatedSystemDataIndexes(surface_pressure_fcn_system_idxs,
                                          d_lag_surface_pressure_fcn_data[part].system_data, equation_systems);
    fe.init(/*use_IB_ghosted_vecs*/ false);

    const std::vector<libMesh::Point>& q_point_face = fe.getQuadraturePointsFace();
    const std::vector<double>& JxW_face = fe.getQuadratureWeightsFace();
    const std::vector<libMesh::Point>& normal_face = fe.getNormalsFace();
    const std::vector<std::vector<double> >& phi_face = fe.getPhiFace(Phi_fe_type);

    const std::vector<std::vector<std::vector<double> > >& fe_interp_var_data = fe.getVarInterpolation();
    const std::vector<std::vector<std::vector<VectorValue<double> > > >& fe_interp_grad_var_data =
        fe.getGradVarInterpolation();

    std::vector<std::vector<const std::vector<double>*> > PK1_var_data(num_PK1_fcns);
    std::vector<std::vector<const std::vector<VectorValue<double> >*> > PK1_grad_var_data(num_PK1_fcns);
    std::vector<const std::vector<double> *> surface_force_var_data, surface_pressure_var_data;
    std::vector<const std::vector<VectorValue<double> > *> surface_force_grad_var_data, surface_pressure_grad_var_data;

    // Setup global and elemental right-hand-side vectors.
    NumericVector<double>* Phi_rhs_vec = Phi_system.rhs;
    Phi_rhs_vec->zero();
    Phi_rhs_vec->close();
    DenseVector<double> Phi_rhs_e;

    // Set up boundary conditions for Phi.
    TensorValue<double> PP, FF, FF_trans, FF_inv_trans;
    VectorValue<double> F, F_s, F_qp, n, x;
    const MeshBase::const_element_iterator el_begin = mesh.active_local_elements_begin();
    const MeshBase::const_element_iterator el_end = mesh.active_local_elements_end();
    for (MeshBase::const_element_iterator el_it = el_begin; el_it != el_end; ++el_it)
    {
        Elem* const elem = *el_it;
        bool reinit_all_data = true;
        for (unsigned short int side = 0; side < elem->n_sides(); ++side)
        {
            // Skip non-physical boundaries.
            if (!is_physical_bdry(elem, side, boundary_info, Phi_dof_map)) continue;

            // Determine if we need to integrate surface forces along this
            // part of the physical boundary; if not, skip the present side.
            const bool at_dirichlet_bdry = is_dirichlet_bdry(elem, side, boundary_info, Phi_dof_map);
            if (at_dirichlet_bdry) continue;

            fe.reinit(elem, side);
            if (reinit_all_data)
            {
                Phi_dof_map.dof_indices(elem, Phi_dof_indices);
                Phi_rhs_e.resize(static_cast<int>(Phi_dof_indices.size()));
                fe.collectDataForInterpolation(elem);
                reinit_all_data = false;
            }
            fe.interpolate(elem, side);
            const unsigned int n_qp = qrule_face->n_points();
            const size_t n_basis = phi_face.size();
            for (unsigned int qp = 0; qp < n_qp; ++qp)
            {
                const libMesh::Point& X = q_point_face[qp];
                const std::vector<double>& x_data = fe_interp_var_data[qp][X_sys_idx];
                const std::vector<VectorValue<double> >& grad_x_data = fe_interp_grad_var_data[qp][X_sys_idx];
                get_x_and_FF(x, FF, x_data, grad_x_data);
                const double J = std::abs(FF.det());
                FF_trans = FF.transpose();
                tensor_inverse_transpose(FF_inv_trans, FF, NDIM);
                n = (FF_inv_trans * normal_face[qp]).unit();
                const double dA_da = 1.0 / (J * (FF_inv_trans * normal_face[qp]) * n);

                double Phi = 0.0;
                for (unsigned int k = 0; k < num_PK1_fcns; ++k)
                {
                    if (d_PK1_stress_fcn_data[part][k].fcn)
                    {
                        // Compute the value of the first Piola-Kirchhoff stress
                        // tensor at the quadrature point and add the corresponding
                        // traction force to the right-hand-side vector.
                        fe.setInterpolatedDataPointers(PK1_var_data[k], PK1_grad_var_data[k], PK1_fcn_system_idxs[k],
                                                       elem, qp);
                        d_PK1_stress_fcn_data[part][k].fcn(PP, FF, x, X, elem, PK1_var_data[k], PK1_grad_var_data[k],
                                                           data_time, d_PK1_stress_fcn_data[part][k].ctx);
                        Phi += n * ((PP * FF_trans) * n) / J;
                    }
                }

                if (d_lag_surface_force_fcn_data[part].fcn)
                {
                    // Compute the value of the surface force at the
                    // quadrature point and add the corresponding force to
                    // the right-hand-side vector.
                    fe.setInterpolatedDataPointers(surface_force_var_data, surface_force_grad_var_data,
                                                   surface_force_fcn_system_idxs, elem, qp);
                    d_lag_surface_force_fcn_data[part].fcn(F_s, FF, x, X, elem, side, surface_force_var_data,
                                                           surface_force_grad_var_data, data_time,
                                                           d_lag_surface_force_fcn_data[part].ctx);
                    Phi -= n * F_s * dA_da;
                }

                if (d_lag_surface_pressure_fcn_data[part].fcn)
                {
                    // Compute the value of the pressure at the quadrature
                    // point and add the corresponding force to the
                    // right-hand-side vector.
                    double P = 0.0;
                    fe.setInterpolatedDataPointers(surface_pressure_var_data, surface_pressure_grad_var_data,
                                                   surface_pressure_fcn_system_idxs, elem, qp);
                    d_lag_surface_pressure_fcn_data[part].fcn(P, FF, x, X, elem, side, surface_pressure_var_data,
                                                              surface_pressure_grad_var_data, data_time,
                                                              d_lag_surface_pressure_fcn_data[part].ctx);
                    Phi += P;
                }

                // Add the boundary forces to the right-hand-side vector.
                for (unsigned int i = 0; i < n_basis; ++i)
                {
                    Phi_rhs_e(i) += PENALTY * Phi * phi_face[i][qp] * JxW_face[qp];
                }
            }

            // Apply constraints (e.g., enforce periodic boundary conditions)
            // and add the elemental contributions to the global vector.
            Phi_dof_map.constrain_element_vector(Phi_rhs_e, Phi_dof_indices);
            Phi_rhs_vec->add_vector(Phi_rhs_e, Phi_dof_indices);
        }
    }

    // Solve for Phi.
    Phi_rhs_vec->close();
    Phi_system.solve();
    Phi_system.solution->close();
    Phi_system.solution->localize(Phi_vec);
    Phi_dof_map.enforce_constraints_exactly(Phi_system, &Phi_vec);
    return;
}

void IBFEMethod::computeInteriorForceDensity(PetscVector<double>& G_vec,
                                             PetscVector<double>& X_vec,
                                             PetscVector<double>* Phi_vec,
                                             const double data_time,
                                             const unsigned int part)
{
    // Extract the mesh.
    EquationSystems* equation_systems = d_fe_data_managers[part]->getEquationSystems();
    const MeshBase& mesh = equation_systems->get_mesh();
    const BoundaryInfo& boundary_info = *mesh.boundary_info;
    const unsigned int dim = mesh.mesh_dimension();

    // Setup global and elemental right-hand-side vectors.
    AutoPtr<NumericVector<double> > G_rhs_vec = G_vec.zero_clone();
    DenseVector<double> G_rhs_e[NDIM];

    // First handle the stress contributions.  These are handled separately because
    // each stress function may use a different quadrature rule.
    const size_t num_PK1_fcns = d_PK1_stress_fcn_data[part].size();
    for (unsigned int k = 0; k < num_PK1_fcns; ++k)
    {
        if (!d_PK1_stress_fcn_data[part][k].fcn) continue;

        // Extract the FE systems and DOF maps, and setup the FE object.
        System& G_system = equation_systems->get_system(FORCE_SYSTEM_NAME);
        const DofMap& G_dof_map = G_system.get_dof_map();
        FEType G_fe_type = G_dof_map.variable_type(0);
        for (unsigned int d = 0; d < NDIM; ++d)
        {
            TBOX_ASSERT(G_dof_map.variable_type(d) == G_fe_type);
        }
        std::vector<std::vector<unsigned int> > G_dof_indices(NDIM);
        System& X_system = equation_systems->get_system(COORDS_SYSTEM_NAME);
        std::vector<int> vars(NDIM);
        for (unsigned int d = 0; d < NDIM; ++d) vars[d] = d;

        FEDataInterpolation fe(dim, d_fe_data_managers[part]);
        AutoPtr<QBase> qrule =
            QBase::build(d_PK1_stress_fcn_data[part][k].quad_type, dim, d_PK1_stress_fcn_data[part][k].quad_order);
        AutoPtr<QBase> qrule_face =
            QBase::build(d_PK1_stress_fcn_data[part][k].quad_type, dim - 1, d_PK1_stress_fcn_data[part][k].quad_order);
        fe.attachQuadratureRule(qrule.get());
        fe.attachQuadratureRuleFace(qrule_face.get());
        fe.evalNormalsFace();
        fe.evalQuadraturePoints();
        fe.evalQuadraturePointsFace();
        fe.evalQuadratureWeights();
        fe.evalQuadratureWeightsFace();
        fe.registerSystem(G_system, std::vector<int>(), vars); // compute dphi for the force system
        const size_t X_sys_idx = fe.registerInterpolatedSystem(X_system, vars, vars, &X_vec);
        std::vector<size_t> PK1_fcn_system_idxs;
        fe.setupInterpolatedSystemDataIndexes(PK1_fcn_system_idxs, d_PK1_stress_fcn_data[part][k].system_data,
                                              equation_systems);
        fe.init(/*use_IB_ghosted_vecs*/ false);

        const std::vector<libMesh::Point>& q_point = fe.getQuadraturePoints();
        const std::vector<double>& JxW = fe.getQuadratureWeights();
        const std::vector<std::vector<VectorValue<double> > >& dphi = fe.getDphi(G_fe_type);

        const std::vector<libMesh::Point>& q_point_face = fe.getQuadraturePointsFace();
        const std::vector<double>& JxW_face = fe.getQuadratureWeightsFace();
        const std::vector<libMesh::Point>& normal_face = fe.getNormalsFace();
        const std::vector<std::vector<double> >& phi_face = fe.getPhiFace(G_fe_type);

        const std::vector<std::vector<std::vector<double> > >& fe_interp_var_data = fe.getVarInterpolation();
        const std::vector<std::vector<std::vector<VectorValue<double> > > >& fe_interp_grad_var_data =
            fe.getGradVarInterpolation();

        std::vector<const std::vector<double>*> PK1_var_data;
        std::vector<const std::vector<VectorValue<double> >*> PK1_grad_var_data;

        // Loop over the elements to compute the right-hand side vector.  This
        // is computed via
        //
        //    rhs_k = -int{PP(s,t) grad phi_k(s)}ds + int{PP(s,t) N(s,t) phi_k(s)}dA(s)
        //
        // This right-hand side vector is used to solve for the nodal values of
        // the interior elastic force density.
        TensorValue<double> PP, FF, FF_inv_trans;
        VectorValue<double> F, F_qp, n, x;
        const MeshBase::const_element_iterator el_begin = mesh.active_local_elements_begin();
        const MeshBase::const_element_iterator el_end = mesh.active_local_elements_end();
        for (MeshBase::const_element_iterator el_it = el_begin; el_it != el_end; ++el_it)
        {
            Elem* const elem = *el_it;
            for (unsigned int d = 0; d < NDIM; ++d)
            {
                G_dof_map.dof_indices(elem, G_dof_indices[d], d);
                G_rhs_e[d].resize(static_cast<int>(G_dof_indices[d].size()));
            }
            fe.reinit(elem);
            fe.collectDataForInterpolation(elem);
            fe.interpolate(elem);
            const unsigned int n_qp = qrule->n_points();
            const size_t n_basis = dphi.size();
            for (unsigned int qp = 0; qp < n_qp; ++qp)
            {
                const libMesh::Point& X = q_point[qp];
                const std::vector<double>& x_data = fe_interp_var_data[qp][X_sys_idx];
                const std::vector<VectorValue<double> >& grad_x_data = fe_interp_grad_var_data[qp][X_sys_idx];
                get_x_and_FF(x, FF, x_data, grad_x_data);

                // Compute the value of the first Piola-Kirchhoff stress tensor
                // at the quadrature point and add the corresponding forces to
                // the right-hand-side vector.
                fe.setInterpolatedDataPointers(PK1_var_data, PK1_grad_var_data, PK1_fcn_system_idxs, elem, qp);
                d_PK1_stress_fcn_data[part][k].fcn(PP, FF, x, X, elem, PK1_var_data, PK1_grad_var_data, data_time,
                                                   d_PK1_stress_fcn_data[part][k].ctx);
                for (unsigned int k = 0; k < n_basis; ++k)
                {
                    F_qp = -PP * dphi[k][qp] * JxW[qp];
                    for (unsigned int i = 0; i < NDIM; ++i)
                    {
                        G_rhs_e[i](k) += F_qp(i);
                    }
                }
            }

            // Loop over the element boundaries.
            for (unsigned short int side = 0; side < elem->n_sides(); ++side)
            {
                // Skip non-physical boundaries.
                if (!is_physical_bdry(elem, side, boundary_info, G_dof_map)) continue;

                // Determine if we need to integrate surface forces along this
                // part of the physical boundary; if not, skip the present side.
                const bool at_dirichlet_bdry = is_dirichlet_bdry(elem, side, boundary_info, G_dof_map);
                const bool integrate_normal_force =
                    (d_split_normal_force && !at_dirichlet_bdry) || (!d_split_normal_force && at_dirichlet_bdry);
                const bool integrate_tangential_force = (d_split_tangential_force && !at_dirichlet_bdry) ||
                                                        (!d_split_tangential_force && at_dirichlet_bdry);
                if (!integrate_normal_force && !integrate_tangential_force) continue;

                fe.reinit(elem, side);
                fe.interpolate(elem, side);
                const unsigned int n_qp = qrule_face->n_points();
                const size_t n_basis = phi_face.size();
                for (unsigned int qp = 0; qp < n_qp; ++qp)
                {
                    const libMesh::Point& X = q_point_face[qp];
                    const std::vector<double>& x_data = fe_interp_var_data[qp][X_sys_idx];
                    const std::vector<VectorValue<double> >& grad_x_data = fe_interp_grad_var_data[qp][X_sys_idx];
                    get_x_and_FF(x, FF, x_data, grad_x_data);
                    tensor_inverse_transpose(FF_inv_trans, FF, NDIM);

                    F.zero();

                    // Compute the value of the first Piola-Kirchhoff stress
                    // tensor at the quadrature point and add the corresponding
                    // traction force to the right-hand-side vector.
                    if (d_PK1_stress_fcn_data[part][k].fcn)
                    {
                        fe.setInterpolatedDataPointers(PK1_var_data, PK1_grad_var_data, PK1_fcn_system_idxs, elem, qp);
                        d_PK1_stress_fcn_data[part][k].fcn(PP, FF, x, X, elem, PK1_var_data, PK1_grad_var_data,
                                                           data_time, d_PK1_stress_fcn_data[part][k].ctx);
                        F += PP * normal_face[qp];
                    }

                    n = (FF_inv_trans * normal_face[qp]).unit();

                    if (!integrate_normal_force)
                    {
                        F -= (F * n) * n; // remove the normal component.
                    }

                    if (!integrate_tangential_force)
                    {
                        F -= (F - (F * n) * n); // remove the tangential component.
                    }

                    // Add the boundary forces to the right-hand-side vector.
                    for (unsigned int k = 0; k < n_basis; ++k)
                    {
                        F_qp = F * phi_face[k][qp] * JxW_face[qp];
                        for (unsigned int i = 0; i < NDIM; ++i)
                        {
                            G_rhs_e[i](k) += F_qp(i);
                        }
                    }
                }
            }

            // Apply constraints (e.g., enforce periodic boundary conditions)
            // and add the elemental contributions to the global vector.
            for (unsigned int i = 0; i < NDIM; ++i)
            {
                G_dof_map.constrain_element_vector(G_rhs_e[i], G_dof_indices[i]);
                G_rhs_vec->add_vector(G_rhs_e[i], G_dof_indices[i]);
            }
        }
    }

    // Now account for any additional force contributions.

    // Extract the FE systems and DOF maps, and setup the FE objects.
    System& G_system = equation_systems->get_system(FORCE_SYSTEM_NAME);
    const DofMap& G_dof_map = G_system.get_dof_map();
    FEType G_fe_type = G_dof_map.variable_type(0);
    for (unsigned int d = 0; d < NDIM; ++d)
    {
        TBOX_ASSERT(G_dof_map.variable_type(d) == G_fe_type);
    }
    std::vector<std::vector<unsigned int> > G_dof_indices(NDIM);
    System& X_system = equation_systems->get_system(COORDS_SYSTEM_NAME);
    System* Phi_system = Phi_vec ? &equation_systems->get_system(PHI_SYSTEM_NAME) : NULL;
    std::vector<int> vars(NDIM);
    for (unsigned int d = 0; d < NDIM; ++d) vars[d] = d;
    std::vector<int> Phi_vars(1, 0);
    std::vector<int> no_vars;

    FEDataInterpolation fe(dim, d_fe_data_managers[part]);
    AutoPtr<QBase> qrule = QBase::build(d_quad_type, dim, d_quad_order);
    AutoPtr<QBase> qrule_face = QBase::build(d_quad_type, dim - 1, d_quad_order);
    fe.attachQuadratureRule(qrule.get());
    fe.attachQuadratureRuleFace(qrule_face.get());
    fe.evalNormalsFace();
    fe.evalQuadraturePoints();
    fe.evalQuadraturePointsFace();
    fe.evalQuadratureWeights();
    fe.evalQuadratureWeightsFace();
    fe.registerSystem(G_system, vars, vars); // compute phi and dphi for the force system
    const size_t X_sys_idx = fe.registerInterpolatedSystem(X_system, vars, vars, &X_vec);
    const size_t Phi_sys_idx = Phi_vec ? fe.registerInterpolatedSystem(*Phi_system, Phi_vars, no_vars, Phi_vec) :
                                         std::numeric_limits<size_t>::max();
    std::vector<size_t> body_force_fcn_system_idxs;
    fe.setupInterpolatedSystemDataIndexes(body_force_fcn_system_idxs, d_lag_body_force_fcn_data[part].system_data,
                                          equation_systems);
    std::vector<size_t> surface_force_fcn_system_idxs;
    fe.setupInterpolatedSystemDataIndexes(surface_force_fcn_system_idxs, d_lag_surface_force_fcn_data[part].system_data,
                                          equation_systems);
    std::vector<size_t> surface_pressure_fcn_system_idxs;
    fe.setupInterpolatedSystemDataIndexes(surface_pressure_fcn_system_idxs,
                                          d_lag_surface_pressure_fcn_data[part].system_data, equation_systems);
    fe.init(/*use_IB_ghosted_vecs*/ false);

    const std::vector<libMesh::Point>& q_point = fe.getQuadraturePoints();
    const std::vector<double>& JxW = fe.getQuadratureWeights();
    const std::vector<std::vector<double> >& phi = fe.getPhi(G_fe_type);
    const std::vector<std::vector<VectorValue<double> > >& dphi = fe.getDphi(G_fe_type);

    const std::vector<libMesh::Point>& q_point_face = fe.getQuadraturePointsFace();
    const std::vector<double>& JxW_face = fe.getQuadratureWeightsFace();
    const std::vector<libMesh::Point>& normal_face = fe.getNormalsFace();
    const std::vector<std::vector<double> >& phi_face = fe.getPhiFace(G_fe_type);

    const std::vector<std::vector<std::vector<double> > >& fe_interp_var_data = fe.getVarInterpolation();
    const std::vector<std::vector<std::vector<VectorValue<double> > > >& fe_interp_grad_var_data =
        fe.getGradVarInterpolation();

    std::vector<const std::vector<double> *> body_force_var_data, surface_force_var_data, surface_pressure_var_data;
    std::vector<const std::vector<VectorValue<double> > *> body_force_grad_var_data, surface_force_grad_var_data,
        surface_pressure_grad_var_data;

    // Loop over the elements to compute the right-hand side vector.
    TensorValue<double> PP, FF, FF_inv_trans;
    VectorValue<double> F, F_b, F_s, F_qp, n, x;
    boost::multi_array<double, 2> X_node;
    boost::multi_array<double, 1> Phi_node;
    const MeshBase::const_element_iterator el_begin = mesh.active_local_elements_begin();
    const MeshBase::const_element_iterator el_end = mesh.active_local_elements_end();
    for (MeshBase::const_element_iterator el_it = el_begin; el_it != el_end; ++el_it)
    {
        Elem* const elem = *el_it;
        for (unsigned int d = 0; d < NDIM; ++d)
        {
            G_dof_map.dof_indices(elem, G_dof_indices[d], d);
            G_rhs_e[d].resize(static_cast<int>(G_dof_indices[d].size()));
        }
        fe.reinit(elem);
        fe.collectDataForInterpolation(elem);
        fe.interpolate(elem);
        const unsigned int n_qp = qrule->n_points();
        const size_t n_basis = phi.size();
        for (unsigned int qp = 0; qp < n_qp; ++qp)
        {
            const libMesh::Point& X = q_point[qp];
            const std::vector<double>& x_data = fe_interp_var_data[qp][X_sys_idx];
            const std::vector<VectorValue<double> >& grad_x_data = fe_interp_grad_var_data[qp][X_sys_idx];
            get_x_and_FF(x, FF, x_data, grad_x_data);
            const double J = std::abs(FF.det());
            tensor_inverse_transpose(FF_inv_trans, FF, NDIM);
            const double Phi =
                Phi_vec ? fe_interp_var_data[qp][Phi_sys_idx][0] : std::numeric_limits<double>::quiet_NaN();

            if (Phi_vec)
            {
                // Compute the value of the first Piola-Kirchhoff stress tensor
                // at the quadrature point and add the corresponding forces to
                // the right-hand-side vector.
                PP = -J * Phi * FF_inv_trans;
                for (unsigned int k = 0; k < n_basis; ++k)
                {
                    F_qp = -PP * dphi[k][qp] * JxW[qp];
                    for (unsigned int i = 0; i < NDIM; ++i)
                    {
                        G_rhs_e[i](k) += F_qp(i);
                    }
                }
            }

            if (d_lag_body_force_fcn_data[part].fcn)
            {
                // Compute the value of the body force at the quadrature
                // point and add the corresponding forces to the
                // right-hand-side vector.
                fe.setInterpolatedDataPointers(body_force_var_data, body_force_grad_var_data,
                                               body_force_fcn_system_idxs, elem, qp);
                d_lag_body_force_fcn_data[part].fcn(F_b, FF, x, X, elem, body_force_var_data, body_force_grad_var_data,
                                                    data_time, d_lag_body_force_fcn_data[part].ctx);
                for (unsigned int k = 0; k < n_basis; ++k)
                {
                    F_qp = F_b * phi[k][qp] * JxW[qp];
                    for (unsigned int i = 0; i < NDIM; ++i)
                    {
                        G_rhs_e[i](k) += F_qp(i);
                    }
                }
            }
        }

        // Loop over the element boundaries.
        for (unsigned short int side = 0; side < elem->n_sides(); ++side)
        {
            // Skip non-physical boundaries.
            if (!is_physical_bdry(elem, side, boundary_info, G_dof_map)) continue;

            // Determine if we need to compute surface forces along this
            // part of the physical boundary; if not, skip the present side.
            const bool at_dirichlet_bdry = is_dirichlet_bdry(elem, side, boundary_info, G_dof_map);
            const bool integrate_normal_force = !d_split_normal_force && !at_dirichlet_bdry;
            const bool integrate_tangential_force = !d_split_tangential_force && !at_dirichlet_bdry;
            if (!integrate_normal_force && !integrate_tangential_force) continue;

            fe.reinit(elem, side);
            fe.interpolate(elem, side);
            const unsigned int n_qp = qrule_face->n_points();
            const size_t n_basis = phi_face.size();
            for (unsigned int qp = 0; qp < n_qp; ++qp)
            {
                const libMesh::Point& X = q_point_face[qp];
                const std::vector<double>& x_data = fe_interp_var_data[qp][X_sys_idx];
                const std::vector<VectorValue<double> >& grad_x_data = fe_interp_grad_var_data[qp][X_sys_idx];
                get_x_and_FF(x, FF, x_data, grad_x_data);
                const double J = std::abs(FF.det());
                tensor_inverse_transpose(FF_inv_trans, FF, NDIM);
                n = (FF_inv_trans * normal_face[qp]).unit();

                F.zero();

                if (d_lag_surface_pressure_fcn_data[part].fcn)
                {
                    // Compute the value of the pressure at the quadrature
                    // point and add the corresponding force to the
                    // right-hand-side vector.
                    double P = 0;
                    fe.setInterpolatedDataPointers(surface_pressure_var_data, surface_pressure_grad_var_data,
                                                   surface_pressure_fcn_system_idxs, elem, qp);
                    d_lag_surface_pressure_fcn_data[part].fcn(P, FF, x, X, elem, side, surface_pressure_var_data,
                                                              surface_pressure_grad_var_data, data_time,
                                                              d_lag_surface_pressure_fcn_data[part].ctx);
                    F -= P * J * FF_inv_trans * normal_face[qp];
                }

                if (d_lag_surface_force_fcn_data[part].fcn)
                {
                    // Compute the value of the surface force at the
                    // quadrature point and add the corresponding force to
                    // the right-hand-side vector.
                    fe.setInterpolatedDataPointers(surface_force_var_data, surface_force_grad_var_data,
                                                   surface_force_fcn_system_idxs, elem, qp);
                    d_lag_surface_force_fcn_data[part].fcn(F_s, FF, x, X, elem, side, surface_force_var_data,
                                                           surface_force_grad_var_data, data_time,
                                                           d_lag_surface_force_fcn_data[part].ctx);
                    F += F_s;
                }

                // Remote the normal component of the boundary force when needed.
                if (!integrate_normal_force) F -= (F * n) * n;

                // Remote the tangential component of the boundary force when needed.
                if (!integrate_tangential_force) F -= (F - (F * n) * n);

                // Add the boundary forces to the right-hand-side vector.
                for (unsigned int k = 0; k < n_basis; ++k)
                {
                    F_qp = F * phi_face[k][qp] * JxW_face[qp];
                    for (unsigned int i = 0; i < NDIM; ++i)
                    {
                        G_rhs_e[i](k) += F_qp(i);
                    }
                }
            }
        }

        // Apply constraints (e.g., enforce periodic boundary conditions)
        // and add the elemental contributions to the global vector.
        for (unsigned int i = 0; i < NDIM; ++i)
        {
            G_dof_map.constrain_element_vector(G_rhs_e[i], G_dof_indices[i]);
            G_rhs_vec->add_vector(G_rhs_e[i], G_dof_indices[i]);
        }
    }

    // Solve for G.
    d_fe_data_managers[part]->computeL2Projection(G_vec, *G_rhs_vec, FORCE_SYSTEM_NAME, d_use_consistent_mass_matrix);
    return;
} // computeInteriorForceDensity

void IBFEMethod::spreadTransmissionForceDensity(const int f_data_idx,
                                                PetscVector<double>& X_ghost_vec,
                                                RobinPhysBdryPatchStrategy* f_phys_bdry_op,
                                                const double data_time,
                                                const unsigned int part)
{
    if (!d_split_normal_force && !d_split_tangential_force) return;

    // Check to see if we need to integrate the surface forces.
    const bool integrate_normal_force =
        d_split_normal_force && !d_use_jump_conditions && !d_stress_normalization_part[part];
    const bool integrate_tangential_force = d_split_tangential_force;
    if (!integrate_normal_force && !integrate_tangential_force) return;

    const int coarsest_ln = 0;
    const int finest_ln = d_hierarchy->getFinestLevelNumber();
    VariableDatabase<NDIM>* var_db = VariableDatabase<NDIM>::getDatabase();

    // Make a copy of the Eulerian data.
    Pointer<hier::Variable<NDIM> > f_var;
    var_db->mapIndexToVariable(f_data_idx, f_var);
    const int f_copy_data_idx = var_db->registerClonedPatchDataIndex(f_var, f_data_idx);
    for (int ln = coarsest_ln; ln <= finest_ln; ++ln)
    {
        Pointer<PatchLevel<NDIM> > level = d_hierarchy->getPatchLevel(ln);
        level->allocatePatchData(f_copy_data_idx);
    }
    Pointer<HierarchyDataOpsReal<NDIM, double> > f_data_ops =
        HierarchyDataOpsManager<NDIM>::getManager()->getOperationsDouble(f_var, d_hierarchy, true);
    f_data_ops->swapData(f_copy_data_idx, f_data_idx);
    f_data_ops->setToScalar(f_data_idx, 0.0, /*interior_only*/ false);

    // Extract the mesh.
    EquationSystems* equation_systems = d_fe_data_managers[part]->getEquationSystems();
    const MeshBase& mesh = equation_systems->get_mesh();
    const BoundaryInfo& boundary_info = *mesh.boundary_info;
    const unsigned int dim = mesh.mesh_dimension();

    // Extract the FE systems and DOF maps, and setup the FE object.
    System& G_system = equation_systems->get_system(FORCE_SYSTEM_NAME);
    const DofMap& G_dof_map = G_system.get_dof_map();
    FEType G_fe_type = G_dof_map.variable_type(0);
    for (unsigned int d = 0; d < NDIM; ++d)
    {
        TBOX_ASSERT(G_dof_map.variable_type(d) == G_fe_type);
    }
    std::vector<std::vector<unsigned int> > G_dof_indices(NDIM);
    System& X_system = equation_systems->get_system(COORDS_SYSTEM_NAME);
    std::vector<int> vars(NDIM);
    for (unsigned int d = 0; d < NDIM; ++d) vars[d] = d;
    std::vector<int> no_vars;

    FEDataInterpolation fe(dim, d_fe_data_managers[part]);
    AutoPtr<QBase> qrule_face = QBase::build(d_quad_type, dim - 1, d_quad_order);
    fe.attachQuadratureRuleFace(qrule_face.get());
    fe.evalNormalsFace();
    fe.evalQuadraturePointsFace();
    fe.evalQuadratureWeightsFace();
    const size_t X_sys_idx = fe.registerInterpolatedSystem(X_system, vars, vars, &X_ghost_vec);
    const size_t num_PK1_fcns = d_PK1_stress_fcn_data[part].size();
    std::vector<std::vector<size_t> > PK1_fcn_system_idxs(num_PK1_fcns);
    for (unsigned int k = 0; k < num_PK1_fcns; ++k)
    {
        fe.setupInterpolatedSystemDataIndexes(PK1_fcn_system_idxs[k], d_PK1_stress_fcn_data[part][k].system_data,
                                              equation_systems);
    }
    std::vector<size_t> surface_force_fcn_system_idxs;
    fe.setupInterpolatedSystemDataIndexes(surface_force_fcn_system_idxs, d_lag_surface_force_fcn_data[part].system_data,
                                          equation_systems);
    std::vector<size_t> surface_pressure_fcn_system_idxs;
    fe.setupInterpolatedSystemDataIndexes(surface_pressure_fcn_system_idxs,
                                          d_lag_surface_pressure_fcn_data[part].system_data, equation_systems);
    fe.init(/*use_IB_ghosted_vecs*/ true);

    const std::vector<libMesh::Point>& q_point_face = fe.getQuadraturePointsFace();
    const std::vector<double>& JxW_face = fe.getQuadratureWeightsFace();
    const std::vector<libMesh::Point>& normal_face = fe.getNormalsFace();

    const std::vector<std::vector<std::vector<double> > >& fe_interp_var_data = fe.getVarInterpolation();
    const std::vector<std::vector<std::vector<VectorValue<double> > > >& fe_interp_grad_var_data =
        fe.getGradVarInterpolation();

    std::vector<std::vector<const std::vector<double>*> > PK1_var_data(num_PK1_fcns);
    std::vector<std::vector<const std::vector<VectorValue<double> >*> > PK1_grad_var_data(num_PK1_fcns);
    std::vector<const std::vector<double> *> surface_force_var_data, surface_pressure_var_data;
    std::vector<const std::vector<VectorValue<double> > *> surface_force_grad_var_data, surface_pressure_grad_var_data;

    // Loop over the patches to spread the transmission elastic force density
    // onto the grid.
    const std::vector<std::vector<Elem*> >& active_patch_element_map =
        d_fe_data_managers[part]->getActivePatchElementMap();
    const int level_num = d_fe_data_managers[part]->getLevelNumber();
    TensorValue<double> PP, FF, FF_inv_trans;
    VectorValue<double> F, F_s, n, x;
    double P;
    std::vector<double> T_bdry, x_bdry;
    Pointer<PatchLevel<NDIM> > level = d_hierarchy->getPatchLevel(level_num);
    int local_patch_num = 0;
    for (PatchLevel<NDIM>::Iterator p(level); p; p++, ++local_patch_num)
    {
        // The relevant collection of elements.
        const std::vector<Elem*>& patch_elems = active_patch_element_map[local_patch_num];
        const size_t num_active_patch_elems = patch_elems.size();
        if (num_active_patch_elems == 0) continue;

        Pointer<Patch<NDIM> > patch = level->getPatch(p());
        const Pointer<CartesianPatchGeometry<NDIM> > patch_geom = patch->getPatchGeometry();
        const double* const patch_dx = patch_geom->getDx();
        const double patch_dx_min = *std::min_element(patch_dx, patch_dx + NDIM);

        // Loop over the elements and compute the values to be spread and the
        // positions of the quadrature points.
        T_bdry.clear();
        x_bdry.clear();
        int qp_offset = 0;
        for (size_t e_idx = 0; e_idx < num_active_patch_elems; ++e_idx)
        {
            Elem* const elem = patch_elems[e_idx];
            const bool touches_physical_bdry = has_physical_bdry(elem, boundary_info, G_dof_map);
            if (!touches_physical_bdry) continue;

            fe.reinit(elem);
            fe.collectDataForInterpolation(elem);
            const boost::multi_array<double, 2>& X_node = fe.getElemData(elem, X_sys_idx);

            // Loop over the element boundaries.
            for (unsigned short int side = 0; side < elem->n_sides(); ++side)
            {
                // Skip non-physical boundaries.
                if (!is_physical_bdry(elem, side, boundary_info, G_dof_map)) continue;

                // Skip Dirichlet boundaries.
                if (is_dirichlet_bdry(elem, side, boundary_info, G_dof_map)) continue;

                // Construct a side element.
                AutoPtr<Elem> side_elem = elem->build_side(side, /*proxy*/ false);
                const bool qrule_needs_reinit = d_fe_data_managers[part]->updateSpreadQuadratureRule(
                    qrule_face, d_spread_spec[part], side_elem.get(), X_node, patch_dx_min);
                if (qrule_needs_reinit)
                {
                    fe.attachQuadratureRuleFace(qrule_face.get());
                }
                fe.reinit(elem, side);
                fe.interpolate(elem, side);
                const unsigned int n_qp = qrule_face->n_points();
                T_bdry.resize(T_bdry.size() + NDIM * n_qp);
                x_bdry.resize(x_bdry.size() + NDIM * n_qp);
                for (unsigned int qp = 0; qp < n_qp; ++qp, ++qp_offset)
                {
                    const libMesh::Point& X = q_point_face[qp];
                    const std::vector<double>& x_data = fe_interp_var_data[qp][X_sys_idx];
                    const std::vector<VectorValue<double> >& grad_x_data = fe_interp_grad_var_data[qp][X_sys_idx];
                    get_x_and_FF(x, FF, x_data, grad_x_data);
                    const double J = std::abs(FF.det());
                    tensor_inverse_transpose(FF_inv_trans, FF, NDIM);
                    n = (FF_inv_trans * normal_face[qp]).unit();

                    F.zero();

                    for (unsigned int k = 0; k < num_PK1_fcns; ++k)
                    {
                        if (d_PK1_stress_fcn_data[part][k].fcn)
                        {
                            // Compute the value of the first Piola-Kirchhoff stress
                            // tensor at the quadrature point and compute the
                            // corresponding force.
                            fe.setInterpolatedDataPointers(PK1_var_data[k], PK1_grad_var_data[k],
                                                           PK1_fcn_system_idxs[k], elem, qp);
                            d_PK1_stress_fcn_data[part][k].fcn(PP, FF, x, X, elem, PK1_var_data[k],
                                                               PK1_grad_var_data[k], data_time,
                                                               d_PK1_stress_fcn_data[part][k].ctx);
                            F -= PP * normal_face[qp] * JxW_face[qp];
                        }
                    }

                    if (d_lag_surface_pressure_fcn_data[part].fcn)
                    {
                        // Compute the value of the pressure at the quadrature
                        // point and compute the corresponding force.
                        fe.setInterpolatedDataPointers(surface_pressure_var_data, surface_pressure_grad_var_data,
                                                       surface_pressure_fcn_system_idxs, elem, qp);
                        d_lag_surface_pressure_fcn_data[part].fcn(P, FF, x, X, elem, side, surface_pressure_var_data,
                                                                  surface_pressure_grad_var_data, data_time,
                                                                  d_lag_surface_pressure_fcn_data[part].ctx);
                        F -= P * J * FF_inv_trans * normal_face[qp] * JxW_face[qp];
                    }

                    if (d_lag_surface_force_fcn_data[part].fcn)
                    {
                        // Compute the value of the surface force at the
                        // quadrature point and compute the corresponding force.
                        fe.setInterpolatedDataPointers(surface_force_var_data, surface_force_grad_var_data,
                                                       surface_force_fcn_system_idxs, elem, qp);
                        d_lag_surface_force_fcn_data[part].fcn(F_s, FF, x, X, elem, side, surface_force_var_data,
                                                               surface_force_grad_var_data, data_time,
                                                               d_lag_surface_force_fcn_data[part].ctx);
                        F += F_s * JxW_face[qp];
                    }

                    // Remote the normal component of the boundary force when needed.
                    if (!integrate_normal_force) F -= (F * n) * n;

                    // Remote the tangential component of the boundary force when needed.
                    if (!integrate_tangential_force) F -= (F - (F * n) * n);

                    const int idx = NDIM * qp_offset;
                    for (unsigned int i = 0; i < NDIM; ++i)
                    {
                        T_bdry[idx + i] = F(i);
                    }
                    for (unsigned int i = 0; i < NDIM; ++i)
                    {
                        x_bdry[idx + i] = x(i);
                    }
                }
            }
        }

        if (qp_offset == 0) continue;

        // Spread the boundary forces to the grid.
        const std::string& spread_kernel_fcn = d_spread_spec[part].kernel_fcn;
        const hier::IntVector<NDIM>& ghost_width = d_fe_data_managers[part]->getGhostCellWidth();
        const Box<NDIM> spread_box = Box<NDIM>::grow(patch->getBox(), ghost_width);
        Pointer<SideData<NDIM, double> > f_data = patch->getPatchData(f_data_idx);
        LEInteractor::spread(f_data, T_bdry, NDIM, x_bdry, NDIM, patch, spread_box, spread_kernel_fcn);
        if (f_phys_bdry_op)
        {
            f_phys_bdry_op->setPatchDataIndex(f_data_idx);
            f_phys_bdry_op->accumulateFromPhysicalBoundaryData(*patch, data_time, f_data->getGhostCellWidth());
        }
    }

    // Accumulate data.
    f_data_ops->swapData(f_copy_data_idx, f_data_idx);
    f_data_ops->add(f_data_idx, f_data_idx, f_copy_data_idx);
    for (int ln = coarsest_ln; ln <= finest_ln; ++ln)
    {
        Pointer<PatchLevel<NDIM> > level = d_hierarchy->getPatchLevel(ln);
        level->deallocatePatchData(f_copy_data_idx);
    }
    var_db->removePatchDataIndex(f_copy_data_idx);
    return;
} // spreadTransmissionForceDensity

void IBFEMethod::imposeJumpConditions(const int f_data_idx,
                                      PetscVector<double>& G_ghost_vec,
                                      PetscVector<double>& X_ghost_vec,
                                      const double data_time,
                                      const unsigned int part)
{
    if (!d_split_normal_force && !d_split_tangential_force) return;

    // Check to see if we need to integrate the normal surface force.
    const bool integrate_normal_force =
        d_split_normal_force && d_use_jump_conditions && !d_stress_normalization_part[part];
    if (!integrate_normal_force) return;

    // Extract the mesh.
    EquationSystems* equation_systems = d_fe_data_managers[part]->getEquationSystems();
    const MeshBase& mesh = equation_systems->get_mesh();
    const BoundaryInfo& boundary_info = *mesh.boundary_info;
    const unsigned int dim = mesh.mesh_dimension();
    TBOX_ASSERT(dim == NDIM);

    // Extract the FE systems and DOF maps, and setup the FE object.
    System& G_system = equation_systems->get_system(FORCE_SYSTEM_NAME);
    const DofMap& G_dof_map = G_system.get_dof_map();
    FEType G_fe_type = G_dof_map.variable_type(0);
    for (unsigned int d = 0; d < NDIM; ++d)
    {
        TBOX_ASSERT(G_dof_map.variable_type(d) == G_fe_type);
    }
    std::vector<std::vector<unsigned int> > G_dof_indices(NDIM);
    System& X_system = equation_systems->get_system(COORDS_SYSTEM_NAME);
    const DofMap& X_dof_map = X_system.get_dof_map();
    std::vector<int> vars(NDIM);
    for (unsigned int d = 0; d < NDIM; ++d) vars[d] = d;
    std::vector<int> no_vars;

    FEDataInterpolation fe(dim, d_fe_data_managers[part]);
    AutoPtr<QBase> qrule_face = QBase::build(d_quad_type, dim - 1, d_quad_order);
    fe.attachQuadratureRuleFace(qrule_face.get());
    fe.evalNormalsFace();
    const size_t G_sys_idx = fe.registerInterpolatedSystem(G_system, vars, no_vars, &G_ghost_vec);
    const size_t X_sys_idx = fe.registerInterpolatedSystem(X_system, vars, vars, &X_ghost_vec);
    const size_t num_PK1_fcns = d_PK1_stress_fcn_data[part].size();
    std::vector<std::vector<size_t> > PK1_fcn_system_idxs(num_PK1_fcns);
    for (unsigned int k = 0; k < num_PK1_fcns; ++k)
    {
        fe.setupInterpolatedSystemDataIndexes(PK1_fcn_system_idxs[k], d_PK1_stress_fcn_data[part][k].system_data,
                                              equation_systems);
    }
    std::vector<size_t> surface_force_fcn_system_idxs;
    fe.setupInterpolatedSystemDataIndexes(surface_force_fcn_system_idxs, d_lag_surface_force_fcn_data[part].system_data,
                                          equation_systems);
    std::vector<size_t> surface_pressure_fcn_system_idxs;
    fe.setupInterpolatedSystemDataIndexes(surface_pressure_fcn_system_idxs,
                                          d_lag_surface_pressure_fcn_data[part].system_data, equation_systems);
    fe.init(/*use_IB_ghosted_vecs*/ true);

    const std::vector<libMesh::Point>& normal_face = fe.getNormalsFace();

    const std::vector<std::vector<std::vector<double> > >& fe_interp_var_data = fe.getVarInterpolation();
    const std::vector<std::vector<std::vector<VectorValue<double> > > >& fe_interp_grad_var_data =
        fe.getGradVarInterpolation();

    std::vector<std::vector<const std::vector<double>*> > PK1_var_data(num_PK1_fcns);
    std::vector<std::vector<const std::vector<VectorValue<double> >*> > PK1_grad_var_data(num_PK1_fcns);
    std::vector<const std::vector<double> *> surface_force_var_data, surface_pressure_var_data;
    std::vector<const std::vector<VectorValue<double> > *> surface_force_grad_var_data, surface_pressure_grad_var_data;

    // Loop over the patches to impose jump conditions on the Eulerian grid that
    // are determined from the interior and transmission elastic force
    // densities.
    const std::vector<std::vector<Elem*> >& active_patch_element_map =
        d_fe_data_managers[part]->getActivePatchElementMap();
    const int level_num = d_fe_data_managers[part]->getLevelNumber();
    TensorValue<double> PP, FF, FF_inv_trans;
    VectorValue<double> G, F, F_s, n, x;
    std::vector<libMesh::Point> X_node_cache, x_node_cache;
    IBTK::Point x_min, x_max;
    std::vector<std::vector<unsigned int> > side_dof_indices(NDIM);
    std::vector<libMesh::Point> intersection_ref_coords;
    std::vector<SideIndex<NDIM> > intersection_indices;
    std::vector<std::pair<double, libMesh::Point> > intersections;
    Pointer<PatchLevel<NDIM> > level = d_hierarchy->getPatchLevel(level_num);
    int local_patch_num = 0;
    for (PatchLevel<NDIM>::Iterator p(level); p; p++, ++local_patch_num)
    {
        // The relevant collection of elements.
        const std::vector<Elem*>& patch_elems = active_patch_element_map[local_patch_num];
        const size_t num_active_patch_elems = patch_elems.size();
        if (num_active_patch_elems == 0) continue;

        const Pointer<Patch<NDIM> > patch = level->getPatch(p());
        Pointer<SideData<NDIM, double> > f_data = patch->getPatchData(f_data_idx);
        const Box<NDIM>& patch_box = patch->getBox();
        const CellIndex<NDIM>& patch_lower = patch_box.lower();
        const CellIndex<NDIM>& patch_upper = patch_box.upper();
        const Pointer<CartesianPatchGeometry<NDIM> > patch_geom = patch->getPatchGeometry();
        const double* const x_lower = patch_geom->getXLower();
        const double* const x_upper = patch_geom->getXUpper();
        const double* const dx = patch_geom->getDx();

        SideData<NDIM, int> num_intersections(patch_box, 1, IntVector<NDIM>(0));
        num_intersections.fillAll(0);

        // Loop over the elements.
        for (size_t e_idx = 0; e_idx < num_active_patch_elems; ++e_idx)
        {
            Elem* const elem = patch_elems[e_idx];
            const bool touches_physical_bdry = has_physical_bdry(elem, boundary_info, G_dof_map);
            if (!touches_physical_bdry) continue;

            fe.reinit(elem);
            fe.collectDataForInterpolation(elem);

            // Loop over the element boundaries.
            for (unsigned short int side = 0; side < elem->n_sides(); ++side)
            {
                // Skip non-physical boundaries.
                if (!is_physical_bdry(elem, side, boundary_info, G_dof_map)) continue;

                // Skip Dirichlet boundaries.
                if (is_dirichlet_bdry(elem, side, boundary_info, G_dof_map)) continue;

                // Construct a side element.
                AutoPtr<Elem> side_elem = elem->build_side(side, /*proxy*/ false);
                const unsigned int n_node_side = side_elem->n_nodes();
                for (int d = 0; d < NDIM; ++d)
                {
                    X_dof_map.dof_indices(side_elem.get(), side_dof_indices[d], d);
                }

                // Cache the nodal and physical coordinates of the side element,
                // determine the bounding box of the current configuration of
                // the side element, and set the nodal coordinates to correspond
                // to the physical coordinates.
                X_node_cache.resize(n_node_side);
                x_node_cache.resize(n_node_side);
                x_min = IBTK::Point::Constant(+0.5 * std::numeric_limits<double>::max());
                x_max = IBTK::Point::Constant(-0.5 * std::numeric_limits<double>::max());
                for (unsigned int k = 0; k < n_node_side; ++k)
                {
                    X_node_cache[k] = side_elem->point(k);
                    libMesh::Point& x = x_node_cache[k];
                    for (unsigned int d = 0; d < NDIM; ++d)
                    {
                        x(d) = X_ghost_vec(side_dof_indices[d][k]);
                        x_min[d] = std::min(x_min[d], x(d));
                        x_max[d] = std::max(x_max[d], x(d));
                    }
                    side_elem->point(k) = x;
                }
                Box<NDIM> box(IndexUtilities::getCellIndex(&x_min[0], x_lower, x_upper, dx, patch_lower, patch_upper),
                              IndexUtilities::getCellIndex(&x_max[0], x_lower, x_upper, dx, patch_lower, patch_upper));
                box.grow(IntVector<NDIM>(1));
                box = box * patch_box;

                // Loop over coordinate directions and look for intersections
                // with the background fluid grid.
                intersection_ref_coords.clear();
                intersection_indices.clear();
                for (unsigned int axis = 0; axis < NDIM; ++axis)
                {
                    // Setup a unit vector pointing in the coordinate direction
                    // of interest.
                    VectorValue<double> q;
                    q(axis) = 1.0;

                    // Loop over the relevant range of indices.
                    Box<NDIM> axis_box = box;
                    axis_box.lower(axis) = 0;
                    axis_box.upper(axis) = 0;
                    for (BoxIterator<NDIM> b(axis_box); b; b++)
                    {
                        const Index<NDIM>& i_c = b();
                        libMesh::Point r;
                        for (unsigned int d = 0; d < NDIM; ++d)
                        {
                            r(d) = (d == axis ? 0.0 : x_lower[d] +
                                                          dx[d] * (static_cast<double>(i_c(d) - patch_lower[d]) + 0.5));
                        }
#if (NDIM == 2)
                        intersect_line_with_edge(intersections, static_cast<Edge*>(side_elem.get()), r, q);
#endif
#if (NDIM == 3)
                        intersect_line_with_face(intersections, static_cast<Face*>(side_elem.get()), r, q);
#endif
                        for (unsigned int k = 0; k < intersections.size(); ++k)
                        {
                            libMesh::Point x = r + intersections[k].first * q;
                            SideIndex<NDIM> i_s(i_c, axis, 0);
                            i_s(axis) = std::floor((x(axis) - x_lower[axis]) / dx[axis] + 0.5) + patch_lower[axis];
                            intersection_ref_coords.push_back(intersections[k].second);
                            intersection_indices.push_back(i_s);
                            num_intersections(i_s) += 1;
                        }
                    }
                }

                // Restore the element coordinates.
                for (unsigned int k = 0; k < n_node_side; ++k)
                {
                    side_elem->point(k) = X_node_cache[k];
                }

                // If there are no intersection points, then continue to the
                // next side.
                if (intersection_ref_coords.empty()) continue;

                // Evaluate the jump conditions and apply them to the Eulerian
                // grid.
                const bool impose_dp_dn_jumps = false;
                static const double TOL = sqrt(std::numeric_limits<double>::epsilon());
                fe.reinit(elem, side, TOL, &intersection_ref_coords);
                fe.interpolate(elem, side);
                const size_t n_qp = intersection_ref_coords.size();
                for (unsigned int qp = 0; qp < n_qp; ++qp)
                {
                    const SideIndex<NDIM>& i_s = intersection_indices[qp];
                    const unsigned int axis = i_s.getAxis();
                    const libMesh::Point& X = intersection_ref_coords[qp];
                    const std::vector<double>& x_data = fe_interp_var_data[qp][X_sys_idx];
                    const std::vector<VectorValue<double> >& grad_x_data = fe_interp_grad_var_data[qp][X_sys_idx];
                    get_x_and_FF(x, FF, x_data, grad_x_data);
                    const double J = std::abs(FF.det());
                    tensor_inverse_transpose(FF_inv_trans, FF, NDIM);
                    n = (FF_inv_trans * normal_face[qp]).unit();
                    const double dA_da = 1.0 / (J * (FF_inv_trans * normal_face[qp]) * n);
                    const std::vector<double>& G_data = fe_interp_var_data[qp][G_sys_idx];
                    std::copy(G_data.begin(), G_data.end(), &G(0));
#if !defined(NDEBUG)
                    for (unsigned int d = 0; d < NDIM; ++d)
                    {
                        if (d == axis)
                        {
                            const double x_lower_bound = x_lower[d] +
                                                         (static_cast<double>(i_s(d) - patch_lower[d]) - 0.5) * dx[d] -
                                                         sqrt(std::numeric_limits<double>::epsilon());
                            const double x_upper_bound = x_lower[d] +
                                                         (static_cast<double>(i_s(d) - patch_lower[d]) + 0.5) * dx[d] +
                                                         sqrt(std::numeric_limits<double>::epsilon());
                            TBOX_ASSERT(x_lower_bound <= x(d) && x(d) <= x_upper_bound);
                        }
                        else
                        {
                            const double x_intersection =
                                x_lower[d] + (static_cast<double>(i_s(d) - patch_lower[d]) + 0.5) * dx[d];
                            const double x_interp = x(d);
                            const double rel_diff =
                                std::abs(x_intersection - x_interp) /
                                std::max(1.0, std::max(std::abs(x_intersection), std::abs(x_interp)));
                            TBOX_ASSERT(rel_diff <= sqrt(std::numeric_limits<double>::epsilon()));
                        }
                    }
#endif
                    F.zero();

                    for (unsigned int k = 0; k < num_PK1_fcns; ++k)
                    {
                        if (d_PK1_stress_fcn_data[part][k].fcn)
                        {
                            // Compute the value of the first Piola-Kirchhoff
                            // stress tensor at the quadrature point and compute
                            // the corresponding force.
                            fe.setInterpolatedDataPointers(PK1_var_data[k], PK1_grad_var_data[k],
                                                           PK1_fcn_system_idxs[k], elem, qp);
                            d_PK1_stress_fcn_data[part][k].fcn(PP, FF, x, X, elem, PK1_var_data[k],
                                                               PK1_grad_var_data[k], data_time,
                                                               d_PK1_stress_fcn_data[part][k].ctx);
                            F -= PP * normal_face[qp];
                        }
                    }

                    if (d_lag_surface_pressure_fcn_data[part].fcn)
                    {
                        // Compute the value of the pressure at the quadrature
                        // point and compute the corresponding force.
                        double P = 0.0;
                        fe.setInterpolatedDataPointers(surface_pressure_var_data, surface_pressure_grad_var_data,
                                                       surface_pressure_fcn_system_idxs, elem, qp);
                        d_lag_surface_pressure_fcn_data[part].fcn(P, FF, x, X, elem, side, surface_pressure_var_data,
                                                                  surface_pressure_grad_var_data, data_time,
                                                                  d_lag_surface_pressure_fcn_data[part].ctx);
                        F -= P * J * FF_inv_trans * normal_face[qp];
                    }

                    if (d_lag_surface_force_fcn_data[part].fcn)
                    {
                        // Compute the value of the surface force at the
                        // quadrature point and compute the corresponding force.
                        fe.setInterpolatedDataPointers(surface_force_var_data, surface_force_grad_var_data,
                                                       surface_force_fcn_system_idxs, elem, qp);
                        d_lag_surface_force_fcn_data[part].fcn(F_s, FF, x, X, elem, side, surface_force_var_data,
                                                               surface_force_grad_var_data, data_time,
                                                               d_lag_surface_force_fcn_data[part].ctx);
                        F += F_s;
                    }

                    F *= dA_da;

                    // Determine the value of the interior force density at the
                    // boundary, and convert it to force per unit volume in the
                    // current configuration.  This value determines the
                    // discontinuity in the normal derivative of the pressure at
                    // the fluid-structure interface.
                    if (impose_dp_dn_jumps)
                    {
                        G /= J;
                    }
                    else
                    {
                        G.zero();
                    }

                    // Impose the jump conditions.
                    const double x_cell_bdry =
                        x_lower[axis] + static_cast<double>(i_s(axis) - patch_lower[axis]) * dx[axis];
                    const double h = x_cell_bdry + (x(axis) > x_cell_bdry ? +0.5 : -0.5) * dx[axis] - x(axis);
                    const double C_p = F * n - h * G(axis);
                    (*f_data)(i_s) += (n(axis) > 0.0 ? +1.0 : -1.0) * (C_p / dx[axis]);
                }
            }
        }
    }
    return;
} // imposeJumpConditions

void IBFEMethod::initializeCoordinates(const unsigned int part)
{
    EquationSystems* equation_systems = d_fe_data_managers[part]->getEquationSystems();
    MeshBase& mesh = equation_systems->get_mesh();
    System& X_system = equation_systems->get_system(COORDS_SYSTEM_NAME);
    const unsigned int X_sys_num = X_system.number();
    NumericVector<double>& X_coords = *X_system.solution;
    const bool identity_mapping = !d_coordinate_mapping_fcn_data[part].fcn;
    for (MeshBase::node_iterator it = mesh.local_nodes_begin(); it != mesh.local_nodes_end(); ++it)
    {
        Node* n = *it;
        if (n->n_vars(X_sys_num))
        {
            TBOX_ASSERT(n->n_vars(X_sys_num) == NDIM);
            const libMesh::Point& X = *n;
            libMesh::Point x = X;
            if (!identity_mapping)
            {
                d_coordinate_mapping_fcn_data[part].fcn(x, X, d_coordinate_mapping_fcn_data[part].ctx);
            }
            for (unsigned int d = 0; d < NDIM; ++d)
            {
                const int dof_index = n->dof_number(X_sys_num, d, 0);
                X_coords.set(dof_index, x(d));
            }
        }
    }
    X_coords.close();
    X_system.get_dof_map().enforce_constraints_exactly(X_system, &X_coords);
    return;
} // initializeCoordinates

void IBFEMethod::updateCoordinateMapping(const unsigned int part)
{
    EquationSystems* equation_systems = d_fe_data_managers[part]->getEquationSystems();
    MeshBase& mesh = equation_systems->get_mesh();
    System& X_system = equation_systems->get_system(COORDS_SYSTEM_NAME);
    const unsigned int X_sys_num = X_system.number();
    NumericVector<double>& X_coords = *X_system.solution;
    System& dX_system = equation_systems->get_system(COORD_MAPPING_SYSTEM_NAME);
    const unsigned int dX_sys_num = dX_system.number();
    NumericVector<double>& dX_coords = *dX_system.solution;
    for (MeshBase::node_iterator it = mesh.local_nodes_begin(); it != mesh.local_nodes_end(); ++it)
    {
        Node* n = *it;
        if (n->n_vars(X_sys_num))
        {
            TBOX_ASSERT(n->n_vars(X_sys_num) == NDIM);
            TBOX_ASSERT(n->n_vars(dX_sys_num) == NDIM);
            const libMesh::Point& X = *n;
            for (unsigned int d = 0; d < NDIM; ++d)
            {
                const int X_dof_index = n->dof_number(X_sys_num, d, 0);
                const int dX_dof_index = n->dof_number(dX_sys_num, d, 0);
                dX_coords.set(dX_dof_index, X_coords(X_dof_index) - X(d));
            }
        }
    }
    dX_coords.close();
    return;
} // updateCoordinateMapping

/////////////////////////////// PRIVATE //////////////////////////////////////

void IBFEMethod::commonConstructor(const std::string& object_name,
                                   Pointer<Database> input_db,
                                   const std::vector<libMesh::Mesh*>& meshes,
                                   int max_level_number,
                                   bool register_for_restart,
                                   const std::string& restart_read_dirname,
                                   unsigned int restart_restore_number)
{
    // Set the object name and register it with the restart manager.
    d_object_name = object_name;
    d_registered_for_restart = false;
    if (register_for_restart)
    {
        RestartManager::getManager()->registerRestartItem(d_object_name, this);
        d_registered_for_restart = true;
    }
    d_libmesh_restart_read_dir = restart_read_dirname;
    d_libmesh_restart_restore_number = restart_restore_number;

    // Store the mesh pointers.
    d_meshes = meshes;
    d_max_level_number = max_level_number;

    // Set some default values.
    const bool use_adaptive_quadrature = true;
    const int point_density = 2.0;
    const bool interp_use_consistent_mass_matrix = true;
    const bool use_one_sided_interaction = false;
    d_default_interp_spec =
        FEDataManager::InterpSpec("IB_4", QGAUSS, INVALID_ORDER, use_adaptive_quadrature, point_density,
                                  interp_use_consistent_mass_matrix, use_one_sided_interaction);
    d_default_spread_spec = FEDataManager::SpreadSpec("IB_4", QGAUSS, INVALID_ORDER, use_adaptive_quadrature,
                                                      point_density, use_one_sided_interaction);
    d_ghosts = 0;
    d_split_normal_force = false;
    d_split_tangential_force = false;
    d_use_jump_conditions = false;
    d_fe_family = LAGRANGE;
    d_fe_order = INVALID_ORDER;
    d_quad_type = QGAUSS;
    d_quad_order = INVALID_ORDER;
    d_use_consistent_mass_matrix = true;
    d_do_log = false;

    // Indicate that all of the parts do NOT use stress normalization by default
    // and set some default values.
    d_epsilon = 0.0;
    d_has_stress_normalization_parts = false;
    d_stress_normalization_part.resize(d_num_parts, false);

    // Initialize function data to NULL.
    d_coordinate_mapping_fcn_data.resize(d_num_parts);
    d_PK1_stress_fcn_data.resize(d_num_parts);
    d_lag_body_force_fcn_data.resize(d_num_parts);
    d_lag_surface_pressure_fcn_data.resize(d_num_parts);
    d_lag_surface_force_fcn_data.resize(d_num_parts);

    // Determine whether we should use first-order or second-order shape
    // functions for each part of the structure.
    bool mesh_has_first_order_elems = false;
    bool mesh_has_second_order_elems = false;
    for (unsigned int part = 0; part < d_num_parts; ++part)
    {
        const MeshBase& mesh = *meshes[part];
        MeshBase::const_element_iterator el_it = mesh.elements_begin();
        const MeshBase::const_element_iterator el_end = mesh.elements_end();
        for (; el_it != el_end; ++el_it)
        {
            const Elem* const elem = *el_it;
            mesh_has_first_order_elems = mesh_has_first_order_elems || elem->default_order() == FIRST;
            mesh_has_second_order_elems = mesh_has_second_order_elems || elem->default_order() == SECOND;
        }
    }
    mesh_has_first_order_elems = SAMRAI_MPI::maxReduction(mesh_has_first_order_elems);
    mesh_has_second_order_elems = SAMRAI_MPI::maxReduction(mesh_has_second_order_elems);
    if ((mesh_has_first_order_elems && mesh_has_second_order_elems) ||
        (!mesh_has_first_order_elems && !mesh_has_second_order_elems))
    {
        TBOX_ERROR(d_object_name << "::IBFEMethod():\n"
                                 << "  all parts of FE mesh must contain only FIRST order elements "
                                    "or only SECOND order elements" << std::endl);
    }
    if (mesh_has_first_order_elems)
    {
        d_fe_order = FIRST;
        d_quad_order = THIRD;
    }
    if (mesh_has_second_order_elems)
    {
        d_fe_order = SECOND;
        d_quad_order = FIFTH;
    }

    // Initialize object with data read from the input and restart databases.
    bool from_restart = RestartManager::getManager()->isFromRestart();
    if (from_restart) getFromRestart();
    if (input_db) getFromInput(input_db, from_restart);

    // Set up the interaction spec objects.
    d_interp_spec.resize(d_num_parts, d_default_interp_spec);
    d_spread_spec.resize(d_num_parts, d_default_spread_spec);

    // Report configuration.
    pout << "\n";
    pout << d_object_name << ": using " << Utility::enum_to_string<Order>(d_fe_order) << " order "
         << Utility::enum_to_string<FEFamily>(d_fe_family) << " finite elements.\n";
    pout << "\n";

<<<<<<< HEAD
=======
    // Check the choices for the kernel function.
    if (d_interp_spec.kernel_fcn != d_spread_spec.kernel_fcn)
    {
        pout << "WARNING: different kernel functions are being used for velocity "
                "interpolation and "
                "force spreading.\n"
             << "         recommended usage is to employ the same kernel functions for both "
                "interpolation and spreading.\n";
    }

    // Create the FE data managers that manage mappings between the FE mesh
    // parts and the Cartesian grid.
    d_meshes = meshes;
    d_equation_systems.resize(d_num_parts, NULL);
    d_fe_data_managers.resize(d_num_parts, NULL);
    for (unsigned int part = 0; part < d_num_parts; ++part)
    {
        // Create FE data managers.
        std::ostringstream manager_stream;
        manager_stream << "IBFEMethod FEDataManager::" << part;
        const std::string& manager_name = manager_stream.str();
        d_fe_data_managers[part] = FEDataManager::getManager(manager_name, d_interp_spec, d_spread_spec);
        d_ghosts = IntVector<NDIM>::max(d_ghosts, d_fe_data_managers[part]->getGhostCellWidth());

        // Create FE equation systems objects and corresponding variables.
        d_equation_systems[part] = new EquationSystems(*d_meshes[part]);
        EquationSystems* equation_systems = d_equation_systems[part];
        d_fe_data_managers[part]->setEquationSystems(equation_systems, max_level_number - 1);
        d_fe_data_managers[part]->COORDINATES_SYSTEM_NAME = COORDS_SYSTEM_NAME;
        if (from_restart)
        {
            const std::string& file_name = libmesh_restart_file_name(
                d_libmesh_restart_read_dir, d_libmesh_restart_restore_number, part, d_libmesh_restart_file_extension);
            const XdrMODE xdr_mode = (d_libmesh_restart_file_extension == "xdr" ? DECODE : READ);
            const int read_mode =
                EquationSystems::READ_HEADER | EquationSystems::READ_DATA | EquationSystems::READ_ADDITIONAL_DATA;
            equation_systems->read(file_name, xdr_mode, read_mode, /*partition_agnostic*/ true);
        }
        else
        {
            System& X_system = equation_systems->add_system<System>(COORDS_SYSTEM_NAME);
            for (unsigned int d = 0; d < NDIM; ++d)
            {
                std::ostringstream os;
                os << "X_" << d;
                X_system.add_variable(os.str(), d_fe_order, d_fe_family);
            }

            System& dX_system = equation_systems->add_system<System>(COORD_MAPPING_SYSTEM_NAME);
            for (unsigned int d = 0; d < NDIM; ++d)
            {
                std::ostringstream os;
                os << "dX_" << d;
                dX_system.add_variable(os.str(), d_fe_order, d_fe_family);
            }

            System& U_system = equation_systems->add_system<System>(VELOCITY_SYSTEM_NAME);
            for (unsigned int d = 0; d < NDIM; ++d)
            {
                std::ostringstream os;
                os << "U_" << d;
                U_system.add_variable(os.str(), d_fe_order, d_fe_family);
            }

            System& F_system = equation_systems->add_system<System>(FORCE_SYSTEM_NAME);
            for (unsigned int d = 0; d < NDIM; ++d)
            {
                std::ostringstream os;
                os << "F_" << d;
                F_system.add_variable(os.str(), d_fe_order, d_fe_family);
            }
        }
    }

>>>>>>> b39306dc
    // Reset the current time step interval.
    d_current_time = std::numeric_limits<double>::quiet_NaN();
    d_new_time = std::numeric_limits<double>::quiet_NaN();
    d_half_time = std::numeric_limits<double>::quiet_NaN();

    // Keep track of the initialization state.
    d_fe_equation_systems_initialized = false;
    d_fe_data_initialized = false;
    d_is_initialized = false;
    return;
} // commonConstructor

void IBFEMethod::getFromInput(Pointer<Database> db, bool /*is_from_restart*/)
{
    // Interpolation settings.
    if (db->isBool("use_one_sided_interpolation"))
        d_default_interp_spec.use_one_sided_interaction = db->getBool("use_one_sided_interpolation");
    else if (db->isBool("use_one_sided_interaction"))
        d_default_interp_spec.use_one_sided_interaction = db->getBool("use_one_sided_interaction");

    if (db->isString("interp_delta_fcn"))
        d_default_interp_spec.kernel_fcn = db->getString("interp_delta_fcn");
    else if (db->isString("IB_delta_fcn"))
        d_default_interp_spec.kernel_fcn = db->getString("IB_delta_fcn");
    else if (db->isString("interp_kernel_fcn"))
        d_default_interp_spec.kernel_fcn = db->getString("interp_kernel_fcn");
    else if (db->isString("IB_kernel_fcn"))
        d_default_interp_spec.kernel_fcn = db->getString("IB_kernel_fcn");

    if (db->isString("interp_quad_type"))
        d_default_interp_spec.quad_type = Utility::string_to_enum<QuadratureType>(db->getString("interp_quad_type"));
    else if (db->isString("IB_quad_type"))
        d_default_interp_spec.quad_type = Utility::string_to_enum<QuadratureType>(db->getString("IB_quad_type"));

    if (db->isString("interp_quad_order"))
        d_default_interp_spec.quad_order = Utility::string_to_enum<Order>(db->getString("interp_quad_order"));
    else if (db->isString("IB_quad_order"))
        d_default_interp_spec.quad_order = Utility::string_to_enum<Order>(db->getString("IB_quad_order"));

    if (db->isBool("interp_use_adaptive_quadrature"))
        d_default_interp_spec.use_adaptive_quadrature = db->getBool("interp_use_adaptive_quadrature");
    else if (db->isBool("IB_use_adaptive_quadrature"))
        d_default_interp_spec.use_adaptive_quadrature = db->getBool("IB_use_adaptive_quadrature");

    if (db->isDouble("interp_point_density"))
        d_default_interp_spec.point_density = db->getDouble("interp_point_density");
    else if (db->isDouble("IB_point_density"))
        d_default_interp_spec.point_density = db->getDouble("IB_point_density");

    if (db->isBool("interp_use_consistent_mass_matrix"))
        d_default_interp_spec.use_consistent_mass_matrix = db->getBool("interp_use_consistent_mass_matrix");
    else if (db->isBool("IB_use_consistent_mass_matrix"))
        d_default_interp_spec.use_consistent_mass_matrix = db->getBool("IB_use_consistent_mass_matrix");

    // Spreading settings.
    if (db->isBool("use_one_sided_spreading"))
        d_default_spread_spec.use_one_sided_interaction = db->getBool("use_one_sided_spreading");
    else if (db->isBool("use_one_sided_interaction"))
        d_default_spread_spec.use_one_sided_interaction = db->getBool("use_one_sided_interaction");

    if (db->isString("spread_delta_fcn"))
        d_default_spread_spec.kernel_fcn = db->getString("spread_delta_fcn");
    else if (db->isString("IB_delta_fcn"))
        d_default_spread_spec.kernel_fcn = db->getString("IB_delta_fcn");
    else if (db->isString("spread_kernel_fcn"))
        d_default_spread_spec.kernel_fcn = db->getString("spread_kernel_fcn");
    else if (db->isString("IB_kernel_fcn"))
        d_default_spread_spec.kernel_fcn = db->getString("IB_kernel_fcn");

    if (db->isString("spread_quad_type"))
        d_default_spread_spec.quad_type = Utility::string_to_enum<QuadratureType>(db->getString("spread_quad_type"));
    else if (db->isString("IB_quad_type"))
        d_default_spread_spec.quad_type = Utility::string_to_enum<QuadratureType>(db->getString("IB_quad_type"));

    if (db->isString("spread_quad_order"))
        d_default_spread_spec.quad_order = Utility::string_to_enum<Order>(db->getString("spread_quad_order"));
    else if (db->isString("IB_quad_order"))
        d_default_spread_spec.quad_order = Utility::string_to_enum<Order>(db->getString("IB_quad_order"));

    if (db->isBool("spread_use_adaptive_quadrature"))
        d_default_spread_spec.use_adaptive_quadrature = db->getBool("spread_use_adaptive_quadrature");
    else if (db->isBool("IB_use_adaptive_quadrature"))
        d_default_spread_spec.use_adaptive_quadrature = db->getBool("IB_use_adaptive_quadrature");

    if (db->isDouble("spread_point_density"))
        d_default_spread_spec.point_density = db->getDouble("spread_point_density");
    else if (db->isDouble("IB_point_density"))
        d_default_spread_spec.point_density = db->getDouble("IB_point_density");

    // Force computation settings.
    if (db->isBool("split_normal_force"))
        d_split_normal_force = db->getBool("split_normal_force");
    else if (db->isBool("split_forces"))
        d_split_normal_force = db->getBool("split_forces");
    if (db->isBool("split_tangential_force"))
        d_split_tangential_force = db->getBool("split_tangential_force");
    else if (db->isBool("split_forces"))
        d_split_tangential_force = db->getBool("split_forces");
    if (db->isBool("use_jump_conditions")) d_use_jump_conditions = db->getBool("use_jump_conditions");
    if (db->isString("quad_type")) d_quad_type = Utility::string_to_enum<QuadratureType>(db->getString("quad_type"));
    if (db->isString("quad_order")) d_quad_order = Utility::string_to_enum<Order>(db->getString("quad_order"));
    if (db->isBool("use_consistent_mass_matrix"))
        d_use_consistent_mass_matrix = db->getBool("use_consistent_mass_matrix");

    // Restart settings.
    if (db->isString("libmesh_restart_file_extension"))
    {
        d_libmesh_restart_file_extension = db->getString("libmesh_restart_file_extension");
    }
    else
    {
        d_libmesh_restart_file_extension = "xdr";
    }

    // Other settings.
    if (db->isInteger("min_ghost_cell_width"))
    {
        d_ghosts = db->getInteger("min_ghost_cell_width");
    }
    else if (db->isDouble("min_ghost_cell_width"))
    {
        d_ghosts = static_cast<int>(std::ceil(db->getDouble("min_ghost_cell_width")));
    }
    if (db->keyExists("do_log"))
        d_do_log = db->getBool("do_log");
    else if (db->keyExists("enable_logging"))
        d_do_log = db->getBool("enable_logging");

    if (db->isDouble("epsilon")) d_epsilon = db->getDouble("epsilon");
    return;
} // getFromInput

void IBFEMethod::getFromRestart()
{
    Pointer<Database> restart_db = RestartManager::getManager()->getRootDatabase();
    Pointer<Database> db;
    if (restart_db->isDatabase(d_object_name))
    {
        db = restart_db->getDatabase(d_object_name);
    }
    else
    {
        TBOX_ERROR(d_object_name << ":  Restart database corresponding to " << d_object_name
                                 << " not found in restart file." << std::endl);
    }
    int ver = db->getInteger("IBFE_METHOD_VERSION");
    if (ver != IBFE_METHOD_VERSION)
    {
        TBOX_ERROR(d_object_name << ":  Restart file version different than class version." << std::endl);
    }
    db->getIntegerArray("d_ghosts", d_ghosts, NDIM);
    d_split_normal_force = db->getBool("d_split_normal_force");
    d_split_tangential_force = db->getBool("d_split_tangential_force");
    d_use_jump_conditions = db->getBool("d_use_jump_conditions");
    d_fe_family = Utility::string_to_enum<FEFamily>(db->getString("d_fe_family"));
    d_fe_order = Utility::string_to_enum<Order>(db->getString("d_fe_order"));
    d_quad_type = Utility::string_to_enum<QuadratureType>(db->getString("d_quad_type"));
    d_quad_order = Utility::string_to_enum<Order>(db->getString("d_quad_order"));
    d_use_consistent_mass_matrix = db->getBool("d_use_consistent_mass_matrix");
    return;
} // getFromRestart

/////////////////////////////// NAMESPACE ////////////////////////////////////

} // namespace IBAMR

//////////////////////////////////////////////////////////////////////////////<|MERGE_RESOLUTION|>--- conflicted
+++ resolved
@@ -766,7 +766,10 @@
         {
             const std::string& file_name = libmesh_restart_file_name(
                 d_libmesh_restart_read_dir, d_libmesh_restart_restore_number, part, d_libmesh_restart_file_extension);
-            equation_systems->read(file_name, libMeshEnums::READ);
+            const XdrMODE xdr_mode = (d_libmesh_restart_file_extension == "xdr" ? DECODE : READ);
+            const int read_mode =
+                EquationSystems::READ_HEADER | EquationSystems::READ_DATA | EquationSystems::READ_ADDITIONAL_DATA;
+            equation_systems->read(file_name, xdr_mode, read_mode, /*partition_agnostic*/ true);
         }
         else
         {
@@ -1054,13 +1057,9 @@
     {
         const std::string& file_name =
             libmesh_restart_file_name(restart_dump_dirname, time_step_number, part, d_libmesh_restart_file_extension);
-<<<<<<< HEAD
-        d_equation_systems[part]->write(file_name, libMeshEnums::WRITE);
-=======
         const XdrMODE xdr_mode = (d_libmesh_restart_file_extension == "xdr" ? ENCODE : WRITE);
         const int write_mode = EquationSystems::WRITE_DATA | EquationSystems::WRITE_ADDITIONAL_DATA;
         d_equation_systems[part]->write(file_name, xdr_mode, write_mode, /*partition_agnostic*/ true);
->>>>>>> b39306dc
     }
     return;
 }
@@ -2392,83 +2391,6 @@
          << Utility::enum_to_string<FEFamily>(d_fe_family) << " finite elements.\n";
     pout << "\n";
 
-<<<<<<< HEAD
-=======
-    // Check the choices for the kernel function.
-    if (d_interp_spec.kernel_fcn != d_spread_spec.kernel_fcn)
-    {
-        pout << "WARNING: different kernel functions are being used for velocity "
-                "interpolation and "
-                "force spreading.\n"
-             << "         recommended usage is to employ the same kernel functions for both "
-                "interpolation and spreading.\n";
-    }
-
-    // Create the FE data managers that manage mappings between the FE mesh
-    // parts and the Cartesian grid.
-    d_meshes = meshes;
-    d_equation_systems.resize(d_num_parts, NULL);
-    d_fe_data_managers.resize(d_num_parts, NULL);
-    for (unsigned int part = 0; part < d_num_parts; ++part)
-    {
-        // Create FE data managers.
-        std::ostringstream manager_stream;
-        manager_stream << "IBFEMethod FEDataManager::" << part;
-        const std::string& manager_name = manager_stream.str();
-        d_fe_data_managers[part] = FEDataManager::getManager(manager_name, d_interp_spec, d_spread_spec);
-        d_ghosts = IntVector<NDIM>::max(d_ghosts, d_fe_data_managers[part]->getGhostCellWidth());
-
-        // Create FE equation systems objects and corresponding variables.
-        d_equation_systems[part] = new EquationSystems(*d_meshes[part]);
-        EquationSystems* equation_systems = d_equation_systems[part];
-        d_fe_data_managers[part]->setEquationSystems(equation_systems, max_level_number - 1);
-        d_fe_data_managers[part]->COORDINATES_SYSTEM_NAME = COORDS_SYSTEM_NAME;
-        if (from_restart)
-        {
-            const std::string& file_name = libmesh_restart_file_name(
-                d_libmesh_restart_read_dir, d_libmesh_restart_restore_number, part, d_libmesh_restart_file_extension);
-            const XdrMODE xdr_mode = (d_libmesh_restart_file_extension == "xdr" ? DECODE : READ);
-            const int read_mode =
-                EquationSystems::READ_HEADER | EquationSystems::READ_DATA | EquationSystems::READ_ADDITIONAL_DATA;
-            equation_systems->read(file_name, xdr_mode, read_mode, /*partition_agnostic*/ true);
-        }
-        else
-        {
-            System& X_system = equation_systems->add_system<System>(COORDS_SYSTEM_NAME);
-            for (unsigned int d = 0; d < NDIM; ++d)
-            {
-                std::ostringstream os;
-                os << "X_" << d;
-                X_system.add_variable(os.str(), d_fe_order, d_fe_family);
-            }
-
-            System& dX_system = equation_systems->add_system<System>(COORD_MAPPING_SYSTEM_NAME);
-            for (unsigned int d = 0; d < NDIM; ++d)
-            {
-                std::ostringstream os;
-                os << "dX_" << d;
-                dX_system.add_variable(os.str(), d_fe_order, d_fe_family);
-            }
-
-            System& U_system = equation_systems->add_system<System>(VELOCITY_SYSTEM_NAME);
-            for (unsigned int d = 0; d < NDIM; ++d)
-            {
-                std::ostringstream os;
-                os << "U_" << d;
-                U_system.add_variable(os.str(), d_fe_order, d_fe_family);
-            }
-
-            System& F_system = equation_systems->add_system<System>(FORCE_SYSTEM_NAME);
-            for (unsigned int d = 0; d < NDIM; ++d)
-            {
-                std::ostringstream os;
-                os << "F_" << d;
-                F_system.add_variable(os.str(), d_fe_order, d_fe_family);
-            }
-        }
-    }
-
->>>>>>> b39306dc
     // Reset the current time step interval.
     d_current_time = std::numeric_limits<double>::quiet_NaN();
     d_new_time = std::numeric_limits<double>::quiet_NaN();
