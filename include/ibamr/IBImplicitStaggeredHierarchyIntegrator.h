// Filename: IBImplicitStaggeredHierarchyIntegrator.h
// Created on 07 Apr 2012 by Boyce Griffith
//
// Copyright (c) 2002-2014, Boyce Griffith
// All rights reserved.
//
// Redistribution and use in source and binary forms, with or without
// modification, are permitted provided that the following conditions are met:
//
//    * Redistributions of source code must retain the above copyright notice,
//      this list of conditions and the following disclaimer.
//
//    * Redistributions in binary form must reproduce the above copyright
//      notice, this list of conditions and the following disclaimer in the
//      documentation and/or other materials provided with the distribution.
//
//    * Neither the name of The University of North Carolina nor the names of
//      its contributors may be used to endorse or promote products derived from
//      this software without specific prior written permission.
//
// THIS SOFTWARE IS PROVIDED BY THE COPYRIGHT HOLDERS AND CONTRIBUTORS "AS IS"
// AND ANY EXPRESS OR IMPLIED WARRANTIES, INCLUDING, BUT NOT LIMITED TO, THE
// IMPLIED WARRANTIES OF MERCHANTABILITY AND FITNESS FOR A PARTICULAR PURPOSE
// ARE DISCLAIMED. IN NO EVENT SHALL THE COPYRIGHT HOLDER OR CONTRIBUTORS BE
// LIABLE FOR ANY DIRECT, INDIRECT, INCIDENTAL, SPECIAL, EXEMPLARY, OR
// CONSEQUENTIAL DAMAGES (INCLUDING, BUT NOT LIMITED TO, PROCUREMENT OF
// SUBSTITUTE GOODS OR SERVICES; LOSS OF USE, DATA, OR PROFITS; OR BUSINESS
// INTERRUPTION) HOWEVER CAUSED AND ON ANY THEORY OF LIABILITY, WHETHER IN
// CONTRACT, STRICT LIABILITY, OR TORT (INCLUDING NEGLIGENCE OR OTHERWISE)
// ARISING IN ANY WAY OUT OF THE USE OF THIS SOFTWARE, EVEN IF ADVISED OF THE
// POSSIBILITY OF SUCH DAMAGE.

#ifndef included_IBImplicitStaggeredHierarchyIntegrator
#define included_IBImplicitStaggeredHierarchyIntegrator

/////////////////////////////// INCLUDES /////////////////////////////////////

#include <string>

#include "IntVector.h"
#include "SAMRAIVectorReal.h"
#include "ibamr/IBHierarchyIntegrator.h"
#include "ibamr/IBImplicitStrategy.h"
#include "ibamr/StaggeredStokesFACPreconditioner.h"
#include "ibamr/StaggeredStokesIBLevelRelaxationFACOperator.h"
#include "ibamr/StaggeredStokesOperator.h"
#include "ibamr/StaggeredStokesSolver.h"
#include "petscksp.h"
#include "petscmat.h"
#include "petscpc.h"
#include "petscsnes.h"
#include "petscsys.h"
#include "petscvec.h"
#include "tbox/Pointer.h"

namespace IBAMR
{
class INSStaggeredHierarchyIntegrator;
} // namespace IBAMR
namespace SAMRAI
{
namespace hier
{
template <int DIM>
class PatchHierarchy;
} // namespace hier
namespace mesh
{
template <int DIM>
class GriddingAlgorithm;
} // namespace mesh
namespace solv
{
class PoissonSpecifications;
} // namespace solv
namespace tbox
{
class Database;
} // namespace tbox
} // namespace SAMRAI

/////////////////////////////// CLASS DEFINITION /////////////////////////////

namespace IBAMR
{
/*!
 * \brief Class IBImplicitStaggeredHierarchyIntegrator is an implementation of a
 * formally second-order accurate, nonlinearly-implicit version of the immersed
 * boundary method.
 */
class IBImplicitStaggeredHierarchyIntegrator : public IBHierarchyIntegrator
{
public:
    /*!
     * The constructor for class IBImplicitStaggeredHierarchyIntegrator sets
     * some default values, reads in configuration information from input and
     * restart databases, and registers the integrator object with the restart
     * manager when requested.
     */
    IBImplicitStaggeredHierarchyIntegrator(const std::string& object_name,
                                           SAMRAI::tbox::Pointer<SAMRAI::tbox::Database> input_db,
                                           SAMRAI::tbox::Pointer<IBImplicitStrategy> ib_method_ops,
                                           SAMRAI::tbox::Pointer<INSStaggeredHierarchyIntegrator> ins_hier_integrator,
                                           bool register_for_restart = true);

    /*!
     * The destructor for class IBImplicitStaggeredHierarchyIntegrator
     * unregisters the integrator object with the restart manager when the
     * object is so registered.
     */
    ~IBImplicitStaggeredHierarchyIntegrator();

    /*!
     * Prepare to advance the data from current_time to new_time.
     */
    void preprocessIntegrateHierarchy(double current_time, double new_time, int num_cycles = 1);

    /*!
     * Synchronously advance each level in the hierarchy over the given time
     * increment.
     */
    void integrateHierarchy(double current_time, double new_time, int cycle_num = 0);

    /*!
     * Clean up data following call(s) to integrateHierarchy().
     */
    void postprocessIntegrateHierarchy(double current_time,
                                       double new_time,
                                       bool skip_synchronize_new_state_data,
                                       int num_cycles = 1);

    /*!
     * Initialize the variables, basic communications algorithms, solvers, and
     * other data structures used by this time integrator object.
     *
     * This method is called automatically by initializePatchHierarchy() prior
     * to the construction of the patch hierarchy.  It is also possible for
     * users to make an explicit call to initializeHierarchyIntegrator() prior
     * to calling initializePatchHierarchy().
     */
    void initializeHierarchyIntegrator(SAMRAI::tbox::Pointer<SAMRAI::hier::PatchHierarchy<NDIM> > hierarchy,
                                       SAMRAI::tbox::Pointer<SAMRAI::mesh::GriddingAlgorithm<NDIM> > gridding_alg);

    /*!
     * Returns the number of cycles to perform for the present time step.
     */
    int getNumberOfCycles() const;

protected:
    /*!
     * Write out specialized object state to the given database.
     */
    void putToDatabaseSpecialized(SAMRAI::tbox::Pointer<SAMRAI::tbox::Database> db);

    SAMRAI::tbox::Pointer<IBImplicitStrategy> d_ib_implicit_ops;

private:
    /*!
         * \brief A StaggeredStokesSolver that does nothing.
         */
    class NoOpStaggeredStokesSolver : public IBAMR::StaggeredStokesSolver
    {

    public:
        /*!
                 * \brief Default constructor of the class.
                 */
        NoOpStaggeredStokesSolver(const std::string& object_name,
                                  SAMRAI::tbox::Pointer<SAMRAI::tbox::Database> input_db)
            : StaggeredStokesSolver()
        {
            d_stokes_op = new StaggeredStokesOperator(object_name + "::stokes_op", false);
            d_fac_op =
                new StaggeredStokesIBLevelRelaxationFACOperator(object_name + "::fac_op", input_db, "stokes_ib_pc_");
            d_fac_pc =
                new StaggeredStokesFACPreconditioner(object_name + "::fac_pc", d_fac_op, input_db, "stokes_ib_pc_");

            return;
        } // NoOpStaggeredStokesSolver

        /*!
         * \brief Destructor of the class.
         */
        ~NoOpStaggeredStokesSolver()
        {
            // intentionally left blank
            return;
        } // ~NoOpStaggeredStokesSolver

        // \{ Implementation of IBAMR::StaggeredStokesSolver class.

        void setVelocityPoissonSpecifications(const SAMRAI::solv::PoissonSpecifications& U_problem_coefs)
        {
            StaggeredStokesSolver::setVelocityPoissonSpecifications(U_problem_coefs);
            d_stokes_op->setVelocityPoissonSpecifications(U_problem_coefs);
            d_fac_pc->setVelocityPoissonSpecifications(U_problem_coefs);
            d_fac_op->setVelocityPoissonSpecifications(U_problem_coefs);

            return;
        } // setVelocityPoissonSpecifications

        void setPhysicalBcCoefs(const std::vector<SAMRAI::solv::RobinBcCoefStrategy<NDIM>*>& U_bc_coefs,
                                SAMRAI::solv::RobinBcCoefStrategy<NDIM>* P_bc_coef)
        {
            StaggeredStokesSolver::setPhysicalBcCoefs(U_bc_coefs, P_bc_coef);
            d_stokes_op->setPhysicalBcCoefs(U_bc_coefs, P_bc_coef);

            // We set to set projection boundary conditions for the FAC pc/op.
            // This is done separately.

            return;
        } // setPhysicalBcCoefs

        void setPhysicalBoundaryHelper(SAMRAI::tbox::Pointer<StaggeredStokesPhysicalBoundaryHelper> bc_helper)
        {
            StaggeredStokesSolver::setPhysicalBoundaryHelper(bc_helper);
            d_stokes_op->setPhysicalBoundaryHelper(bc_helper);
            d_fac_pc->setPhysicalBoundaryHelper(bc_helper);
            d_fac_op->setPhysicalBoundaryHelper(bc_helper);

            return;
        } // setPhysicalBoundaryHelper

        void setComponentsHaveNullspace(const bool has_velocity_nullspace, const bool has_pressure_nullspace)
        {
            StaggeredStokesSolver::setComponentsHaveNullspace(has_velocity_nullspace, has_pressure_nullspace);
            d_fac_pc->setComponentsHaveNullspace(d_has_velocity_nullspace, d_has_pressure_nullspace);
            d_fac_op->setComponentsHaveNullspace(d_has_velocity_nullspace, d_has_pressure_nullspace);

            return;
        } // setComponentsHaveNullspace

        // \}

        // \{ Implementation of IBTK::GeneralSolver class.

        /*!
         * \brief Solve system of equations that does nothing.
         */
        bool solveSystem(SAMRAI::solv::SAMRAIVectorReal<NDIM, double>& /*x*/,
                         SAMRAI::solv::SAMRAIVectorReal<NDIM, double>& /*b*/)
        {
            // intentionally left blank.
            return false;
        } // solveSystem

        // \}
    private:
        /*!
         * \brief Disable the copy constructor.
         */
        NoOpStaggeredStokesSolver(const NoOpStaggeredStokesSolver& from);

        /*!
                 * \brief Disable the assignement operator.
                 */
        NoOpStaggeredStokesSolver& operator=(const NoOpStaggeredStokesSolver& that);

        // Operators and solvers maintained by this class.
        SAMRAI::tbox::Pointer<StaggeredStokesOperator> d_stokes_op;
        SAMRAI::tbox::Pointer<StaggeredStokesIBLevelRelaxationFACOperator> d_fac_op;
        SAMRAI::tbox::Pointer<StaggeredStokesFACPreconditioner> d_fac_pc;

        friend class IBImplicitStaggeredHierarchyIntegrator;
    }; // NoOpStaggeredStokesSolver

    /*!
     * \brief Copy constructor.
     *
     * \note This constructor is not implemented and should not be used.
     *
     * \param from The value to copy to this object.
     */
    IBImplicitStaggeredHierarchyIntegrator(const IBImplicitStaggeredHierarchyIntegrator& from);

    /*!
     * \brief Assignment operator.
     *
     * \note This operator is not implemented and should not be used.
     *
     * \param that The value to assign to this object.
     *
     * \return A reference to this object.
     */
    IBImplicitStaggeredHierarchyIntegrator& operator=(const IBImplicitStaggeredHierarchyIntegrator& that);

    /*!
     * Read object state from the restart file and initialize class data
     * members.
     */
    void getFromRestart();

    /*!
     * \brief Solve for position along with fluid variables.
     */
    void integrateHierarchy_position(double current_time, double new_time, int cycle_num);

    /*!
     * \brief Solve for fluid variables only.
     */
    void integrateHierarchy_velocity(double current_time, double new_time, int cycle_num);

    /*!
     * Static function for implicit formulation.
     */
    static PetscErrorCode IBFunction_SAMRAI(SNES snes, Vec x, Vec f, void* ctx);

    /*!
     * Function for implicit formulation that solves for u,p and X.
     */
    PetscErrorCode IBFunction_position(SNES snes, Vec x, Vec f);

    /*!
     * Function for implicit formulation that solves for u and p.
     */
    PetscErrorCode IBFunction_velocity(SNES snes, Vec x, Vec f);

    /*!
     * Static function for setting up implicit formulation Jacobian.
     */
    static PetscErrorCode
<<<<<<< HEAD
    IBJacobianSetup_SAMRAI(SNES snes, Vec x, Mat* A, Mat* B, MatStructure* mat_structure, void* p_ctx);

    /*!
     * Static function for setting up implicit formulation Jacobian that solves for u, p, and X.
     */
    PetscErrorCode IBJacobianSetup_position(SNES snes, Vec x, Mat* A, Mat* B, MatStructure* mat_structure);
=======
    compositeIBJacobianSetup_SAMRAI(SNES snes, Vec x, Mat A, Mat B, void* p_ctx);
>>>>>>> 48dbbe61

    /*!
     * Static function for setting up implicit formulation Jacobian that solves for u and p.
     */
<<<<<<< HEAD
    PetscErrorCode IBJacobianSetup_velocity(SNES snes, Vec x, Mat* A, Mat* B, MatStructure* mat_structure);
=======
    PetscErrorCode compositeIBJacobianSetup(SNES snes, Vec x, Mat A, Mat B);
>>>>>>> 48dbbe61

    /*!
     * Static function for implicit formulation Jacobian.
     */
    static PetscErrorCode IBJacobianApply_SAMRAI(Mat A, Vec x, Vec y);

    /*!
     * Function for implicit formulation Jacobian that solves for u, p, and X.
     */
    PetscErrorCode IBJacobianApply_position(Vec x, Vec y);

    /*
     * Function for implicit formulation Jacobian that solves for u and p.
     */
    PetscErrorCode IBJacobianApply_velocity(Vec x, Vec y);

    /*!
     * Static function for implicit formulation preconditioner.
     */
    static PetscErrorCode IBPCApply_SAMRAI(PC pc, Vec x, Vec y);

    /*!
     * Function for implicit formulation preconditioner that solves for u, p, and X.
     */
    PetscErrorCode IBPCApply_position(Vec x, Vec y);

    /*!
     * Function for implicit formulation preconditioner that solves for u and p.
     */
    PetscErrorCode IBPCApply_velocity(Vec x, Vec y);

    /*!
     * Static function for implicit formulation Lagrangian Schur complement.
     */
    static PetscErrorCode lagrangianSchurApply_SAMRAI(Mat A, Vec x, Vec y);

    /*!
     * Function for implicit formulation Lagrangian Schur complement.
     */
    PetscErrorCode lagrangianSchurApply(Vec x, Vec y);

    /*
     * Eulerian data for storing u and p DOFs indexing.
     */
    std::vector<std::vector<int> > d_num_dofs_per_proc;
    int d_u_dof_index_idx, d_p_dof_index_idx;
    SAMRAI::tbox::Pointer<SAMRAI::pdat::SideVariable<NDIM, int> > d_u_dof_index_var;
    SAMRAI::tbox::Pointer<SAMRAI::pdat::CellVariable<NDIM, int> > d_p_dof_index_var;

    // Solvers and associated vectors.
    bool d_solve_for_position;
    SAMRAI::tbox::Pointer<StaggeredStokesSolver> d_stokes_solver;
    SAMRAI::tbox::Pointer<StaggeredStokesOperator> d_stokes_op;
    KSP d_schur_solver;
    SAMRAI::tbox::Pointer<SAMRAI::solv::SAMRAIVectorReal<NDIM, double> > d_u_scratch_vec, d_f_scratch_vec;
    Vec d_X_current;
};
} // namespace IBAMR

//////////////////////////////////////////////////////////////////////////////

#endif //#ifndef included_IBImplicitStaggeredHierarchyIntegrator<|MERGE_RESOLUTION|>--- conflicted
+++ resolved
@@ -318,26 +318,17 @@
     /*!
      * Static function for setting up implicit formulation Jacobian.
      */
-    static PetscErrorCode
-<<<<<<< HEAD
-    IBJacobianSetup_SAMRAI(SNES snes, Vec x, Mat* A, Mat* B, MatStructure* mat_structure, void* p_ctx);
+    static PetscErrorCode IBJacobianSetup_SAMRAI(SNES snes, Vec x, Mat A, Mat B, void* p_ctx);
 
     /*!
      * Static function for setting up implicit formulation Jacobian that solves for u, p, and X.
      */
-    PetscErrorCode IBJacobianSetup_position(SNES snes, Vec x, Mat* A, Mat* B, MatStructure* mat_structure);
-=======
-    compositeIBJacobianSetup_SAMRAI(SNES snes, Vec x, Mat A, Mat B, void* p_ctx);
->>>>>>> 48dbbe61
+    PetscErrorCode IBJacobianSetup_position(SNES snes, Vec x, Mat A, Mat B);
 
     /*!
      * Static function for setting up implicit formulation Jacobian that solves for u and p.
      */
-<<<<<<< HEAD
-    PetscErrorCode IBJacobianSetup_velocity(SNES snes, Vec x, Mat* A, Mat* B, MatStructure* mat_structure);
-=======
-    PetscErrorCode compositeIBJacobianSetup(SNES snes, Vec x, Mat A, Mat B);
->>>>>>> 48dbbe61
+    PetscErrorCode IBJacobianSetup_velocity(SNES snes, Vec x, Mat A, Mat B);
 
     /*!
      * Static function for implicit formulation Jacobian.
