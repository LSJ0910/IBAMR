// Filename: HierarchyIntegrator.cpp
// Created on 10 Aug 2011 by Boyce Griffith
//
// Copyright (c) 2002-2014, Boyce Griffith
// All rights reserved.
//
// Redistribution and use in source and binary forms, with or without
// modification, are permitted provided that the following conditions are met:
//
//    * Redistributions of source code must retain the above copyright notice,
//      this list of conditions and the following disclaimer.
//
//    * Redistributions in binary form must reproduce the above copyright
//      notice, this list of conditions and the following disclaimer in the
//      documentation and/or other materials provided with the distribution.
//
//    * Neither the name of The University of North Carolina nor the names of
//      its contributors may be used to endorse or promote products derived from
//      this software without specific prior written permission.
//
// THIS SOFTWARE IS PROVIDED BY THE COPYRIGHT HOLDERS AND CONTRIBUTORS "AS IS"
// AND ANY EXPRESS OR IMPLIED WARRANTIES, INCLUDING, BUT NOT LIMITED TO, THE
// IMPLIED WARRANTIES OF MERCHANTABILITY AND FITNESS FOR A PARTICULAR PURPOSE
// ARE DISCLAIMED. IN NO EVENT SHALL THE COPYRIGHT HOLDER OR CONTRIBUTORS BE
// LIABLE FOR ANY DIRECT, INDIRECT, INCIDENTAL, SPECIAL, EXEMPLARY, OR
// CONSEQUENTIAL DAMAGES (INCLUDING, BUT NOT LIMITED TO, PROCUREMENT OF
// SUBSTITUTE GOODS OR SERVICES; LOSS OF USE, DATA, OR PROFITS; OR BUSINESS
// INTERRUPTION) HOWEVER CAUSED AND ON ANY THEORY OF LIABILITY, WHETHER IN
// CONTRACT, STRICT LIABILITY, OR TORT (INCLUDING NEGLIGENCE OR OTHERWISE)
// ARISING IN ANY WAY OUT OF THE USE OF THIS SOFTWARE, EVEN IF ADVISED OF THE
// POSSIBILITY OF SUCH DAMAGE.

/////////////////////////////// INCLUDES /////////////////////////////////////

#include <stddef.h>
#include <algorithm>
#include <deque>
#include <limits>
#include <list>
#include <map>
#include <ostream>
#include <set>
#include <string>
#include <utility>
#include <vector>

#include "BasePatchHierarchy.h"
#include "BasePatchLevel.h"
#include "Box.h"
#include "CartesianGridGeometry.h"
#include "CellData.h"
#include "CoarsenAlgorithm.h"
#include "CoarsenOperator.h"
#include "CoarsenPatchStrategy.h"
#include "CoarsenSchedule.h"
#include "ComponentSelector.h"
#include "EdgeData.h"
#include "FaceData.h"
#include "GriddingAlgorithm.h"
#include "IntVector.h"
#include "NodeData.h"
#include "Patch.h"
#include "PatchData.h"
#include "PatchHierarchy.h"
#include "PatchLevel.h"
#include "RefineAlgorithm.h"
#include "RefineOperator.h"
#include "RefinePatchStrategy.h"
#include "RefineSchedule.h"
#include "SideData.h"
#include "TagAndInitializeStrategy.h"
#include "Variable.h"
#include "VariableContext.h"
#include "VariableDatabase.h"
#include "VisItDataWriter.h"
#include "ibtk/CartExtrapPhysBdryOp.h"
#include "ibtk/CartGridFunction.h"
#include "ibtk/HierarchyIntegrator.h"
#include "ibtk/HierarchyMathOps.h"
#include "ibtk/RefinePatchStrategySet.h"
#include "ibtk/ibtk_enums.h"
#include "ibtk/namespaces.h" // IWYU pragma: keep
#include "tbox/Array.h"
#include "tbox/Database.h"
#include "tbox/MathUtilities.h"
#include "tbox/PIO.h"
#include "tbox/Pointer.h"
#include "tbox/RestartManager.h"
#include "tbox/Utilities.h"

/////////////////////////////// NAMESPACE ////////////////////////////////////

namespace IBTK
{
/////////////////////////////// STATIC ///////////////////////////////////////

namespace
{
// Version of HierarchyIntegrator restart file data.
static const int HIERARCHY_INTEGRATOR_VERSION = 1;
}

const std::string HierarchyIntegrator::SYNCH_CURRENT_DATA_ALG = "SYNCH_CURRENT_DATA";
const std::string HierarchyIntegrator::SYNCH_NEW_DATA_ALG = "SYNCH_NEW_DATA";

/////////////////////////////// PUBLIC ///////////////////////////////////////

HierarchyIntegrator::HierarchyIntegrator(const std::string& object_name,
                                         Pointer<Database> input_db,
                                         bool register_for_restart)
{
#if !defined(NDEBUG)
    TBOX_ASSERT(!object_name.empty());
#endif
    d_object_name = object_name;
    d_registered_for_restart = false;
    if (register_for_restart)
    {
        RestartManager::getManager()->registerRestartItem(d_object_name, this);
        d_registered_for_restart = true;
    }

    // Initialize state variables.
    d_hierarchy = NULL;
    d_gridding_alg = NULL;
    d_hierarchy_is_initialized = false;
    d_regridding_hierarchy = false;
    d_at_regrid_time_step = false;
    d_visit_writer = NULL;
    d_parent_integrator = NULL;
    d_current_num_cycles = -1;
    d_current_cycle_num = -1;
    d_current_dt = std::numeric_limits<double>::quiet_NaN();

    // Set default values.
    d_integrator_time = std::numeric_limits<double>::quiet_NaN();
    d_start_time = 0.0;
    d_end_time = std::numeric_limits<double>::max();
    d_dt_init = std::numeric_limits<double>::max();
    d_dt_min = 0.0;
    d_dt_max = std::numeric_limits<double>::max();
    d_dt_growth_factor = 2.0;
    d_integrator_step = 0;
    d_num_cycles = 1;
    d_max_integrator_steps = std::numeric_limits<int>::max();
    d_regrid_interval = 1;
    d_regrid_mode = STANDARD;
    d_enable_logging = false;
    d_bdry_extrap_type = "LINEAR";
    d_manage_hier_math_ops = true;
    d_tag_buffer.resizeArray(1);
    d_tag_buffer[0] = 0;

    // Initialize object with data read from the input and restart databases.
    const bool from_restart = RestartManager::getManager()->isFromRestart();
    if (from_restart)
    {
        getFromRestart();
    }
    else
    {
        d_integrator_time = d_start_time;
        d_integrator_step = 0;
    }
    if (input_db) getFromInput(input_db, from_restart);

    // Initialize all variable contexts.
    VariableDatabase<NDIM>* var_db = VariableDatabase<NDIM>::getDatabase();
    d_current_context = var_db->getContext(d_object_name + "::CURRENT");
    d_new_context = var_db->getContext(d_object_name + "::NEW");
    d_scratch_context = var_db->getContext(d_object_name + "::SCRATCH");

    // Create default communications algorithms.
    d_coarsen_algs[SYNCH_CURRENT_DATA_ALG] = new CoarsenAlgorithm<NDIM>();
    d_coarsen_algs[SYNCH_NEW_DATA_ALG] = new CoarsenAlgorithm<NDIM>();
    d_fill_after_regrid_phys_bdry_bc_op = NULL;
    return;
} // HierarchyIntegrator

HierarchyIntegrator::~HierarchyIntegrator()
{
    if (d_registered_for_restart)
    {
        RestartManager::getManager()->unregisterRestartItem(d_object_name);
        d_registered_for_restart = false;
    }

    for (RefinePatchStrategyMap::iterator it = d_ghostfill_strategies.begin(); it != d_ghostfill_strategies.end(); ++it)
    {
        delete it->second;
    }

    for (RefinePatchStrategyMap::iterator it = d_prolong_strategies.begin(); it != d_prolong_strategies.end(); ++it)
    {
        delete it->second;
    }

    for (CoarsenPatchStrategyMap::iterator it = d_coarsen_strategies.begin(); it != d_coarsen_strategies.end(); ++it)
    {
        delete it->second;
    }
    return;
} // ~HierarchyIntegrator

const std::string&
HierarchyIntegrator::getName() const
{
    return d_object_name;
} // getName

void
HierarchyIntegrator::initializePatchHierarchy(Pointer<PatchHierarchy<NDIM> > hierarchy,
                                              Pointer<GriddingAlgorithm<NDIM> > gridding_alg)
{
    if (d_hierarchy_is_initialized || d_parent_integrator) return;

#if !defined(NDEBUG)
    TBOX_ASSERT(hierarchy);
    TBOX_ASSERT(gridding_alg);
#endif
    d_hierarchy = hierarchy;
    d_gridding_alg = gridding_alg;

    // Initialize the hierarchy integrator and any child hierarchy integrators
    // prior to initializing the patch hierarchy.
    std::deque<HierarchyIntegrator*> hier_integrators(1, this);
    while (!hier_integrators.empty())
    {
        HierarchyIntegrator* integrator = hier_integrators.front();
        integrator->initializeHierarchyIntegrator(d_hierarchy, d_gridding_alg);
        integrator->setupTagBuffer(d_gridding_alg);
        for (int i = 0; i < std::min(d_tag_buffer.size(), integrator->d_tag_buffer.size()); ++i)
        {
            d_tag_buffer[i] = std::max(d_tag_buffer[i], integrator->d_tag_buffer[i]);
        }
        hier_integrators.pop_front();
        hier_integrators.insert(hier_integrators.end(), integrator->d_child_integrators.begin(),
                                integrator->d_child_integrators.end());
    }
    plog << d_object_name << "::initializePatchHierarchy(): "
         << "tag_buffer =";
    for (int i = 0; i < d_tag_buffer.size(); ++i) plog << " " << d_tag_buffer[i];
    plog << "\n";

    // Initialize the patch hierarchy.
    const bool from_restart = RestartManager::getManager()->isFromRestart();
    if (from_restart)
    {
        d_hierarchy->getFromRestart(d_gridding_alg->getMaxLevels());
        const int coarsest_ln = 0;
        const int finest_ln = d_hierarchy->getFinestLevelNumber();
        d_gridding_alg->getTagAndInitializeStrategy()->resetHierarchyConfiguration(d_hierarchy, coarsest_ln, finest_ln);
    }
    else
    {
        const bool initial_time = true;
        d_gridding_alg->makeCoarsestLevel(d_hierarchy, d_start_time);
        int level_number = 0;
        bool done = false;
        while (!done && (d_gridding_alg->levelCanBeRefined(level_number)))
        {
            d_gridding_alg->makeFinerLevel(d_hierarchy, d_integrator_time, initial_time, d_tag_buffer[level_number]);
            done = !d_hierarchy->finerLevelExists(level_number);
            ++level_number;
        }
        synchronizeHierarchyData(CURRENT_DATA);
    }

    // Indicate that the hierarchy is initialized.
    hier_integrators.push_back(this);
    while (!hier_integrators.empty())
    {
        HierarchyIntegrator* integrator = hier_integrators.front();
        integrator->d_hierarchy_is_initialized = true;
        hier_integrators.pop_front();
        hier_integrators.insert(hier_integrators.end(), integrator->d_child_integrators.begin(),
                                integrator->d_child_integrators.end());
    }
    return;
} // initializePatchHierarchy

void
HierarchyIntegrator::advanceHierarchy(double dt)
{
    const double dt_min = getMinimumTimeStepSize();
    const double dt_max = getMaximumTimeStepSize();
    if (dt < dt_min || dt > dt_max)
    {
        TBOX_ERROR(d_object_name << "::advanceHierarchy():\n"
                                 << "  at time = "
                                 << d_integrator_time
                                 << ": time step size dt = "
                                 << dt
                                 << "\n"
                                 << "  minimum time step size = "
                                 << dt_min
                                 << "\n"
                                 << "  maximum time step size = "
                                 << dt_max
                                 << "\n");
    }

    if (d_integrator_time + dt > d_end_time)
    {
        pout << "WARNING: at time = " << d_integrator_time << ": reducing dt so that current_time+dt = end_time.\n";
        dt = d_end_time - d_integrator_time;
    }
    const double current_time = d_integrator_time;
    const double new_time = d_integrator_time + dt;
    if (dt < 0.0)
    {
        TBOX_ERROR(d_object_name << "::advanceHierarchy():\n"
                                 << "  at time = "
                                 << d_integrator_time
                                 << ": time step size dt = "
                                 << dt
                                 << ".\n");
    }
    else if (dt == 0.0)
    {
        TBOX_ERROR(d_object_name << "::advanceHierarchy():\n"
                                 << "  at time = "
                                 << d_integrator_time
                                 << ": time step size dt = "
                                 << dt
                                 << ".\n");
    }
    else if (current_time == new_time || MathUtilities<double>::equalEps(current_time, new_time))
    {
        TBOX_ERROR(d_object_name << "::advanceHierarchy():\n"
                                 << "  at time = "
                                 << d_integrator_time
                                 << ": time step size dt = "
                                 << dt
                                 << " is zero to machine precision.\n");
    }
    if (d_enable_logging)
        plog << d_object_name << "::advanceHierarchy(): time interval = [" << current_time << "," << new_time
             << "], dt = " << dt << "\n";

    // Regrid the patch hierarchy.
    if (atRegridPoint())
    {
        if (d_enable_logging)
            plog << d_object_name << "::advanceHierarchy(): regridding prior to timestep " << d_integrator_step << "\n";
        d_regridding_hierarchy = true;
        regridHierarchy();
        d_regridding_hierarchy = false;
        d_at_regrid_time_step = true;
    }

    // Determine the number of cycles and the time step size.
    d_current_num_cycles = getNumberOfCycles();
    d_current_dt = new_time - current_time;

    // Execute the preprocessing method of the parent integrator, and
    // recursively execute all preprocessing callbacks registered with the
    // parent and child integrators.
    preprocessIntegrateHierarchy(current_time, new_time, d_current_num_cycles);

    // Perform one or more cycles.  In each cycle, execute the integration
    // method of the parent integrator, and recursively execute all integration
    // callbacks registered with the parent and child integrators.
    if (d_enable_logging) plog << d_object_name << "::advanceHierarchy(): integrating hierarchy\n";
    for (int cycle_num = 0; cycle_num < d_current_num_cycles; ++cycle_num)
    {
        if (d_enable_logging && d_current_num_cycles != 1)
        {
            if (d_enable_logging)
                plog << d_object_name << "::advanceHierarchy(): executing cycle " << cycle_num + 1 << " of "
                     << d_current_num_cycles << "\n";
        }
        integrateHierarchy(current_time, new_time, cycle_num);
    }

    // Execute the postprocessing method of the parent integrator, and
    // recursively execute all postprocessing callbacks registered with the
    // parent and child integrators.
    static const bool skip_synchronize_new_state_data = true;
    postprocessIntegrateHierarchy(current_time, new_time, skip_synchronize_new_state_data, d_current_num_cycles);

    // Ensure that the current values of num_cycles, cycle_num, and dt are
    // reset.
    std::deque<HierarchyIntegrator*> hier_integrators(1, this);
    while (!hier_integrators.empty())
    {
        HierarchyIntegrator* integrator = hier_integrators.front();
        integrator->d_current_num_cycles = -1;
        integrator->d_current_cycle_num = -1;
        integrator->d_current_dt = std::numeric_limits<double>::quiet_NaN();
        hier_integrators.pop_front();
        hier_integrators.insert(hier_integrators.end(), integrator->d_child_integrators.begin(),
                                integrator->d_child_integrators.end());
    }

    // Synchronize the updated data.
    if (d_enable_logging) plog << d_object_name << "::advanceHierarchy(): synchronizing updated data\n";
    synchronizeHierarchyData(NEW_DATA);

    // Reset all time dependent data.
    if (d_enable_logging) plog << d_object_name << "::advanceHierarchy(): resetting time dependent data\n";
    resetTimeDependentHierarchyData(new_time);

    // Reset the regrid indicator.
    d_at_regrid_time_step = false;
    return;
} // advanceHierarchy

double
HierarchyIntegrator::getMinimumTimeStepSize()
{
    double dt = getMinimumTimeStepSizeSpecialized();
    for (std::set<HierarchyIntegrator*>::iterator it = d_child_integrators.begin(); it != d_child_integrators.end();
         ++it)
    {
        dt = std::max(dt, (*it)->getMinimumTimeStepSize());
    }
    return std::min(dt, d_end_time - d_integrator_time);
} // getMinimumTimeStepSize

double
HierarchyIntegrator::getMaximumTimeStepSize()
{
    double dt = getMaximumTimeStepSizeSpecialized();
    for (std::set<HierarchyIntegrator*>::iterator it = d_child_integrators.begin(); it != d_child_integrators.end();
         ++it)
    {
        dt = std::min(dt, (*it)->getMaximumTimeStepSize());
    }
    return std::min(dt, d_end_time - d_integrator_time);
} // getMaximumTimeStepSize

void
HierarchyIntegrator::synchronizeHierarchyData(VariableContextType ctx_type)
{
    synchronizeHierarchyDataSpecialized(ctx_type);
    for (std::set<HierarchyIntegrator*>::iterator it = d_child_integrators.begin(); it != d_child_integrators.end();
         ++it)
    {
        (*it)->synchronizeHierarchyData(ctx_type);
    }
    return;
} // synchronizeHierarchyData

void
HierarchyIntegrator::resetTimeDependentHierarchyData(const double new_time)
{
    resetTimeDependentHierarchyDataSpecialized(new_time);
    for (std::set<HierarchyIntegrator*>::iterator it = d_child_integrators.begin(); it != d_child_integrators.end();
         ++it)
    {
        (*it)->resetTimeDependentHierarchyData(new_time);
    }
    return;
} // resetTimeDependentHierarchyData

void
HierarchyIntegrator::resetIntegratorToPreadvanceState()
{
    resetIntegratorToPreadvanceStateSpecialized();
    for (std::set<HierarchyIntegrator*>::iterator it = d_child_integrators.begin(); it != d_child_integrators.end();
         ++it)
    {
        (*it)->resetIntegratorToPreadvanceState();
    }
    return;
} // resetIntegratorToPreadvanceState

void
HierarchyIntegrator::regridHierarchy()
{
    const int coarsest_ln = 0;

    bool check_volume_change = !d_parent_integrator && d_hierarchy_is_initialized;
    const double old_volume = check_volume_change ? d_hier_math_ops->getVolumeOfPhysicalDomain() : 0.0;

    // Regrid the hierarchy.
    switch (d_regrid_mode)
    {
    case STANDARD:
        d_gridding_alg->regridAllFinerLevels(d_hierarchy, coarsest_ln, d_integrator_time, d_tag_buffer);
        break;
    case AGGRESSIVE:
        for (int k = 0; k < d_gridding_alg->getMaxLevels(); ++k)
        {
            d_gridding_alg->regridAllFinerLevels(d_hierarchy, coarsest_ln, d_integrator_time, d_tag_buffer);
        }
        break;
    default:
        TBOX_ERROR(d_object_name << "::regridHierarchy():\n"
                                 << "  unrecognized regrid mode: "
                                 << enum_to_string<RegridMode>(d_regrid_mode)
                                 << "."
                                 << std::endl);
    }

    const double new_volume = check_volume_change ? d_hier_math_ops->getVolumeOfPhysicalDomain() : 0.0;

    if (check_volume_change && !MathUtilities<double>::equalEps(old_volume, new_volume))
    {
        TBOX_WARNING(
            d_object_name << "::regridHierarchy():\n"
                          << "  change in domain volume detected (volume is computed by summing control volumes)\n"
                          << "    old volume = "
                          << old_volume
                          << "\n"
                          << "    new volume = "
                          << new_volume
                          << "\n"
                          << "  this may indicate overlapping patches in the AMR grid hierarchy.");
    }

    // Synchronize the state data on the patch hierarchy.
    synchronizeHierarchyData(CURRENT_DATA);
    return;
} // regridHierarchy

bool
HierarchyIntegrator::atRegridPoint() const
{
    bool regrid_hierarchy = atRegridPointSpecialized();
    for (std::set<HierarchyIntegrator*>::iterator it = d_child_integrators.begin();
         it != d_child_integrators.end() && !regrid_hierarchy; ++it)
    {
        regrid_hierarchy = regrid_hierarchy || (*it)->atRegridPoint();
    }
    return regrid_hierarchy;
} // atRegridPoint

double
HierarchyIntegrator::getIntegratorTime() const
{
    return d_integrator_time;
} // getIntegratorTime

double
HierarchyIntegrator::getStartTime() const
{
    return d_start_time;
} // getStartTime

double
HierarchyIntegrator::getEndTime() const
{
    return d_end_time;
} // getEndTime

int
HierarchyIntegrator::getIntegratorStep() const
{
    return d_integrator_step;
} // getIntegratorStep

int
HierarchyIntegrator::getMaxIntegratorSteps() const
{
    return d_max_integrator_steps;
} // getMaxIntegratorSteps

bool
HierarchyIntegrator::stepsRemaining() const
{
    return ((d_integrator_step < d_max_integrator_steps) && (d_integrator_time < d_end_time) &&
            !MathUtilities<double>::equalEps(d_integrator_time, d_end_time));
} // stepsRemaining

Pointer<PatchHierarchy<NDIM> >
HierarchyIntegrator::getPatchHierarchy() const
{
    return d_hierarchy;
} // getPatchHierarchy

Pointer<GriddingAlgorithm<NDIM> >
HierarchyIntegrator::getGriddingAlgorithm() const
{
    return d_gridding_alg;
} // getGriddingAlgorithm

void
HierarchyIntegrator::registerVisItDataWriter(Pointer<VisItDataWriter<NDIM> > visit_writer)
{
    d_visit_writer = visit_writer;
    for (std::set<HierarchyIntegrator*>::iterator it = d_child_integrators.begin(); it != d_child_integrators.end();
         ++it)
    {
        (*it)->registerVisItDataWriter(visit_writer);
    }
    return;
} // registerVisItDataWriter

<<<<<<< HEAD
Pointer<VisItDataWriter<NDIM> > HierarchyIntegrator::getVisItDataWriter() const
{
    return d_visit_writer;
}

void HierarchyIntegrator::setupPlotData()
=======
void
HierarchyIntegrator::setupPlotData()
>>>>>>> 8b34989a
{
    setupPlotDataSpecialized();
    for (std::set<HierarchyIntegrator*>::iterator it = d_child_integrators.begin(); it != d_child_integrators.end();
         ++it)
    {
        (*it)->setupPlotData();
    }
    return;
} // setupPlotData

int
HierarchyIntegrator::getNumberOfCycles() const
{
    return d_num_cycles;
} // getNumberOfCycles

int
HierarchyIntegrator::getCurrentCycleNumber() const
{
    return d_current_cycle_num;
} // getCurrentCycleNumber

double
HierarchyIntegrator::getCurrentTimeStepSize() const
{
    return d_current_dt;
} // getCurrentTimeStepSize

void
HierarchyIntegrator::preprocessIntegrateHierarchy(const double current_time,
                                                  const double new_time,
                                                  const int num_cycles)
{
    d_current_num_cycles = num_cycles;
    d_current_cycle_num = -1;
    d_current_dt = new_time - current_time;
#if !defined(NDEBUG)
    TBOX_ASSERT(d_current_num_cycles > 0);
    TBOX_ASSERT(d_current_dt > 0.0);
#endif
    return;
} // preprocessIntegrateHierarchy

void
HierarchyIntegrator::integrateHierarchy(const double current_time, const double new_time, const int cycle_num)
{
    ++d_current_cycle_num;
#if !defined(NDEBUG)
    TBOX_ASSERT(MathUtilities<double>::equalEps(d_current_dt, new_time - current_time));
    TBOX_ASSERT(d_current_cycle_num == cycle_num);
    TBOX_ASSERT(d_current_cycle_num < d_current_num_cycles);
#else
    NULL_USE(current_time);
    NULL_USE(new_time);
    NULL_USE(cycle_num);
#endif
    return;
} // integrateHierarchy

void
HierarchyIntegrator::skipCycle(const double current_time, const double new_time, const int cycle_num)
{
    ++d_current_cycle_num;
#if !defined(NDEBUG)
    TBOX_ASSERT(MathUtilities<double>::equalEps(d_current_dt, new_time - current_time));
    TBOX_ASSERT(d_current_cycle_num == cycle_num);
    TBOX_ASSERT(d_current_cycle_num < d_current_num_cycles);
#else
    NULL_USE(current_time);
    NULL_USE(new_time);
    NULL_USE(cycle_num);
#endif
    return;
} // skipCycle

void
HierarchyIntegrator::postprocessIntegrateHierarchy(const double current_time,
                                                   const double new_time,
                                                   const bool /*skip_synchronize_new_state_data*/,
                                                   const int num_cycles)
{
#if !defined(NDEBUG)
    TBOX_ASSERT(MathUtilities<double>::equalEps(d_current_dt, new_time - current_time));
    TBOX_ASSERT(num_cycles == d_current_num_cycles);
    TBOX_ASSERT(d_current_cycle_num + 1 == d_current_num_cycles);
#else
    NULL_USE(current_time);
    NULL_USE(new_time);
    NULL_USE(num_cycles);
#endif
    d_current_num_cycles = -1;
    d_current_cycle_num = -1;
    d_current_dt = std::numeric_limits<double>::quiet_NaN();
    return;
} // postprocessIntegrateHierarchy

void HierarchyIntegrator::registerPreprocessIntegrateHierarchyCallback(
    PreprocessIntegrateHierarchyCallbackFcnPtr callback,
    void* ctx)
{
    d_preprocess_integrate_hierarchy_callbacks.push_back(callback);
    d_preprocess_integrate_hierarchy_callback_ctxs.push_back(ctx);
    return;
} // registerPreprocessIntegrateHierarchyCallback

void
HierarchyIntegrator::registerIntegrateHierarchyCallback(IntegrateHierarchyCallbackFcnPtr callback, void* ctx)
{
    d_integrate_hierarchy_callbacks.push_back(callback);
    d_integrate_hierarchy_callback_ctxs.push_back(ctx);
    return;
} // registerIntegrateHierarchyCallback

void HierarchyIntegrator::registerPostprocessIntegrateHierarchyCallback(
    PostprocessIntegrateHierarchyCallbackFcnPtr callback,
    void* ctx)
{
    d_postprocess_integrate_hierarchy_callbacks.push_back(callback);
    d_postprocess_integrate_hierarchy_callback_ctxs.push_back(ctx);
    return;
} // registerPostprocessIntegrateHierarchyCallback

void
HierarchyIntegrator::registerApplyGradientDetectorCallback(ApplyGradientDetectorCallbackFcnPtr callback, void* ctx)
{
    d_apply_gradient_detector_callbacks.push_back(callback);
    d_apply_gradient_detector_callback_ctxs.push_back(ctx);
    return;
} // registerApplyGradientDetectorCallback

void
HierarchyIntegrator::initializeLevelData(const Pointer<BasePatchHierarchy<NDIM> > base_hierarchy,
                                         const int level_number,
                                         const double init_data_time,
                                         const bool can_be_refined,
                                         const bool initial_time,
                                         const Pointer<BasePatchLevel<NDIM> > base_old_level,
                                         const bool allocate_data)
{
    const Pointer<PatchHierarchy<NDIM> > hierarchy = base_hierarchy;
    const Pointer<PatchLevel<NDIM> > old_level = base_old_level;
#if !defined(NDEBUG)
    TBOX_ASSERT(hierarchy);
    TBOX_ASSERT((level_number >= 0) && (level_number <= hierarchy->getFinestLevelNumber()));
    if (old_level)
    {
        TBOX_ASSERT(level_number == old_level->getLevelNumber());
    }
    TBOX_ASSERT(hierarchy->getPatchLevel(level_number));
#endif
    // Allocate storage needed to initialize the level and fill data from
    // coarser levels in AMR hierarchy, if any.
    //
    // Since time gets set when we allocate data, re-stamp it to current time if
    // we don't need to allocate.
    Pointer<PatchLevel<NDIM> > level = hierarchy->getPatchLevel(level_number);
    if (allocate_data)
    {
        level->allocatePatchData(d_current_data, init_data_time);
    }
    else
    {
        level->setTime(init_data_time, d_current_data);
    }

    // Fill data from coarser levels in AMR hierarchy.
    if (!initial_time && (level_number > 0 || old_level))
    {
        level->allocatePatchData(d_scratch_data, init_data_time);
        std::vector<RefinePatchStrategy<NDIM>*> fill_after_regrid_prolong_patch_strategies;
        CartExtrapPhysBdryOp fill_after_regrid_extrap_bc_op(d_fill_after_regrid_bc_idxs, d_bdry_extrap_type);
        fill_after_regrid_prolong_patch_strategies.push_back(&fill_after_regrid_extrap_bc_op);
        if (d_fill_after_regrid_phys_bdry_bc_op)
        {
            fill_after_regrid_prolong_patch_strategies.push_back(d_fill_after_regrid_phys_bdry_bc_op);
        }
        RefinePatchStrategySet fill_after_regrid_patch_strategy_set(fill_after_regrid_prolong_patch_strategies.begin(),
                                                                    fill_after_regrid_prolong_patch_strategies.end(),
                                                                    false);
<<<<<<< HEAD
        d_fill_after_regrid_prolong_alg.createSchedule(level, old_level, level_number - 1, hierarchy,
                                                       &fill_after_regrid_patch_strategy_set)
=======
        d_fill_after_regrid_prolong_alg
            .createSchedule(level, old_level, level_number - 1, hierarchy, &fill_after_regrid_patch_strategy_set)
>>>>>>> 8b34989a
            ->fillData(init_data_time);
        level->deallocatePatchData(d_scratch_data);
    }

    // Initialize level data at the initial time.
    if (initial_time)
    {
        VariableDatabase<NDIM>* var_db = VariableDatabase<NDIM>::getDatabase();
        for (std::list<Pointer<Variable<NDIM> > >::const_iterator cit = d_state_variables.begin();
             cit != d_state_variables.end(); ++cit)
        {
            Pointer<Variable<NDIM> > var = *cit;
            const int var_current_idx = var_db->mapVariableAndContextToIndex(var, getCurrentContext());
            Pointer<CartGridFunction> var_init = d_state_var_init_fcns[var];
            if (var_init)
            {
                var_init->setDataOnPatchLevel(var_current_idx, var, level, init_data_time, initial_time);
            }
            else
            {
                for (PatchLevel<NDIM>::Iterator p(level); p; p++)
                {
                    Pointer<Patch<NDIM> > patch = level->getPatch(p());
                    Pointer<CellData<NDIM, double> > var_current_cc_data = patch->getPatchData(var_current_idx);
                    Pointer<EdgeData<NDIM, double> > var_current_ec_data = patch->getPatchData(var_current_idx);
                    Pointer<FaceData<NDIM, double> > var_current_fc_data = patch->getPatchData(var_current_idx);
                    Pointer<NodeData<NDIM, double> > var_current_nc_data = patch->getPatchData(var_current_idx);
                    Pointer<SideData<NDIM, double> > var_current_sc_data = patch->getPatchData(var_current_idx);
                    if (var_current_cc_data)
                        var_current_cc_data->fillAll(0.0);
                    else if (var_current_ec_data)
                        var_current_ec_data->fillAll(0.0);
                    else if (var_current_fc_data)
                        var_current_fc_data->fillAll(0.0);
                    else if (var_current_nc_data)
                        var_current_nc_data->fillAll(0.0);
                    else if (var_current_sc_data)
                        var_current_sc_data->fillAll(0.0);
                }
            }
        }
    }

    // Perform specialized data initialization.
    initializeLevelDataSpecialized(base_hierarchy, level_number, init_data_time, can_be_refined, initial_time,
                                   base_old_level, allocate_data);

    // Initialize data associated with any child integrators.
    for (std::set<HierarchyIntegrator*>::iterator it = d_child_integrators.begin(); it != d_child_integrators.end();
         ++it)
    {
        (*it)->initializeLevelData(base_hierarchy, level_number, init_data_time, can_be_refined, initial_time,
                                   base_old_level, allocate_data);
    }
    return;
} // initializeLevelData

void
HierarchyIntegrator::resetHierarchyConfiguration(const Pointer<BasePatchHierarchy<NDIM> > base_hierarchy,
                                                 const int coarsest_level,
                                                 const int finest_level)
{
    const Pointer<PatchHierarchy<NDIM> > hierarchy = base_hierarchy;
#if !defined(NDEBUG)
    TBOX_ASSERT(hierarchy);
    TBOX_ASSERT((coarsest_level >= 0) && (coarsest_level <= finest_level) &&
                (finest_level <= hierarchy->getFinestLevelNumber()));
    for (int ln = 0; ln <= finest_level; ++ln)
    {
        TBOX_ASSERT(hierarchy->getPatchLevel(ln));
    }
#endif
    const int finest_hier_level = hierarchy->getFinestLevelNumber();

    // Initialize or reset the hierarchy math operations object.
    d_hier_math_ops = buildHierarchyMathOps(hierarchy);
    if (d_manage_hier_math_ops)
    {
        d_hier_math_ops->setPatchHierarchy(hierarchy);
        d_hier_math_ops->resetLevels(0, finest_hier_level);
    }

    // If we have added or removed a level, resize the communication schedule
    // vectors.
    for (RefineAlgorithmMap::const_iterator it = d_ghostfill_algs.begin(); it != d_ghostfill_algs.end(); ++it)
    {
        d_ghostfill_scheds[it->first].resize(finest_hier_level + 1);
    }

    for (RefineAlgorithmMap::const_iterator it = d_prolong_algs.begin(); it != d_prolong_algs.end(); ++it)
    {
        d_prolong_scheds[it->first].resize(finest_hier_level + 1);
    }

    for (CoarsenAlgorithmMap::const_iterator it = d_coarsen_algs.begin(); it != d_coarsen_algs.end(); ++it)
    {
        d_coarsen_scheds[it->first].resize(finest_hier_level + 1);
    }

    // (Re)build ghost cell filling communication schedules.  These are created
    // for all levels in the hierarchy.
    for (RefineAlgorithmMap::const_iterator it = d_ghostfill_algs.begin(); it != d_ghostfill_algs.end(); ++it)
    {
        for (int ln = coarsest_level; ln <= std::min(finest_level + 1, finest_hier_level); ++ln)
        {
            Pointer<PatchLevel<NDIM> > level = hierarchy->getPatchLevel(ln);
            d_ghostfill_scheds[it->first][ln] =
                it->second->createSchedule(level, ln - 1, hierarchy, d_ghostfill_strategies[it->first]);
        }
    }

    // (Re)build data prolongation communication schedules.  These are set only for levels
    // >= 1.
    for (RefineAlgorithmMap::const_iterator it = d_prolong_algs.begin(); it != d_prolong_algs.end(); ++it)
    {
        for (int ln = std::max(coarsest_level, 1); ln <= std::min(finest_level + 1, finest_level); ++ln)
        {
            Pointer<PatchLevel<NDIM> > level = hierarchy->getPatchLevel(ln);
            d_prolong_scheds[it->first][ln] = it->second->createSchedule(level, Pointer<PatchLevel<NDIM> >(), ln - 1,
                                                                         hierarchy, d_prolong_strategies[it->first]);
        }
    }

    // (Re)build coarsen communication schedules.  These are set only for levels
    // >= 1.
    for (CoarsenAlgorithmMap::const_iterator it = d_coarsen_algs.begin(); it != d_coarsen_algs.end(); ++it)
    {
        for (int ln = std::max(coarsest_level, 1); ln <= std::min(finest_level + 1, finest_level); ++ln)
        {
            Pointer<PatchLevel<NDIM> > level = hierarchy->getPatchLevel(ln);
            Pointer<PatchLevel<NDIM> > coarser_level = hierarchy->getPatchLevel(ln - 1);
            d_coarsen_scheds[it->first][ln] =
                it->second->createSchedule(coarser_level, level, d_coarsen_strategies[it->first]);
        }
    }

    // Perform specialized reset operations.
    resetHierarchyConfigurationSpecialized(base_hierarchy, coarsest_level, finest_level);

    // Reset data associated with any child integrators.
    for (std::set<HierarchyIntegrator*>::iterator it = d_child_integrators.begin(); it != d_child_integrators.end();
         ++it)
    {
        (*it)->resetHierarchyConfiguration(base_hierarchy, coarsest_level, finest_level);
    }
    return;
} // resetHierarchyConfiguration

void
HierarchyIntegrator::applyGradientDetector(const Pointer<BasePatchHierarchy<NDIM> > hierarchy,
                                           const int level_number,
                                           const double error_data_time,
                                           const int tag_index,
                                           const bool initial_time,
                                           const bool uses_richardson_extrapolation_too)
{
#if !defined(NDEBUG)
    TBOX_ASSERT(hierarchy);
    TBOX_ASSERT((level_number >= 0) && (level_number <= hierarchy->getFinestLevelNumber()));
    TBOX_ASSERT(hierarchy->getPatchLevel(level_number));
#endif
    Pointer<PatchLevel<NDIM> > level = hierarchy->getPatchLevel(level_number);

    // First untag all cells.
    if (!d_parent_integrator)
    {
        for (PatchLevel<NDIM>::Iterator p(level); p; p++)
        {
            Pointer<Patch<NDIM> > patch = level->getPatch(p());
            Pointer<CellData<NDIM, int> > tags_data = patch->getPatchData(tag_index);
            tags_data->fillAll(0);
        }
    }

    // Tag cells.
    applyGradientDetectorSpecialized(hierarchy, level_number, error_data_time, tag_index, initial_time,
                                     uses_richardson_extrapolation_too);
    executeApplyGradientDetectorCallbackFcns(hierarchy, level_number, error_data_time, tag_index, initial_time,
                                             uses_richardson_extrapolation_too);

    // ALlow child integrators to tag cells for refinement.
    for (std::set<HierarchyIntegrator*>::iterator it = d_child_integrators.begin(); it != d_child_integrators.end();
         ++it)
    {
        (*it)->applyGradientDetector(hierarchy, level_number, error_data_time, tag_index, initial_time,
                                     uses_richardson_extrapolation_too);
    }
    return;
} // applyGradientDetector

Pointer<VariableContext>
HierarchyIntegrator::getCurrentContext() const
{
    return d_current_context;
} // getCurrentContext

Pointer<VariableContext>
HierarchyIntegrator::getNewContext() const
{
    return d_new_context;
} // getNewContext

Pointer<VariableContext>
HierarchyIntegrator::getScratchContext() const
{
    return d_scratch_context;
} // getScratchContext

bool
HierarchyIntegrator::isAllocatedPatchData(const int data_idx, int coarsest_ln, int finest_ln) const
{
    if (data_idx < 0) return false;
    if (coarsest_ln == -1) coarsest_ln = 0;
    if (finest_ln == -1) finest_ln = d_hierarchy->getFinestLevelNumber();
    for (int ln = coarsest_ln; ln <= finest_ln; ++ln)
    {
        Pointer<PatchLevel<NDIM> > level = d_hierarchy->getPatchLevel(ln);
        if (!level->checkAllocated(data_idx)) return false;
    }
    return true;
} // isAllocatedPatchData

void HierarchyIntegrator::allocatePatchData(const int data_idx,
                                            const double data_time,
                                            int coarsest_ln,
                                            int finest_ln) const
{
    if (data_idx < 0) return;
    if (coarsest_ln == -1) coarsest_ln = 0;
    if (finest_ln == -1) finest_ln = d_hierarchy->getFinestLevelNumber();
    for (int ln = coarsest_ln; ln <= finest_ln; ++ln)
    {
        Pointer<PatchLevel<NDIM> > level = d_hierarchy->getPatchLevel(ln);
        if (!level->checkAllocated(data_idx)) level->allocatePatchData(data_idx, data_time);
    }
    return;
} // allocatePatchData

void
HierarchyIntegrator::deallocatePatchData(const int data_idx, int coarsest_ln, int finest_ln) const
{
    if (data_idx < 0) return;
    if (coarsest_ln == -1) coarsest_ln = 0;
    if (finest_ln == -1) finest_ln = d_hierarchy->getFinestLevelNumber();
    for (int ln = coarsest_ln; ln <= finest_ln; ++ln)
    {
        Pointer<PatchLevel<NDIM> > level = d_hierarchy->getPatchLevel(ln);
        if (level->checkAllocated(data_idx)) level->deallocatePatchData(data_idx);
    }
    return;
} // deallocatePatchData

Pointer<HierarchyMathOps>
HierarchyIntegrator::getHierarchyMathOps() const
{
    return d_hier_math_ops;
} // HierarchyMathOps

void
HierarchyIntegrator::putToDatabase(Pointer<Database> db)
{
    db->putInteger("HIERARCHY_INTEGRATOR_VERSION", HIERARCHY_INTEGRATOR_VERSION);
    db->putDouble("d_integrator_time", d_integrator_time);
    db->putDouble("d_start_time", d_start_time);
    db->putDouble("d_end_time", d_end_time);
    const int dt_previous_size = static_cast<int>(d_dt_previous.size());
    db->putInteger("d_dt_previous_size", dt_previous_size);
    if (dt_previous_size > 0)
    {
        const std::vector<double> dt_previous_vec(d_dt_previous.begin(), d_dt_previous.end());
        db->putDoubleArray("d_dt_previous_vec", &dt_previous_vec[0], dt_previous_size);
    }
    db->putDouble("d_dt_init", d_dt_init);
    db->putDouble("d_dt_min", d_dt_min);
    db->putDouble("d_dt_max", d_dt_max);
    db->putDouble("d_dt_growth_factor", d_dt_growth_factor);
    db->putInteger("d_integrator_step", d_integrator_step);
    db->putInteger("d_max_integrator_steps", d_max_integrator_steps);
    db->putInteger("d_num_cycles", d_num_cycles);
    db->putInteger("d_regrid_interval", d_regrid_interval);
    db->putString("d_regrid_mode", enum_to_string<RegridMode>(d_regrid_mode));
    db->putBool("d_enable_logging", d_enable_logging);
    db->putIntegerArray("d_tag_buffer", d_tag_buffer);
    db->putString("d_bdry_extrap_type", d_bdry_extrap_type);
    putToDatabaseSpecialized(db);
    return;
} // putToDatabase

/////////////////////////////// PROTECTED ////////////////////////////////////

double
HierarchyIntegrator::getMinimumTimeStepSizeSpecialized()
{
    return d_dt_min;
} // getMinimumTimeStepSizeSpecialized

double
HierarchyIntegrator::getMaximumTimeStepSizeSpecialized()
{
    double dt = d_dt_max;
    const bool initial_time = MathUtilities<double>::equalEps(d_integrator_time, d_start_time);
    if (initial_time)
    {
        dt = std::min(d_dt_init, d_dt_max);
    }
    else
    {
        dt = std::min(dt, std::max(1.0, d_dt_growth_factor) * d_dt_previous[0]);
    }
    return dt;
} // getMaximumTimeStepSizeSpecialized

void
HierarchyIntegrator::synchronizeHierarchyDataSpecialized(VariableContextType ctx_type)
{
    const int coarsest_ln = 0;
    const int finest_ln = d_hierarchy->getFinestLevelNumber();
    const bool synch_current_data = ctx_type == CURRENT_DATA;
    const bool synch_new_data = ctx_type == NEW_DATA;
#if !defined(NDEBUG)
    TBOX_ASSERT(synch_current_data || synch_new_data);
#endif
    for (int ln = finest_ln; ln > coarsest_ln; --ln)
    {
        if (synch_current_data) d_coarsen_scheds[SYNCH_CURRENT_DATA_ALG][ln]->coarsenData();
        if (synch_new_data) d_coarsen_scheds[SYNCH_NEW_DATA_ALG][ln]->coarsenData();
    }
    return;
} // synchronizeHierarchyDataSpecialized

void
HierarchyIntegrator::resetTimeDependentHierarchyDataSpecialized(const double new_time)
{
    const int coarsest_ln = 0;
    const int finest_ln = d_hierarchy->getFinestLevelNumber();

    // Advance the simulation time.
    d_dt_previous.push_front(new_time - d_integrator_time);
    static const unsigned int MAX_DT_PREVIOUS_SIZE = 31;
    if (d_dt_previous.size() > MAX_DT_PREVIOUS_SIZE) d_dt_previous.pop_back();
    d_integrator_time = new_time;
    ++d_integrator_step;

    // Swap PatchData<NDIM> pointers between the current and new contexts.
    VariableDatabase<NDIM>* var_db = VariableDatabase<NDIM>::getDatabase();
    for (std::list<Pointer<Variable<NDIM> > >::const_iterator sv = d_state_variables.begin();
         sv != d_state_variables.end(); ++sv)
    {
        const Pointer<Variable<NDIM> >& v = *sv;
        const int src_idx = var_db->mapVariableAndContextToIndex(v, getNewContext());
        const int dst_idx = var_db->mapVariableAndContextToIndex(v, getCurrentContext());
        for (int ln = coarsest_ln; ln <= finest_ln; ++ln)
        {
            Pointer<PatchLevel<NDIM> > level = d_hierarchy->getPatchLevel(ln);
            for (PatchLevel<NDIM>::Iterator p(level); p; p++)
            {
                Pointer<Patch<NDIM> > patch = level->getPatch(p());
                Pointer<PatchData<NDIM> > src_data = patch->getPatchData(src_idx);
                Pointer<PatchData<NDIM> > dst_data = patch->getPatchData(dst_idx);
#if !defined(NDEBUG)
                TBOX_ASSERT(src_data->getBox() == dst_data->getBox());
                TBOX_ASSERT(src_data->getGhostCellWidth() == dst_data->getGhostCellWidth());
#endif
                patch->setPatchData(dst_idx, src_data);
                patch->setPatchData(src_idx, dst_data);
            }
        }
    }

    // Deallocate the scratch and new data and reset the time of the current
    // data.
    for (int ln = coarsest_ln; ln <= finest_ln; ++ln)
    {
        Pointer<PatchLevel<NDIM> > level = d_hierarchy->getPatchLevel(ln);
        level->setTime(d_integrator_time, d_current_data);
        level->deallocatePatchData(d_scratch_data);
        level->deallocatePatchData(d_new_data);
    }
    return;
} // resetTimeDependentHierarchyDataSpecialized

void
HierarchyIntegrator::resetIntegratorToPreadvanceStateSpecialized()
{
    const int coarsest_ln = 0;
    const int finest_ln = d_hierarchy->getFinestLevelNumber();

    // Deallocate the scratch and new data and reset the time of the current
    // data.
    for (int ln = coarsest_ln; ln <= finest_ln; ++ln)
    {
        Pointer<PatchLevel<NDIM> > level = d_hierarchy->getPatchLevel(ln);
        level->deallocatePatchData(d_scratch_data);
        level->deallocatePatchData(d_new_data);
        level->setTime(d_integrator_time, d_current_data);
    }
    return;
} // resetIntegratorToPreadvanceStateSpecialized

bool
HierarchyIntegrator::atRegridPointSpecialized() const
{
    if (d_parent_integrator)
    {
        return false;
    }
    else
    {
        return (d_integrator_step > 0) && (d_regrid_interval != 0) && (d_integrator_step % d_regrid_interval == 0);
    }
} // atRegridPointSpecialized

void
HierarchyIntegrator::setupPlotDataSpecialized()
{
    // intentionally blank
    return;
} // setupPlotDataSpecialized

void
HierarchyIntegrator::initializeLevelDataSpecialized(const Pointer<BasePatchHierarchy<NDIM> > /*hierarchy*/,
                                                    const int /*level_number*/,
                                                    const double /*init_data_time*/,
                                                    const bool /*can_be_refined*/,
                                                    const bool /*initial_time*/,
                                                    const Pointer<BasePatchLevel<NDIM> > /*old_level*/,
                                                    const bool /*allocate_data*/)
{
    // intentionally blank
    return;
} // initializeLevelDataSpecialized

void
HierarchyIntegrator::resetHierarchyConfigurationSpecialized(const Pointer<BasePatchHierarchy<NDIM> > /*hierarchy*/,
                                                            const int /*coarsest_level*/,
                                                            const int /*finest_level*/)
{
    // intentionally blank
    return;
} // resetHierarchyConfigurationSpecialized

void
HierarchyIntegrator::applyGradientDetectorSpecialized(const Pointer<BasePatchHierarchy<NDIM> > /*hierarchy*/,
                                                      const int /*level_number*/,
                                                      const double /*error_data_time*/,
                                                      const int /*tag_index*/,
                                                      const bool /*initial_time*/,
                                                      const bool /*uses_richardson_extrapolation_too*/)
{
    // intentionally blank
    return;
} // applyGradientDetectorSpecialized

void HierarchyIntegrator::putToDatabaseSpecialized(Pointer<Database> /*db*/)
{
    // intentionally blank
    return;
} // putToDatabaseSpecialized

void
HierarchyIntegrator::executePreprocessIntegrateHierarchyCallbackFcns(double current_time,
                                                                     double new_time,
                                                                     int num_cycles)
{
    std::vector<PreprocessIntegrateHierarchyCallbackFcnPtr>& callbacks = d_preprocess_integrate_hierarchy_callbacks;
    std::vector<void*>& ctxs = d_preprocess_integrate_hierarchy_callback_ctxs;
    for (unsigned int k = 0; k < callbacks.size(); ++k)
    {
        (*callbacks[k])(current_time, new_time, num_cycles, ctxs[k]);
    }
    return;
} // executePreprocessIntegrateHierarchyCallbackFcns

void
HierarchyIntegrator::executeIntegrateHierarchyCallbackFcns(double current_time, double new_time, int cycle_num)
{
    std::vector<IntegrateHierarchyCallbackFcnPtr>& callbacks = d_integrate_hierarchy_callbacks;
    std::vector<void*>& ctxs = d_integrate_hierarchy_callback_ctxs;
    for (unsigned int k = 0; k < callbacks.size(); ++k)
    {
        (*callbacks[k])(current_time, new_time, cycle_num, ctxs[k]);
    }
    return;
} // executeIntegrateHierarchyCallbackFcns

void
HierarchyIntegrator::executePostprocessIntegrateHierarchyCallbackFcns(double current_time,
                                                                      double new_time,
                                                                      bool skip_synchronize_new_state_data,
                                                                      int num_cycles)
{
    std::vector<PostprocessIntegrateHierarchyCallbackFcnPtr>& callbacks = d_postprocess_integrate_hierarchy_callbacks;
    std::vector<void*>& ctxs = d_postprocess_integrate_hierarchy_callback_ctxs;
    for (unsigned int k = 0; k < callbacks.size(); ++k)
    {
        (*callbacks[k])(current_time, new_time, skip_synchronize_new_state_data, num_cycles, ctxs[k]);
    }
    return;
} // executePostprocessIntegrateHierarchyCallbackFcns

void
HierarchyIntegrator::executeApplyGradientDetectorCallbackFcns(const Pointer<BasePatchHierarchy<NDIM> > hierarchy,
                                                              const int level_number,
                                                              const double error_data_time,
                                                              const int tag_index,
                                                              const bool initial_time,
                                                              const bool uses_richardson_extrapolation_too)
{
    std::vector<ApplyGradientDetectorCallbackFcnPtr>& callbacks = d_apply_gradient_detector_callbacks;
    std::vector<void*>& ctxs = d_apply_gradient_detector_callback_ctxs;
    for (unsigned int k = 0; k < callbacks.size(); ++k)
    {
        (*callbacks[k])(hierarchy, level_number, error_data_time, tag_index, initial_time,
                        uses_richardson_extrapolation_too, ctxs[k]);
    }
    return;
} // executeApplyGradientDetectorCallbackFcns

void
HierarchyIntegrator::registerVariable(int& current_idx,
                                      int& new_idx,
                                      int& scratch_idx,
                                      const Pointer<Variable<NDIM> > variable,
                                      const IntVector<NDIM>& scratch_ghosts,
                                      const std::string& coarsen_name,
                                      const std::string& refine_name,
                                      Pointer<CartGridFunction> init_fcn)
{
#if !defined(NDEBUG)
    TBOX_ASSERT(variable);
#endif
    d_state_var_init_fcns[variable] = init_fcn;

    const IntVector<NDIM> no_ghosts = 0;

    VariableDatabase<NDIM>* var_db = VariableDatabase<NDIM>::getDatabase();

    current_idx = -1; // insure that uninitialized variable patch data
    new_idx = -1;     // descriptor indices cause errors
    scratch_idx = -1;

    d_state_variables.push_back(variable);

    // Setup the current context.
    current_idx = var_db->registerVariableAndContext(variable, getCurrentContext(), no_ghosts);
    d_current_data.setFlag(current_idx);
    if (d_registered_for_restart)
    {
        var_db->registerPatchDataForRestart(current_idx);
    }

    // Setup the new context.
    new_idx = var_db->registerVariableAndContext(variable, getNewContext(), no_ghosts);
    d_new_data.setFlag(new_idx);

    // Setup the scratch context.
    scratch_idx = var_db->registerVariableAndContext(variable, getScratchContext(), scratch_ghosts);
    d_scratch_data.setFlag(scratch_idx);

    // Get the data transfer operators.
    Pointer<CartesianGridGeometry<NDIM> > grid_geom = d_hierarchy->getGridGeometry();
    Pointer<RefineOperator<NDIM> > refine_operator = grid_geom->lookupRefineOperator(variable, refine_name);
    Pointer<CoarsenOperator<NDIM> > coarsen_operator = grid_geom->lookupCoarsenOperator(variable, coarsen_name);

    // Setup the refine algorithm used to fill data in new or modified patch
    // levels following a regrid operation.
    if (refine_operator)
    {
        d_fill_after_regrid_bc_idxs.setFlag(scratch_idx);
        d_fill_after_regrid_prolong_alg.registerRefine(current_idx, current_idx, scratch_idx, refine_operator);
    }

    // Setup the SYNCH_CURRENT_DATA and SYNCH_NEW_DATA algorithms, used to
    // synchronize the data on the hierarchy.
    if (coarsen_operator)
    {
        d_coarsen_algs[SYNCH_CURRENT_DATA_ALG]->registerCoarsen(current_idx, current_idx, coarsen_operator);
        d_coarsen_algs[SYNCH_NEW_DATA_ALG]->registerCoarsen(new_idx, new_idx, coarsen_operator);
    }
    return;
} // registerVariable

void
HierarchyIntegrator::registerVariable(int& idx,
                                      const Pointer<Variable<NDIM> > variable,
                                      const IntVector<NDIM>& ghosts,
                                      Pointer<VariableContext> ctx)
{
#if !defined(NDEBUG)
    TBOX_ASSERT(variable);
#endif
    if (!ctx) ctx = getScratchContext();

    VariableDatabase<NDIM>* var_db = VariableDatabase<NDIM>::getDatabase();

    idx = -1; // insure that uninitialized variable patch data descriptor indices cause errors

    d_scratch_variables.push_back(variable);

    // Setup the scratch context.
    idx = var_db->registerVariableAndContext(variable, ctx, ghosts);
    if (*ctx == *getCurrentContext())
    {
        d_current_data.setFlag(idx);
        if (d_registered_for_restart)
        {
            var_db->registerPatchDataForRestart(idx);
        }
    }
    else if (*ctx == *getScratchContext())
        d_scratch_data.setFlag(idx);
    else if (*ctx == *getNewContext())
        d_new_data.setFlag(idx);
    else
    {
        TBOX_ERROR(d_object_name << "::registerVariable():\n"
                                 << "  unrecognized variable context: "
                                 << ctx->getName()
                                 << "\n"
                                 << "  variable context should be one of:\n"
                                 << "    "
                                 << getCurrentContext()->getName()
                                 << ", "
                                 << getNewContext()->getName()
                                 << ", or "
                                 << getScratchContext()->getName()
                                 << std::endl);
    }
    return;
} // registerVariable

void
HierarchyIntegrator::registerGhostfillRefineAlgorithm(const std::string& name,
                                                      Pointer<RefineAlgorithm<NDIM> > ghostfill_alg,
                                                      RefinePatchStrategy<NDIM>* ghostfill_patch_strategy)
{
#if !defined(NDEBUG)
    TBOX_ASSERT(d_ghostfill_algs.find(name) == d_ghostfill_algs.end());
#endif
    d_ghostfill_algs[name] = ghostfill_alg;
    d_ghostfill_strategies[name] = ghostfill_patch_strategy;
} // registerGhostfillRefineAlgorithm

void
HierarchyIntegrator::registerProlongRefineAlgorithm(const std::string& name,
                                                    Pointer<RefineAlgorithm<NDIM> > prolong_alg,
                                                    RefinePatchStrategy<NDIM>* prolong_patch_strategy)
{
#if !defined(NDEBUG)
    TBOX_ASSERT(d_prolong_algs.find(name) == d_prolong_algs.end());
#endif
    d_prolong_algs[name] = prolong_alg;
    d_prolong_strategies[name] = prolong_patch_strategy;
} // registerProlongRefineAlgorithm

void
HierarchyIntegrator::registerCoarsenAlgorithm(const std::string& name,
                                              Pointer<CoarsenAlgorithm<NDIM> > coarsen_alg,
                                              CoarsenPatchStrategy<NDIM>* coarsen_patch_strategy)
{
#if !defined(NDEBUG)
    TBOX_ASSERT(d_coarsen_algs.find(name) == d_coarsen_algs.end());
#endif
    d_coarsen_algs[name] = coarsen_alg;
    d_coarsen_strategies[name] = coarsen_patch_strategy;
} // registerCoarsenAlgorithm

Pointer<RefineAlgorithm<NDIM> >
HierarchyIntegrator::getGhostfillRefineAlgorithm(const std::string& name) const
{
    RefineAlgorithmMap::const_iterator alg_it = d_ghostfill_algs.find(name);
#if !defined(NDEBUG)
    TBOX_ASSERT(alg_it != d_ghostfill_algs.end());
#endif
    return alg_it->second;
} // getGhostfillRefineAlgorithm

Pointer<RefineAlgorithm<NDIM> >
HierarchyIntegrator::getProlongRefineAlgorithm(const std::string& name) const
{
    RefineAlgorithmMap::const_iterator alg_it = d_prolong_algs.find(name);
#if !defined(NDEBUG)
    TBOX_ASSERT(alg_it != d_prolong_algs.end());
#endif
    return alg_it->second;
} // getProlongRefineAlgorithm

Pointer<CoarsenAlgorithm<NDIM> >
HierarchyIntegrator::getCoarsenAlgorithm(const std::string& name) const
{
    CoarsenAlgorithmMap::const_iterator alg_it = d_coarsen_algs.find(name);
#if !defined(NDEBUG)
    TBOX_ASSERT(alg_it != d_coarsen_algs.end());
#endif
    return alg_it->second;
} // getCoarsenAlgorithm

const std::vector<Pointer<RefineSchedule<NDIM> > >&
HierarchyIntegrator::getGhostfillRefineSchedules(const std::string& name) const
{
    RefineScheduleMap::const_iterator sched_it = d_ghostfill_scheds.find(name);
#if !defined(NDEBUG)
    TBOX_ASSERT(sched_it != d_ghostfill_scheds.end());
#endif
    return sched_it->second;
} // getGhostfillRefineSchedules

const std::vector<Pointer<RefineSchedule<NDIM> > >&
HierarchyIntegrator::getProlongRefineSchedules(const std::string& name) const
{
    RefineScheduleMap::const_iterator sched_it = d_prolong_scheds.find(name);
#if !defined(NDEBUG)
    TBOX_ASSERT(sched_it != d_prolong_scheds.end());
#endif
    return sched_it->second;
} // getProlongRefineSchedules

const std::vector<Pointer<CoarsenSchedule<NDIM> > >&
HierarchyIntegrator::getCoarsenSchedules(const std::string& name) const
{
    CoarsenScheduleMap::const_iterator sched_it = d_coarsen_scheds.find(name);
#if !defined(NDEBUG)
    TBOX_ASSERT(sched_it != d_coarsen_scheds.end());
#endif
    return sched_it->second;
} // getCoarsenSchedules

void
HierarchyIntegrator::registerChildHierarchyIntegrator(HierarchyIntegrator* child_integrator)
{
#if !defined(NDEBUG)
    TBOX_ASSERT(child_integrator != this);
#endif
    child_integrator->d_parent_integrator = this;
    d_child_integrators.insert(child_integrator);
    return;
} // registerChildHierarchyIntegrator

void
HierarchyIntegrator::registerParentHierarchyIntegrator(HierarchyIntegrator* parent_integrator)
{
#if !defined(NDEBUG)
    TBOX_ASSERT(parent_integrator != this);
#endif
    d_parent_integrator = parent_integrator;
    parent_integrator->d_child_integrators.insert(this);
    d_manage_hier_math_ops = false;
    return;
} // registerParentHierarchyIntegrator

Pointer<HierarchyMathOps>
HierarchyIntegrator::buildHierarchyMathOps(Pointer<PatchHierarchy<NDIM> > hierarchy)
{
    if (!d_parent_integrator)
    {
        if (!d_hier_math_ops)
        {
            d_hier_math_ops = new HierarchyMathOps(d_object_name + "::HierarchyMathOps", hierarchy);
        }
        d_manage_hier_math_ops = true;
    }
    else
    {
        d_hier_math_ops = d_parent_integrator->buildHierarchyMathOps(hierarchy);
        d_manage_hier_math_ops = false;
    }
    return d_hier_math_ops;
} // buildHierarchyMathOps

void
HierarchyIntegrator::setupTagBuffer(Pointer<GriddingAlgorithm<NDIM> > gridding_alg)
{
    const int finest_hier_ln = gridding_alg->getMaxLevels() - 1;
    Array<int> new_tag_buffer(std::max(finest_hier_ln, 1));
    new_tag_buffer[0] = 0;
    for (int i = 0; i < finest_hier_ln; ++i)
    {
        if (i < d_tag_buffer.size())
            new_tag_buffer[i] = d_tag_buffer[i];
        else if (i > 0)
            new_tag_buffer[i] = new_tag_buffer[i - 1];
    }
    d_tag_buffer = new_tag_buffer;
    return;
} // setupTagBuffer

/////////////////////////////// PRIVATE //////////////////////////////////////

void
HierarchyIntegrator::getFromInput(Pointer<Database> db, bool is_from_restart)
{
#if !defined(NDEBUG)
    TBOX_ASSERT(db);
#endif
    // Read in data members from input database.
    if (!is_from_restart && db->keyExists("start_time")) d_start_time = db->getDouble("start_time");
    if (db->keyExists("end_time")) d_end_time = db->getDouble("end_time");
    if (db->keyExists("dt_init")) d_dt_init = db->getDouble("dt_init");
    if (db->keyExists("dt_min")) d_dt_min = db->getDouble("dt_min");
    if (db->keyExists("dt_max")) d_dt_max = db->getDouble("dt_max");
    if (db->keyExists("grow_dt"))
        d_dt_growth_factor = db->getDouble("grow_dt");
    else if (db->keyExists("dt_growth_factor"))
        d_dt_growth_factor = db->getDouble("dt_growth_factor");
    if (db->keyExists("max_integrator_steps")) d_max_integrator_steps = db->getInteger("max_integrator_steps");
    if (db->keyExists("num_cycles")) d_num_cycles = db->getInteger("num_cycles");
    if (db->keyExists("regrid_interval")) d_regrid_interval = db->getInteger("regrid_interval");
    if (db->keyExists("regrid_mode")) d_regrid_mode = string_to_enum<RegridMode>(db->getString("regrid_mode"));
    if (db->keyExists("enable_logging")) d_enable_logging = db->getBool("enable_logging");
    if (db->keyExists("bdry_extrap_type")) d_bdry_extrap_type = db->getString("bdry_extrap_type");
    if (db->keyExists("tag_buffer")) d_tag_buffer = db->getIntegerArray("tag_buffer");
    return;
} // getFromInput

void
HierarchyIntegrator::getFromRestart()
{
    Pointer<Database> restart_db = RestartManager::getManager()->getRootDatabase();
    Pointer<Database> db;
    if (restart_db->isDatabase(d_object_name))
    {
        db = restart_db->getDatabase(d_object_name);
    }
    else
    {
        TBOX_ERROR(d_object_name << ":  restart database corresponding to " << d_object_name
                                 << " not found in restart file."
                                 << std::endl);
    }
    int ver = db->getInteger("HIERARCHY_INTEGRATOR_VERSION");
    if (ver != HIERARCHY_INTEGRATOR_VERSION)
    {
        TBOX_ERROR(d_object_name << ":  restart file version different than class version." << std::endl);
    }
    d_integrator_time = db->getDouble("d_integrator_time");
    d_start_time = db->getDouble("d_start_time");
    d_end_time = db->getDouble("d_end_time");
    const int dt_previous_size = db->getInteger("d_dt_previous_size");
    if (dt_previous_size > 0)
    {
        std::vector<double> dt_previous_vec(dt_previous_size);
        db->getDoubleArray("d_dt_previous_vec", &dt_previous_vec[0], dt_previous_size);
        d_dt_previous = std::deque<double>(dt_previous_vec.begin(), dt_previous_vec.end());
    }
    else
    {
        d_dt_previous.clear();
    }
    d_dt_min = db->getDoubleWithDefault("d_dt_min", 0.0);
    d_dt_max = db->getDouble("d_dt_max");
    d_dt_growth_factor = db->getDouble("d_dt_growth_factor");
    d_integrator_step = db->getInteger("d_integrator_step");
    d_max_integrator_steps = db->getInteger("d_max_integrator_steps");
    d_num_cycles = db->getInteger("d_num_cycles");
    d_regrid_interval = db->getInteger("d_regrid_interval");
    d_regrid_mode = string_to_enum<RegridMode>(db->getString("d_regrid_mode"));
    d_enable_logging = db->getBool("d_enable_logging");
    d_bdry_extrap_type = db->getString("d_bdry_extrap_type");
    d_tag_buffer = db->getIntegerArray("d_tag_buffer");
    return;
} // getFromRestart

//////////////////////////////////////////////////////////////////////////////

} // namespace IBTK

//////////////////////////////////////////////////////////////////////////////<|MERGE_RESOLUTION|>--- conflicted
+++ resolved
@@ -234,8 +234,8 @@
             d_tag_buffer[i] = std::max(d_tag_buffer[i], integrator->d_tag_buffer[i]);
         }
         hier_integrators.pop_front();
-        hier_integrators.insert(hier_integrators.end(), integrator->d_child_integrators.begin(),
-                                integrator->d_child_integrators.end());
+        hier_integrators.insert(
+            hier_integrators.end(), integrator->d_child_integrators.begin(), integrator->d_child_integrators.end());
     }
     plog << d_object_name << "::initializePatchHierarchy(): "
          << "tag_buffer =";
@@ -273,8 +273,8 @@
         HierarchyIntegrator* integrator = hier_integrators.front();
         integrator->d_hierarchy_is_initialized = true;
         hier_integrators.pop_front();
-        hier_integrators.insert(hier_integrators.end(), integrator->d_child_integrators.begin(),
-                                integrator->d_child_integrators.end());
+        hier_integrators.insert(
+            hier_integrators.end(), integrator->d_child_integrators.begin(), integrator->d_child_integrators.end());
     }
     return;
 } // initializePatchHierarchy
@@ -389,8 +389,8 @@
         integrator->d_current_cycle_num = -1;
         integrator->d_current_dt = std::numeric_limits<double>::quiet_NaN();
         hier_integrators.pop_front();
-        hier_integrators.insert(hier_integrators.end(), integrator->d_child_integrators.begin(),
-                                integrator->d_child_integrators.end());
+        hier_integrators.insert(
+            hier_integrators.end(), integrator->d_child_integrators.begin(), integrator->d_child_integrators.end());
     }
 
     // Synchronize the updated data.
@@ -520,7 +520,8 @@
 {
     bool regrid_hierarchy = atRegridPointSpecialized();
     for (std::set<HierarchyIntegrator*>::iterator it = d_child_integrators.begin();
-         it != d_child_integrators.end() && !regrid_hierarchy; ++it)
+         it != d_child_integrators.end() && !regrid_hierarchy;
+         ++it)
     {
         regrid_hierarchy = regrid_hierarchy || (*it)->atRegridPoint();
     }
@@ -588,17 +589,14 @@
     return;
 } // registerVisItDataWriter
 
-<<<<<<< HEAD
-Pointer<VisItDataWriter<NDIM> > HierarchyIntegrator::getVisItDataWriter() const
+Pointer<VisItDataWriter<NDIM> >
+HierarchyIntegrator::getVisItDataWriter() const
 {
     return d_visit_writer;
 }
 
-void HierarchyIntegrator::setupPlotData()
-=======
 void
 HierarchyIntegrator::setupPlotData()
->>>>>>> 8b34989a
 {
     setupPlotDataSpecialized();
     for (std::set<HierarchyIntegrator*>::iterator it = d_child_integrators.begin(); it != d_child_integrators.end();
@@ -695,9 +693,9 @@
     return;
 } // postprocessIntegrateHierarchy
 
-void HierarchyIntegrator::registerPreprocessIntegrateHierarchyCallback(
-    PreprocessIntegrateHierarchyCallbackFcnPtr callback,
-    void* ctx)
+void
+HierarchyIntegrator::registerPreprocessIntegrateHierarchyCallback(PreprocessIntegrateHierarchyCallbackFcnPtr callback,
+                                                                  void* ctx)
 {
     d_preprocess_integrate_hierarchy_callbacks.push_back(callback);
     d_preprocess_integrate_hierarchy_callback_ctxs.push_back(ctx);
@@ -712,9 +710,9 @@
     return;
 } // registerIntegrateHierarchyCallback
 
-void HierarchyIntegrator::registerPostprocessIntegrateHierarchyCallback(
-    PostprocessIntegrateHierarchyCallbackFcnPtr callback,
-    void* ctx)
+void
+HierarchyIntegrator::registerPostprocessIntegrateHierarchyCallback(PostprocessIntegrateHierarchyCallbackFcnPtr callback,
+                                                                   void* ctx)
 {
     d_postprocess_integrate_hierarchy_callbacks.push_back(callback);
     d_postprocess_integrate_hierarchy_callback_ctxs.push_back(ctx);
@@ -778,13 +776,8 @@
         RefinePatchStrategySet fill_after_regrid_patch_strategy_set(fill_after_regrid_prolong_patch_strategies.begin(),
                                                                     fill_after_regrid_prolong_patch_strategies.end(),
                                                                     false);
-<<<<<<< HEAD
-        d_fill_after_regrid_prolong_alg.createSchedule(level, old_level, level_number - 1, hierarchy,
-                                                       &fill_after_regrid_patch_strategy_set)
-=======
         d_fill_after_regrid_prolong_alg
             .createSchedule(level, old_level, level_number - 1, hierarchy, &fill_after_regrid_patch_strategy_set)
->>>>>>> 8b34989a
             ->fillData(init_data_time);
         level->deallocatePatchData(d_scratch_data);
     }
@@ -794,7 +787,8 @@
     {
         VariableDatabase<NDIM>* var_db = VariableDatabase<NDIM>::getDatabase();
         for (std::list<Pointer<Variable<NDIM> > >::const_iterator cit = d_state_variables.begin();
-             cit != d_state_variables.end(); ++cit)
+             cit != d_state_variables.end();
+             ++cit)
         {
             Pointer<Variable<NDIM> > var = *cit;
             const int var_current_idx = var_db->mapVariableAndContextToIndex(var, getCurrentContext());
@@ -829,15 +823,15 @@
     }
 
     // Perform specialized data initialization.
-    initializeLevelDataSpecialized(base_hierarchy, level_number, init_data_time, can_be_refined, initial_time,
-                                   base_old_level, allocate_data);
+    initializeLevelDataSpecialized(
+        base_hierarchy, level_number, init_data_time, can_be_refined, initial_time, base_old_level, allocate_data);
 
     // Initialize data associated with any child integrators.
     for (std::set<HierarchyIntegrator*>::iterator it = d_child_integrators.begin(); it != d_child_integrators.end();
          ++it)
     {
-        (*it)->initializeLevelData(base_hierarchy, level_number, init_data_time, can_be_refined, initial_time,
-                                   base_old_level, allocate_data);
+        (*it)->initializeLevelData(
+            base_hierarchy, level_number, init_data_time, can_be_refined, initial_time, base_old_level, allocate_data);
     }
     return;
 } // initializeLevelData
@@ -903,8 +897,8 @@
         for (int ln = std::max(coarsest_level, 1); ln <= std::min(finest_level + 1, finest_level); ++ln)
         {
             Pointer<PatchLevel<NDIM> > level = hierarchy->getPatchLevel(ln);
-            d_prolong_scheds[it->first][ln] = it->second->createSchedule(level, Pointer<PatchLevel<NDIM> >(), ln - 1,
-                                                                         hierarchy, d_prolong_strategies[it->first]);
+            d_prolong_scheds[it->first][ln] = it->second->createSchedule(
+                level, Pointer<PatchLevel<NDIM> >(), ln - 1, hierarchy, d_prolong_strategies[it->first]);
         }
     }
 
@@ -960,17 +954,17 @@
     }
 
     // Tag cells.
-    applyGradientDetectorSpecialized(hierarchy, level_number, error_data_time, tag_index, initial_time,
-                                     uses_richardson_extrapolation_too);
-    executeApplyGradientDetectorCallbackFcns(hierarchy, level_number, error_data_time, tag_index, initial_time,
-                                             uses_richardson_extrapolation_too);
+    applyGradientDetectorSpecialized(
+        hierarchy, level_number, error_data_time, tag_index, initial_time, uses_richardson_extrapolation_too);
+    executeApplyGradientDetectorCallbackFcns(
+        hierarchy, level_number, error_data_time, tag_index, initial_time, uses_richardson_extrapolation_too);
 
     // ALlow child integrators to tag cells for refinement.
     for (std::set<HierarchyIntegrator*>::iterator it = d_child_integrators.begin(); it != d_child_integrators.end();
          ++it)
     {
-        (*it)->applyGradientDetector(hierarchy, level_number, error_data_time, tag_index, initial_time,
-                                     uses_richardson_extrapolation_too);
+        (*it)->applyGradientDetector(
+            hierarchy, level_number, error_data_time, tag_index, initial_time, uses_richardson_extrapolation_too);
     }
     return;
 } // applyGradientDetector
@@ -1007,10 +1001,8 @@
     return true;
 } // isAllocatedPatchData
 
-void HierarchyIntegrator::allocatePatchData(const int data_idx,
-                                            const double data_time,
-                                            int coarsest_ln,
-                                            int finest_ln) const
+void
+HierarchyIntegrator::allocatePatchData(const int data_idx, const double data_time, int coarsest_ln, int finest_ln) const
 {
     if (data_idx < 0) return;
     if (coarsest_ln == -1) coarsest_ln = 0;
@@ -1131,7 +1123,8 @@
     // Swap PatchData<NDIM> pointers between the current and new contexts.
     VariableDatabase<NDIM>* var_db = VariableDatabase<NDIM>::getDatabase();
     for (std::list<Pointer<Variable<NDIM> > >::const_iterator sv = d_state_variables.begin();
-         sv != d_state_variables.end(); ++sv)
+         sv != d_state_variables.end();
+         ++sv)
     {
         const Pointer<Variable<NDIM> >& v = *sv;
         const int src_idx = var_db->mapVariableAndContextToIndex(v, getNewContext());
@@ -1297,8 +1290,13 @@
     std::vector<void*>& ctxs = d_apply_gradient_detector_callback_ctxs;
     for (unsigned int k = 0; k < callbacks.size(); ++k)
     {
-        (*callbacks[k])(hierarchy, level_number, error_data_time, tag_index, initial_time,
-                        uses_richardson_extrapolation_too, ctxs[k]);
+        (*callbacks[k])(hierarchy,
+                        level_number,
+                        error_data_time,
+                        tag_index,
+                        initial_time,
+                        uses_richardson_extrapolation_too,
+                        ctxs[k]);
     }
     return;
 } // executeApplyGradientDetectorCallbackFcns
