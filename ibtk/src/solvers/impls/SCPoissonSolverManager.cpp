--- conflicted
+++ resolved
@@ -176,20 +176,11 @@
     registerSolverFactoryFunction(DEFAULT_FAC_PRECONDITIONER, SCPoissonPointRelaxationFACOperator::allocate_solver);
     registerSolverFactoryFunction(POINT_RELAXATION_FAC_PRECONDITIONER,
                                   SCPoissonPointRelaxationFACOperator::allocate_solver);
-<<<<<<< HEAD
     registerSolverFactoryFunction(DEFAULT_LEVEL_SOLVER, SCPoissonHypreLevelSolver::allocate_solver);
+#ifdef PETSC_HAVE_HYPRE
     registerSolverFactoryFunction(HYPRE_LEVEL_SOLVER, SCPoissonHypreLevelSolver::allocate_solver);
+#endif
     registerSolverFactoryFunction(PETSC_LEVEL_SOLVER, SCPoissonPETScLevelSolver::allocate_solver);
-=======
-    registerSolverFactoryFunction(DEFAULT_LEVEL_SOLVER,
-                                  SCPoissonPETScLevelSolver::allocate_solver);
-#ifdef PETSC_HAVE_HYPRE
-    registerSolverFactoryFunction(HYPRE_LEVEL_SOLVER,
-                                  SCPoissonHypreLevelSolver::allocate_solver);
-#endif
-    registerSolverFactoryFunction(PETSC_LEVEL_SOLVER,
-                                  SCPoissonPETScLevelSolver::allocate_solver);
->>>>>>> 31649ed9
     return;
 } // SCPoissonSolverManager
 
