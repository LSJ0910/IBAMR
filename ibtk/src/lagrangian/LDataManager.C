--- conflicted
+++ resolved
@@ -1545,30 +1545,17 @@
         scatter[level_number].resize(num_data);
         
         // Get the new distribution of nodes for the level.
-<<<<<<< HEAD
         //
         // NOTE: This process updates the local PETSc indices of the LNodeSet
         // objects contained in the current patch.
-        ierr = computeNodeDistribution(new_ao[level_number],
-                                       d_local_lag_indices     [level_number],
-                                       d_nonlocal_lag_indices  [level_number],
-                                       d_local_petsc_indices   [level_number],
-                                       d_nonlocal_petsc_indices[level_number][1],
-                                       d_num_nodes[level_number],
-                                       d_node_offset[level_number],
-                                       level_number);
-        IBTK_CHKERRQ(ierr);
-
-=======
-        computeNodeDistribution(d_local_lag_indices   [level_number],
-                                d_nonlocal_lag_indices[level_number],
-                                new_ao[level_number],
+        computeNodeDistribution(new_ao[level_number],
+                                d_local_lag_indices     [level_number],
+                                d_nonlocal_lag_indices  [level_number],
                                 d_local_petsc_indices   [level_number],
                                 d_nonlocal_petsc_indices[level_number],
                                 d_num_nodes[level_number],
                                 d_node_offset[level_number],
                                 level_number);
->>>>>>> 81039c43
         num_local_nodes   [level_number] = d_local_lag_indices   [level_number].size();
         num_nonlocal_nodes[level_number] = d_nonlocal_lag_indices[level_number].size();
 
