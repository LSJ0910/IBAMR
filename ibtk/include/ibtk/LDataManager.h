// Filename: LDataManager.h
// Created on 01 Mar 2004 by Boyce Griffith
//
// Copyright (c) 2002-2014, Boyce Griffith
// All rights reserved.
//
// Redistribution and use in source and binary forms, with or without
// modification, are permitted provided that the following conditions are met:
//
//    * Redistributions of source code must retain the above copyright notice,
//      this list of conditions and the following disclaimer.
//
//    * Redistributions in binary form must reproduce the above copyright
//      notice, this list of conditions and the following disclaimer in the
//      documentation and/or other materials provided with the distribution.
//
//    * Neither the name of The University of North Carolina nor the names of
//      its contributors may be used to endorse or promote products derived from
//      this software without specific prior written permission.
//
// THIS SOFTWARE IS PROVIDED BY THE COPYRIGHT HOLDERS AND CONTRIBUTORS "AS IS"
// AND ANY EXPRESS OR IMPLIED WARRANTIES, INCLUDING, BUT NOT LIMITED TO, THE
// IMPLIED WARRANTIES OF MERCHANTABILITY AND FITNESS FOR A PARTICULAR PURPOSE
// ARE DISCLAIMED. IN NO EVENT SHALL THE COPYRIGHT HOLDER OR CONTRIBUTORS BE
// LIABLE FOR ANY DIRECT, INDIRECT, INCIDENTAL, SPECIAL, EXEMPLARY, OR
// CONSEQUENTIAL DAMAGES (INCLUDING, BUT NOT LIMITED TO, PROCUREMENT OF
// SUBSTITUTE GOODS OR SERVICES; LOSS OF USE, DATA, OR PROFITS; OR BUSINESS
// INTERRUPTION) HOWEVER CAUSED AND ON ANY THEORY OF LIABILITY, WHETHER IN
// CONTRACT, STRICT LIABILITY, OR TORT (INCLUDING NEGLIGENCE OR OTHERWISE)
// ARISING IN ANY WAY OUT OF THE USE OF THIS SOFTWARE, EVEN IF ADVISED OF THE
// POSSIBILITY OF SUCH DAMAGE.

#ifndef included_IBTK_LDataManager
#define included_IBTK_LDataManager

/////////////////////////////// INCLUDES /////////////////////////////////////

#include <stddef.h>
#include <map>
#include <ostream>
#include <string>
#include <utility>
#include <vector>

#include "BasePatchLevel.h"
#include "CartesianGridGeometry.h"
#include "CellVariable.h"
#include "CoarsenAlgorithm.h"
#include "CoarsenSchedule.h"
#include "ComponentSelector.h"
#include "IntVector.h"
#include "LoadBalancer.h"
#include "PatchHierarchy.h"
#include "RefineAlgorithm.h"
#include "RefineSchedule.h"
#include "StandardTagAndInitStrategy.h"
#include "VariableContext.h"
#include "VisItDataWriter.h"
#include "ibtk/LInitStrategy.h"
#include "ibtk/LNodeSet.h"
#include "ibtk/LNodeSetVariable.h"
#include "ibtk/LSiloDataWriter.h"
#include "ibtk/ParallelSet.h"
#include "ibtk/ibtk_utilities.h"
#include "petscao.h"
#include "petscvec.h"
#include "tbox/Pointer.h"
#include "tbox/Serializable.h"

namespace IBTK
{
class LData;
class LMesh;
class LNode;
class RobinPhysBdryPatchStrategy;
} // namespace IBTK
namespace SAMRAI
{
namespace hier
{
template <int DIM>
class BasePatchHierarchy;
} // namespace hier
namespace tbox
{
class Database;
} // namespace tbox
} // namespace SAMRAI

/////////////////////////////// CLASS DEFINITION /////////////////////////////

namespace IBTK
{
/*!
 * \brief Class LDataManager coordinates the irregular distribution of LNode and
 * LData on the patch hierarchy.
 *
 * The manager class is responsible for maintaining this data distribution and
 * for all inter-processor communications.  All access to instantiated
 * LDataManager objects is via the static method getManager().
 *
 * \note Multiple LDataManager objects may be instantiated simultaneously.
 */
<<<<<<< HEAD
class LDataManager : public SAMRAI::tbox::Serializable, public SAMRAI::mesh::StandardTagAndInitStrategy<NDIM>
=======
class PETSC_VISIBILITY_PUBLIC LDataManager : public SAMRAI::tbox::Serializable,
                                             public SAMRAI::mesh::StandardTagAndInitStrategy<NDIM>
>>>>>>> 31649ed9
{
public:
    /*!
     * The name of the LData that specifies the current positions of
     * the curvilinear mesh nodes.
     */
    static const std::string POSN_DATA_NAME;

    /*!
     * The name of the LData that specifies the initial positions of
     * the curvilinear mesh nodes.
     */
    static const std::string INIT_POSN_DATA_NAME;

    /*!
     * The name of the LData that specifies the velocities of the
     * curvilinear mesh nodes.
     */
    static const std::string VEL_DATA_NAME;

    /*!
     * Return a pointer to the instance of the Lagrangian data manager
     * corresponding to the specified name.  Access to LDataManager objects is
     * mediated by the getManager() function.
     *
     * Note that when a manager is accessed for the first time, the
     * freeAllManagers static method is registered with the ShutdownRegistry
     * class.  Consequently, all allocated managers are freed at program
     * completion.  Thus, users of this class do not explicitly allocate or
     * deallocate the LDataManager instances.
     *
     * \return A pointer to the data manager instance.
     *
     * \note By default, the ghost cell width is set according to the
     * interpolation and spreading kernel functions.
     */
    static LDataManager*
    getManager(const std::string& name,
               const std::string& default_interp_kernel_fcn,
               const std::string& default_spread_kernel_fcn,
               bool error_if_points_leave_domain = false,
               const SAMRAI::hier::IntVector<NDIM>& min_ghost_width = SAMRAI::hier::IntVector<NDIM>(0),
               bool register_for_restart = true);

    /*!
     * Deallocate all of the LDataManager instances.
     *
     * It is not necessary to call this function at program termination since it
     * is automatically called by the ShutdownRegistry class.
     */
    static void freeAllManagers();

    /*!
     * \name Methods to set and get the patch hierarchy and range of patch
     * levels associated with this manager class.
     */
    //\{

    /*!
     * \brief Reset patch hierarchy over which operations occur.
     */
    void setPatchHierarchy(SAMRAI::tbox::Pointer<SAMRAI::hier::PatchHierarchy<NDIM> > hierarchy);

    /*!
     * \brief Get the patch hierarchy used by this object.
     */
    SAMRAI::tbox::Pointer<SAMRAI::hier::PatchHierarchy<NDIM> > getPatchHierarchy() const;

    /*!
     * \brief Reset range of patch levels over which operations occur.
     *
     * The levels must exist in the hierarchy or an assertion failure will
     * result.
     */
    void setPatchLevels(int coarsest_ln, int finest_ln);

    /*!
     * \brief Get the range of patch levels used by this object.
     *
     * \note Returns [coarsest_ln,finest_ln+1).
     */
    std::pair<int, int> getPatchLevels() const;

    //\}

    /*!
     * \brief Return the ghost cell width associated with the interaction
     * scheme.
     */
    const SAMRAI::hier::IntVector<NDIM>& getGhostCellWidth() const;

    /*!
     * \brief Return the default kernel function associated with the
     * Eulerian-to-Lagrangian interpolation scheme.
     */
    const std::string& getDefaultInterpKernelFunction() const;

    /*!
     * \brief Return the default kernel function associated with the
     * Lagrangian-to-Eulerian spreading scheme.
     */
    const std::string& getDefaultSpreadKernelFunction() const;

    /*!
     * \brief Spread a quantity from the Lagrangian mesh to the Eulerian grid
     * using the default spreading kernel function.
     *
     * \note This spreading operation does include the scale factor
     * corresponding to the curvilinear volume element (dq dr ds).  The
     * spreading formula is
     *
     *     f(i,j,k) = f(i,j,k) + Sum_{q,r,s} F(q,r,s) delta_h(x(i,j,k) - X(q,r,s)) ds(q,r,s)
     *
     * This is the standard regularized delta function spreading operation,
     * which spreads densities, \em NOT values.
     */
    void spread(int f_data_idx,
                SAMRAI::tbox::Pointer<LData> F_data,
                SAMRAI::tbox::Pointer<LData> X_data,
                SAMRAI::tbox::Pointer<LData> ds_data,
                RobinPhysBdryPatchStrategy* f_phys_bdry_op,
                int level_num,
                const std::vector<SAMRAI::tbox::Pointer<SAMRAI::xfer::RefineSchedule<NDIM> > >& f_prolongation_scheds =
                    std::vector<SAMRAI::tbox::Pointer<SAMRAI::xfer::RefineSchedule<NDIM> > >(),
                double fill_data_time = 0.0,
                bool F_data_ghost_node_update = true,
                bool X_data_ghost_node_update = true,
                bool ds_data_ghost_node_update = true);

    /*!
     * \brief Spread a quantity from the Lagrangian mesh to the Eulerian grid
     * using a specified spreading kernel function.
     *
     * \note This spreading operation does include the scale factor
     * corresponding to the curvilinear volume element (dq dr ds).  The
     * spreading formula is
     *
     *     f(i,j,k) = f(i,j,k) + Sum_{q,r,s} F(q,r,s) delta_h(x(i,j,k) - X(q,r,s)) ds(q,r,s)
     *
     * This is the standard regularized delta function spreading operation,
     * which spreads densities, \em NOT values.
     */
    void spread(int f_data_idx,
                SAMRAI::tbox::Pointer<LData> F_data,
                SAMRAI::tbox::Pointer<LData> X_data,
                SAMRAI::tbox::Pointer<LData> ds_data,
                const std::string& spread_kernel_fcn,
                RobinPhysBdryPatchStrategy* f_phys_bdry_op,
                int level_num,
                const std::vector<SAMRAI::tbox::Pointer<SAMRAI::xfer::RefineSchedule<NDIM> > >& f_prolongation_scheds =
                    std::vector<SAMRAI::tbox::Pointer<SAMRAI::xfer::RefineSchedule<NDIM> > >(),
                double fill_data_time = 0.0,
                bool F_data_ghost_node_update = true,
                bool X_data_ghost_node_update = true,
                bool ds_data_ghost_node_update = true);

    /*!
     * \brief Spread a quantity from the Lagrangian mesh to the Eulerian grid
     * using the default spreading kernel function.
     *
     * \note This spreading operation does include the scale factor
     * corresponding to the curvilinear volume element (dq dr ds).  The
     * spreading formula is
     *
     *     f(i,j,k) = f(i,j,k) + Sum_{q,r,s} F(q,r,s) delta_h(x(i,j,k) - X(q,r,s)) ds(q,r,s)
     *
     * This is the standard regularized delta function spreading operation,
     * which spreads densities, \em NOT values.
     */
    void spread(int f_data_idx,
                std::vector<SAMRAI::tbox::Pointer<LData> >& F_data,
                std::vector<SAMRAI::tbox::Pointer<LData> >& X_data,
                std::vector<SAMRAI::tbox::Pointer<LData> >& ds_data,
                RobinPhysBdryPatchStrategy* f_phys_bdry_op,
                const std::vector<SAMRAI::tbox::Pointer<SAMRAI::xfer::RefineSchedule<NDIM> > >& f_prolongation_scheds =
                    std::vector<SAMRAI::tbox::Pointer<SAMRAI::xfer::RefineSchedule<NDIM> > >(),
                double fill_data_time = 0.0,
                bool F_data_ghost_node_update = true,
                bool X_data_ghost_node_update = true,
                bool ds_data_ghost_node_update = true,
                int coarsest_ln = -1,
                int finest_ln = -1);

    /*!
     * \brief Spread a quantity from the Lagrangian mesh to the Eulerian grid
     * using a specified spreading kernel function.
     *
     * \note This spreading operation does include the scale factor
     * corresponding to the curvilinear volume element (dq dr ds).  The
     * spreading formula is
     *
     *     f(i,j,k) = f(i,j,k) + Sum_{q,r,s} F(q,r,s) delta_h(x(i,j,k) - X(q,r,s)) ds(q,r,s)
     *
     * This is the standard regularized delta function spreading operation,
     * which spreads densities, \em NOT values.
     */
    void spread(int f_data_idx,
                std::vector<SAMRAI::tbox::Pointer<LData> >& F_data,
                std::vector<SAMRAI::tbox::Pointer<LData> >& X_data,
                std::vector<SAMRAI::tbox::Pointer<LData> >& ds_data,
                const std::string& spread_kernel_fcn,
                RobinPhysBdryPatchStrategy* f_phys_bdry_op,
                const std::vector<SAMRAI::tbox::Pointer<SAMRAI::xfer::RefineSchedule<NDIM> > >& f_prolongation_scheds =
                    std::vector<SAMRAI::tbox::Pointer<SAMRAI::xfer::RefineSchedule<NDIM> > >(),
                double fill_data_time = 0.0,
                bool F_data_ghost_node_update = true,
                bool X_data_ghost_node_update = true,
                bool ds_data_ghost_node_update = true,
                int coarsest_ln = -1,
                int finest_ln = -1);

    /*!
     * \brief Spread a quantity from the Lagrangian mesh to the Eulerian grid
     * using the default spreading kernel function.
     *
     * \note This spreading operation does NOT include the scale factor
     * corresponding to the curvilinear volume element (dq dr ds).  The
     * spreading formula is
     *
     *     f(i,j,k) = f(i,j,k) + Sum_{q,r,s} F(q,r,s) delta_h(x(i,j,k) - X(q,r,s))
     *
     * Unlike the standard regularized delta function spreading operation, the
     * implemented operation spreads values, \em NOT densities.
     */
    void spread(int f_data_idx,
                SAMRAI::tbox::Pointer<LData> F_data,
                SAMRAI::tbox::Pointer<LData> X_data,
                RobinPhysBdryPatchStrategy* f_phys_bdry_op,
                int level_num,
                const std::vector<SAMRAI::tbox::Pointer<SAMRAI::xfer::RefineSchedule<NDIM> > >& f_prolongation_scheds =
                    std::vector<SAMRAI::tbox::Pointer<SAMRAI::xfer::RefineSchedule<NDIM> > >(),
                double fill_data_time = 0.0,
                bool F_data_ghost_node_update = true,
                bool X_data_ghost_node_update = true);

    /*!
     * \brief Spread a quantity from the Lagrangian mesh to the Eulerian grid
     * using the specified spreading kernel function.
     *
     * \note This spreading operation does NOT include the scale factor
     * corresponding to the curvilinear volume element (dq dr ds).  The
     * spreading formula is
     *
     *     f(i,j,k) = f(i,j,k) + Sum_{q,r,s} F(q,r,s) delta_h(x(i,j,k) - X(q,r,s))
     *
     * Unlike the standard regularized delta function spreading operation, the
     * implemented operation spreads values, \em NOT densities.
     */
    void spread(int f_data_idx,
                SAMRAI::tbox::Pointer<LData> F_data,
                SAMRAI::tbox::Pointer<LData> X_data,
                const std::string& spread_kernel_fcn,
                RobinPhysBdryPatchStrategy* f_phys_bdry_op,
                int level_num,
                const std::vector<SAMRAI::tbox::Pointer<SAMRAI::xfer::RefineSchedule<NDIM> > >& f_prolongation_scheds =
                    std::vector<SAMRAI::tbox::Pointer<SAMRAI::xfer::RefineSchedule<NDIM> > >(),
                double fill_data_time = 0.0,
                bool F_data_ghost_node_update = true,
                bool X_data_ghost_node_update = true);

    /*!
     * \brief Spread a quantity from the Lagrangian mesh to the Eulerian grid
     * using the default spreading kernel function.
     *
     * \note This spreading operation does NOT include the scale factor
     * corresponding to the curvilinear volume element (dq dr ds).  The
     * spreading formula is
     *
     *     f(i,j,k) = f(i,j,k) + Sum_{q,r,s} F(q,r,s) delta_h(x(i,j,k) - X(q,r,s))
     *
     * Unlike the standard regularized delta function spreading operation, the
     * implemented operation spreads values, \em NOT densities.
     */
    void spread(int f_data_idx,
                std::vector<SAMRAI::tbox::Pointer<LData> >& F_data,
                std::vector<SAMRAI::tbox::Pointer<LData> >& X_data,
                RobinPhysBdryPatchStrategy* f_phys_bdry_op,
                const std::vector<SAMRAI::tbox::Pointer<SAMRAI::xfer::RefineSchedule<NDIM> > >& f_prolongation_scheds =
                    std::vector<SAMRAI::tbox::Pointer<SAMRAI::xfer::RefineSchedule<NDIM> > >(),
                double fill_data_time = 0.0,
                bool F_data_ghost_node_update = true,
                bool X_data_ghost_node_update = true,
                int coarsest_ln = -1,
                int finest_ln = -1);

    /*!
     * \brief Spread a quantity from the Lagrangian mesh to the Eulerian grid
     * using the specified spreading kernel function.
     *
     * \note This spreading operation does NOT include the scale factor
     * corresponding to the curvilinear volume element (dq dr ds).  The
     * spreading formula is
     *
     *     f(i,j,k) = f(i,j,k) + Sum_{q,r,s} F(q,r,s) delta_h(x(i,j,k) - X(q,r,s))
     *
     * Unlike the standard regularized delta function spreading operation, the
     * implemented operation spreads values, \em NOT densities.
     */
    void spread(int f_data_idx,
                std::vector<SAMRAI::tbox::Pointer<LData> >& F_data,
                std::vector<SAMRAI::tbox::Pointer<LData> >& X_data,
                const std::string& spread_kernel_fcn,
                RobinPhysBdryPatchStrategy* f_phys_bdry_op,
                const std::vector<SAMRAI::tbox::Pointer<SAMRAI::xfer::RefineSchedule<NDIM> > >& f_prolongation_scheds =
                    std::vector<SAMRAI::tbox::Pointer<SAMRAI::xfer::RefineSchedule<NDIM> > >(),
                double fill_data_time = 0.0,
                bool F_data_ghost_node_update = true,
                bool X_data_ghost_node_update = true,
                int coarsest_ln = -1,
                int finest_ln = -1);

    /*!
     * \brief Interpolate a quantity from the Eulerian grid to the Lagrangian
     * mesh using the default interpolation kernel function.
     */
    void interp(int f_data_idx,
                SAMRAI::tbox::Pointer<LData> F_data,
                SAMRAI::tbox::Pointer<LData> X_data,
                int level_num,
                const std::vector<SAMRAI::tbox::Pointer<SAMRAI::xfer::CoarsenSchedule<NDIM> > >& f_synch_scheds =
                    std::vector<SAMRAI::tbox::Pointer<SAMRAI::xfer::CoarsenSchedule<NDIM> > >(),
                const std::vector<SAMRAI::tbox::Pointer<SAMRAI::xfer::RefineSchedule<NDIM> > >& f_ghost_fill_scheds =
                    std::vector<SAMRAI::tbox::Pointer<SAMRAI::xfer::RefineSchedule<NDIM> > >(),
                double fill_data_time = 0.0);

    /*!
     * \brief Interpolate a quantity from the Eulerian grid to the Lagrangian
     * mesh using the specified interpolation kernel function.
     */
    void interp(int f_data_idx,
                SAMRAI::tbox::Pointer<LData> F_data,
                SAMRAI::tbox::Pointer<LData> X_data,
                const std::string& interp_kernel_fcn,
                int level_num,
                const std::vector<SAMRAI::tbox::Pointer<SAMRAI::xfer::CoarsenSchedule<NDIM> > >& f_synch_scheds =
                    std::vector<SAMRAI::tbox::Pointer<SAMRAI::xfer::CoarsenSchedule<NDIM> > >(),
                const std::vector<SAMRAI::tbox::Pointer<SAMRAI::xfer::RefineSchedule<NDIM> > >& f_ghost_fill_scheds =
                    std::vector<SAMRAI::tbox::Pointer<SAMRAI::xfer::RefineSchedule<NDIM> > >(),
                double fill_data_time = 0.0);

    /*!
     * \brief Interpolate a quantity from the Eulerian grid to the Lagrangian
     * mesh using the default interpolation kernel function.
     */
    void interp(int f_data_idx,
                std::vector<SAMRAI::tbox::Pointer<LData> >& F_data,
                std::vector<SAMRAI::tbox::Pointer<LData> >& X_data,
                const std::vector<SAMRAI::tbox::Pointer<SAMRAI::xfer::CoarsenSchedule<NDIM> > >& f_synch_scheds =
                    std::vector<SAMRAI::tbox::Pointer<SAMRAI::xfer::CoarsenSchedule<NDIM> > >(),
                const std::vector<SAMRAI::tbox::Pointer<SAMRAI::xfer::RefineSchedule<NDIM> > >& f_ghost_fill_scheds =
                    std::vector<SAMRAI::tbox::Pointer<SAMRAI::xfer::RefineSchedule<NDIM> > >(),
                double fill_data_time = 0.0,
                int coarsest_ln = -1,
                int finest_ln = -1);

    /*!
     * \brief Interpolate a quantity from the Eulerian grid to the Lagrangian
     * mesh using the specified interpolation kernel function.
     */
    void interp(int f_data_idx,
                std::vector<SAMRAI::tbox::Pointer<LData> >& F_data,
                std::vector<SAMRAI::tbox::Pointer<LData> >& X_data,
                const std::string& interp_kernel_fcn,
                const std::vector<SAMRAI::tbox::Pointer<SAMRAI::xfer::CoarsenSchedule<NDIM> > >& f_synch_scheds =
                    std::vector<SAMRAI::tbox::Pointer<SAMRAI::xfer::CoarsenSchedule<NDIM> > >(),
                const std::vector<SAMRAI::tbox::Pointer<SAMRAI::xfer::RefineSchedule<NDIM> > >& f_ghost_fill_scheds =
                    std::vector<SAMRAI::tbox::Pointer<SAMRAI::xfer::RefineSchedule<NDIM> > >(),
                double fill_data_time = 0.0,
                int coarsest_ln = -1,
                int finest_ln = -1);

    /*!
     * Register a concrete strategy object with the integrator that specifies
     * the initial configuration of the curvilinear mesh nodes.
     */
    void registerLInitStrategy(SAMRAI::tbox::Pointer<LInitStrategy> lag_init);

    /*!
     * Free the concrete initialization strategy object.
     *
     * \note Be sure to call this method only once the initialization object is
     * no longer needed.
     */
    void freeLInitStrategy();

    /*!
     * \brief Register a VisIt data writer with the manager.
     */
    void registerVisItDataWriter(SAMRAI::tbox::Pointer<SAMRAI::appu::VisItDataWriter<NDIM> > visit_writer);

    /*!
     * \brief Register a Silo data writer with the manager.
     */
    void registerLSiloDataWriter(SAMRAI::tbox::Pointer<LSiloDataWriter> silo_writer);

    /*!
     * \brief Register a load balancer for non-uniform load balancing.
     */
    void registerLoadBalancer(SAMRAI::tbox::Pointer<SAMRAI::mesh::LoadBalancer<NDIM> > load_balancer,
                              int workload_data_idx);

    /*!
     * \brief Indicates whether there is Lagrangian data on the given patch
     * hierarchy level.
     */
    bool levelContainsLagrangianData(int level_number) const;

    /*!
     * \return The number of total nodes of the Lagrangian data for the
     * specified level of the patch hierarchy.
     */
    unsigned int getNumberOfNodes(int level_number) const;

    /*!
     * \return The number of local (i.e., on-processor) nodes of the Lagrangian
     * data for the specified level of the patch hierarchy.
     *
     * \note This count does not include nodes that only lie in ghost cells for
     * the current process.
     *
     * \see getNumberOfNodes
     * \see getNumberOfGhostNodes
     */
    unsigned int getNumberOfLocalNodes(int level_number) const;

    /*!
     * \return The number of ghost (i.e., off-processor) nodes of the Lagrangian
     * data for the specified level of the patch hierarchy.
     *
     * \see getNumberOfNodes
     * \see getNumberOfLocalNodes
     */
    unsigned int getNumberOfGhostNodes(int level_number) const;

    /*!
     * \return The number of nodes on all processors with MPI rank less than the
     * current process on the specified level of the patch hierarchy.
     *
     * \note This count does not include nodes that only lie in ghost cells for
     * the current process.
     */
    unsigned int getGlobalNodeOffset(int level_number) const;

    /*!
     * \brief Get the Lagrangian mesh associated with the given patch hierarchy
     * level.
     */
    SAMRAI::tbox::Pointer<LMesh> getLMesh(int level_number) const;

    /*!
     * \brief Get the specified Lagrangian quantity data on the given patch
     * hierarchy level.
     */
    SAMRAI::tbox::Pointer<LData> getLData(const std::string& quantity_name, int level_number) const;

    /*!
     * \brief Allocate new Lagrangian level data with the specified name and
     * depth.  If specified, the quantity is maintained as the patch hierarchy
     * evolves.
     *
     * \note Quantities maintained by the LDataManager must have unique names.
     * The name "X" is reserved for the nodal coordinates.
     */
    SAMRAI::tbox::Pointer<LData>
    createLData(const std::string& quantity_name, int level_number, unsigned int depth = 1, bool maintain_data = false);

    /*!
     * \brief Get the patch data descriptor index for the Lagrangian index data.
     */
    int getLNodePatchDescriptorIndex() const;

    /*!
     * \brief Get the patch data descriptor index for the workload cell data.
     */
    int getWorkloadPatchDescriptorIndex() const;

    /*!
     * \brief Get the patch data descriptor index for the Lagrangian node count
     * cell data.
     */
    int getNodeCountPatchDescriptorIndex() const;

    /*!
     * \brief Get a list of Lagrangian structure names for the specified level
     * of the patch hierarchy.
     */
    std::vector<std::string> getLagrangianStructureNames(int level_number) const;

    /*!
     * \brief Get a list of Lagrangian structure IDs for the specified level of
     * the patch hierarchy.
     */
    std::vector<int> getLagrangianStructureIDs(int level_number) const;

    /*!
     * \brief Get the ID of the Lagrangian structure associated with the
     * specified Lagrangian index.
     *
     * \note Returns -1 in the case that the Lagrangian index is not associated
     * with any Lagrangian structure.
     */
    int getLagrangianStructureID(int lagrangian_index, int level_number) const;

    /*!
     * \brief Get the ID of the Lagrangian structure with the specified name.
     *
     * \note Returns -1 in the case that the Lagrangian structure name is not
     * associated with any Lagrangian structure.
     */
    int getLagrangianStructureID(const std::string& structure_name, int level_number) const;

    /*!
     * \brief Get the name of the Lagrangian structure with the specified ID.
     *
     * \note Returns "UNKNOWN" in the case that the Lagrangian structure ID is
     * not associated with any Lagrangian structure.
     */
    std::string getLagrangianStructureName(int structure_id, int level_number) const;

    /*!
     * \brief Get the range of Lagrangian indices for the Lagrangian structure
     * with the specified ID.
     *
     * \return A pair of indices such that if pair.first <= lag_idx <
     * pair.second, then lag_idx is associated with the specified structure;
     * otherwise, lag_idx is not associated with the specified structure.
     *
     * \note Returns std::make_pair(-1,-1) in the case that the Lagrangian
     * structure ID is not associated with any Lagrangian structure.
     */
    std::pair<int, int> getLagrangianStructureIndexRange(int structure_id, int level_number) const;

    /*!
     * \brief Get the center of mass of the Lagrangian structure with the
     * specified ID.
     *
     * \note The center of mass X of a particular structure is computed as
     *
     *    X = (1/N) Sum_{k in structure} X_k
     *
     * in which N is the number of nodes associated with that structure.
     *
     * \note Returns Point::Zero() in the case that the Lagrangian structure
     * ID is not associated with any Lagrangian structure.
     */
    Point computeLagrangianStructureCenterOfMass(int structure_id, int level_number);

    /*!
     * \brief Get the bounding box of the Lagrangian structure with the
     * specified ID.
     *
     * \note Returns the entire range of double precision values in the case
     * that the Lagrangian structure ID is not associated with any Lagrangian
     * structure.
     */
    std::pair<Point, Point> computeLagrangianStructureBoundingBox(int structure_id, int level_number);

    /*!
     * \brief Reset the positions of the nodes of the Lagrangian structure with
     * the specified ID to be equal to the initial positions but shifted so that
     * the bounding box of the structure is centered about X_center.
     *
     * \note This operation must be performed immediately before a regridding
     * operation, otherwise the results are undefined.
     */
    void reinitLagrangianStructure(const Point& X_center, int structure_id, int level_number);

    /*!
     * \brief Shift the positions of the nodes of the Lagrangian structure with
     * the specified ID by a displacement dX.
     *
     * \note This operation must be performed immediately before a regridding
     * operation, otherwise the results are undefined.
     *
     * \warning All displacements must involve shifts that do \em not cross
     * periodic boundaries.
     */
    void displaceLagrangianStructure(const Vector& dX, int structure_id, int level_number);

    /*!
     * \brief Activate the Lagrangian structures with the specified ID numbers.
     *
     * \note This method is collective (i.e., must be called by all MPI
     * processes); however, each MPI process may provide a different collection
     * of structures to activate.
     */
    void activateLagrangianStructures(const std::vector<int>& structure_ids, int level_number);

    /*!
     * \brief Inactivate the Lagrangian structures with the specified ID
     * numbers.
     *
     * \note This method is collective (i.e., must be called by all MPI
     * processes); however, each MPI process may provide a different collection
     * of structures to inactivate.
     */
    void inactivateLagrangianStructures(const std::vector<int>& structure_ids, int level_number);

    /*!
     * \brief Determine whether the Lagrangian structure with the specified ID
     * number is activated.
     */
    bool getLagrangianStructureIsActivated(int structure_id, int level_number) const;

    /*!
     * \brief Set the components of the supplied LData object to zero
     * for those entries that correspond to inactivated structures.
     */
    void zeroInactivatedComponents(SAMRAI::tbox::Pointer<LData> lag_data, int level_number) const;

    /*!
     * \brief Map the collection of Lagrangian indices to the corresponding
     * global PETSc indices.
     */
    void mapLagrangianToPETSc(std::vector<int>& inds, int level_number) const;

    /*!
     * \brief Map the collection of global PETSc indices to the corresponding
     * Lagrangian indices.
     */
    void mapPETScToLagrangian(std::vector<int>& inds, int level_number) const;

    /*!
     * \brief Scatter data from the Lagrangian ordering to the global PETSc
     * ordering.
     *
     * \todo Optimize the implementation of this method.
     */
    void scatterLagrangianToPETSc(Vec& lagrangian_vec, Vec& petsc_vec, int level_number) const;

    /*!
     * \brief Scatter data from the global PETSc ordering to the Lagrangian
     * ordering.
     *
     * \todo Optimize the implementation of this method.
     */
    void scatterPETScToLagrangian(Vec& petsc_vec, Vec& lagrangian_vec, int level_number) const;

    /*!
     * \brief Scatter data from a distributed PETSc vector to all processors.
     *
     * \todo Optimize the implementation of this method.
     */
    void scatterToAll(Vec& parallel_vec, Vec& sequential_vec) const;

    /*!
     * \brief Scatter data from a distributed PETSc vector to processor zero.
     *
     * \todo Optimize the implementation of this method.
     */
    void scatterToZero(Vec& parallel_vec, Vec& sequential_vec) const;

    /*!
     * \brief Start the process of redistributing the Lagrangian data.
     *
     * This method uses the present location of each Lagrangian mesh node to
     * redistribute the LNodeData managed by this object.
     *
     * \note This routine assumes that the time interval between node
     * redistribution satisfies a timestep restriction of the form dt <=
     * C*dx*|U| with C <= 1.  This restriction prevents nodes from moving more
     * than one cell width per timestep.
     *
     * \see endDataRedistribution
     */
    void beginDataRedistribution(int coarsest_ln = -1, int finest_ln = -1);

    /*!
     * \brief Finish the process of redistributing the Lagrangian data.
     *
     * This method redistributes the quantities associated with each node in the
     * Lagrangian mesh according to the data distribution defined by the
     * LNodeData managed by this object.  This routine potentially
     * involves SUBSTANTIAL inter-processor communication.
     *
     * \note Since this routine potentially results in a large amount of
     * inter-processor communication, it may be worth putting it off for as long
     * as possible.  If the timestep dt satisfies a condition of the form dt <=
     * C*dx*|U| with C << 1, it may be possible to redistribute the Lagrangian
     * data less frequently than every timestep.
     *
     * \see beginDataRedistribution
     */
    void endDataRedistribution(int coarsest_ln = -1, int finest_ln = -1);

    /*!
     * \brief Update the workload and count of nodes per cell.
     *
     * This routine updates cell data that is maintained on the patch hierarchy
     * to track the number of nodes in each cell of the AMR index space.  The
     * node count data is used to tag cells for refinement, and to specify
     * non-uniform load balancing.  The workload per cell is defined by
     *
     *    workload(i) = 1 + beta_work*node_count(i)
     *
     * in which alpha and beta are parameters that each default to the value 1.
     */
    void updateWorkloadEstimates(int coarsest_ln = -1, int finest_ln = -1);

    /*!
     * \brief Update the count of nodes per cell.
     *
     * This routine updates cell data that is maintained on the patch hierarchy
     * to track the number of nodes in each cell of the AMR index space.  The
     * node count data is used to tag cells for refinement, and to specify
     * non-uniform load balancing.
     */
    void updateNodeCountData(int coarsest_ln = -1, int finest_ln = -1);

    /*!
     * Initialize data on a new level after it is inserted into an AMR patch
     * hierarchy by the gridding algorithm.  The level number indicates that of
     * the new level.  The old_level pointer corresponds to the level that
     * resided in the hierarchy before the level with the specified number was
     * introduced.  If the pointer is null, there was no level in the hierarchy
     * prior to the call and the level data is set based on the user routines
     * and the simulation time.  Otherwise, the specified level replaces the old
     * level and the new level receives data from the old level appropriately
     * before it is destroyed.
     *
     * The boolean argument initial_time indicates whether the level is being
     * introduced for the first time (i.e., at initialization time) or after
     * some regrid process during the calculation beyond the initial hierarchy
     * construction.  This information is provided since the initialization of
     * the data on a patch may be different in each of those circumstances.  The
     * can_be_refined boolean argument indicates whether the level is the finest
     * level allowed in the hierarchy.  This may or may not affect the data
     * initialization process depending on the problem.
     *
     * When assertion checking is active, an unrecoverable exception will result
     * if the hierarchy pointer is null, the level number does not match any
     * level in the hierarchy, or the old level number does not match the level
     * number (if the old level pointer is non-null).
     */
    void initializeLevelData(SAMRAI::tbox::Pointer<SAMRAI::hier::BasePatchHierarchy<NDIM> > hierarchy,
                             int level_number,
                             double init_data_time,
                             bool can_be_refined,
                             bool initial_time,
                             SAMRAI::tbox::Pointer<SAMRAI::hier::BasePatchLevel<NDIM> > old_level =
                                 SAMRAI::tbox::Pointer<SAMRAI::hier::BasePatchLevel<NDIM> >(NULL),
                             bool allocate_data = true);

    /*!
     * Reset cached communication schedules after the hierarchy has changed (for
     * example, due to regridding) and the data has been initialized on the new
     * levels.  The intent is that the cost of data movement on the hierarchy
     * will be amortized across multiple communication cycles, if possible.  The
     * level numbers indicate the range of levels in the hierarchy that have
     * changed.  However, this routine updates communication schedules every
     * level finer than and including that indexed by the coarsest level number
     * given.
     *
     * When assertion checking is active, an unrecoverable exception will result
     * if the hierarchy pointer is null, any pointer to a level in the hierarchy
     * that is coarser than the finest level is null, or the given level numbers
     * not specified properly; e.g., coarsest_ln > finest_ln.
     */
    void resetHierarchyConfiguration(SAMRAI::tbox::Pointer<SAMRAI::hier::BasePatchHierarchy<NDIM> > hierarchy,
                                     int coarsest_ln,
                                     int finest_ln);

    /*!
     * Set integer tags to "one" in cells where refinement of the given level
     * should occur due to the presence of Lagrangian data.  The double time
     * argument is the regrid time.  The integer "tag_index" argument is the
     * patch descriptor index of the cell centered integer tag array on each
     * patch in the hierarchy.  The boolean argument initial_time indicates
     * whether the level is being subject to refinement at the initial
     * simulation time.  If it is false, then the error estimation process is
     * being invoked at some later time after the AMR hierarchy was initially
     * constructed.  The boolean argument uses_richardson_extrapolation_too is
     * true when Richardson extrapolation error estimation is used in addition
     * to the gradient detector, and false otherwise.  This argument helps the
     * user to manage multiple regridding criteria.
     *
     * When assertion checking is active, an unrecoverable exception will result
     * if the hierarchy pointer is null or the level number does not match any
     * existing level in the hierarchy.
     */
    void applyGradientDetector(SAMRAI::tbox::Pointer<SAMRAI::hier::BasePatchHierarchy<NDIM> > hierarchy,
                               int level_number,
                               double error_data_time,
                               int tag_index,
                               bool initial_time,
                               bool uses_richardson_extrapolation_too);

    /*!
     * Write out object state to the given database.
     *
     * When assertion checking is active, database pointer must be non-null.
     */
    void putToDatabase(SAMRAI::tbox::Pointer<SAMRAI::tbox::Database> db);

protected:
    /*!
     * \brief Constructor.
     */
    LDataManager(const std::string& object_name,
                 const std::string& default_interp_kernel_fcn,
                 const std::string& default_spread_kernel_fcn,
                 bool error_if_points_leave_domain,
                 const SAMRAI::hier::IntVector<NDIM>& ghost_width,
                 bool register_for_restart = true);

    /*!
     * \brief The LDataManager destructor cleans up any remaining PETSc AO
     * objects.
     */
    ~LDataManager();

private:
    /*!
     * \brief Default constructor.
     *
     * \note This constructor is not implemented and should not be used.
     */
    LDataManager();

    /*!
     * \brief Copy constructor.
     *
     * \note This constructor is not implemented and should not be used.
     *
     * \param from The value to copy to this object.
     */
    LDataManager(const LDataManager& from);

    /*!
     * \brief Assignment operator.
     *
     * \note This operator is not implemented and should not be used.
     *
     * \param that The value to assign to this object.
     *
     * \return A reference to this object.
     */
    LDataManager& operator=(const LDataManager& that);

    /*!
     * \brief Common implementation of scatterPETScToLagrangian() and
     * scatterLagrangianToPETSc().
     */
    void scatterData(Vec& lagrangian_vec, Vec& petsc_vec, int level_number, ScatterMode mode) const;

    /*!
     * \brief Begin the process of refilling nonlocal Lagrangian quantities over
     * the specified range of levels in the patch hierarchy.
     *
     * The operation is essentially equivalent to refilling ghost cells for
     * structured (SAMRAI native) data.
     */
    void beginNonlocalDataFill(int coarsest_ln = -1, int finest_ln = -1);

    /*!
     * \brief End the process of refilling nonlocal Lagrangian quantities over
     * the specified range of levels in the patch hierarchy.
     *
     * The operation is essentially equivalent to refilling ghost cells for
     * structured (SAMRAI native) data.
     */
    void endNonlocalDataFill(int coarsest_ln = -1, int finest_ln = -1);

    /*!
     * Determines the global Lagrangian and PETSc indices of the local and
     * nonlocal nodes associated with the processor as well as the local PETSc
     * indices of the interior and ghost nodes in each patch of the specified
     * level.
     *
     * \note The set of local Lagrangian indices lists all the nodes that are
     * owned by this processor.  The set of nonlocal Lagrangian indices lists
     * all of the nodes that are not owned by this processor but that appear in
     * the ghost cell region of some patch on this processor.  Both of these
     * sets of node indices use the fixed, global Lagrangian indexing scheme.
     *
     * \note The set of interior local indices lists the nodes that live on the
     * interior on each patch.  The set of ghost local indices lists the nodes
     * that live in the ghost cell region of each patch.  Both of these sets of
     * node indices use the local PETSc indexing scheme, determined by the
     * present distribution of data across the processors.
     *
     * Since each processor may own multiple patches in a given level, nodes
     * appearing in the ghost cell region of a patch may or may not be owned by
     * this processor.
     */
    void computeNodeDistribution(AO& ao,
                                 std::vector<int>& local_lag_indices,
                                 std::vector<int>& nonlocal_lag_indices,
                                 std::vector<int>& local_petsc_indices,
                                 std::vector<int>& nonlocal_petsc_indices,
                                 unsigned int& num_nodes,
                                 unsigned int& node_offset,
                                 int level_number);

    /*!
     * Determine the number of local Lagrangian nodes on all MPI processes with
     * rank less than the rank of the current MPI process.
     */
    static void computeNodeOffsets(unsigned int& num_nodes, unsigned int& node_offset, unsigned int num_local_nodes);

    /*!
     * Read object state from the restart file and initialize class data
     * members.  The database from which the restart data is read is determined
     * by the object_name specified in the constructor.
     *
     * Unrecoverable Errors:
     *
     *    -   The database corresponding to object_name is not found in the
     *        restart file.
     *
     *    -   The class version number and restart version number do not match.
     *
     */
    void getFromRestart();

    /*!
     * Static data members used to control access to and destruction of
     * singleton data manager instance.
     */
    static std::map<std::string, LDataManager*> s_data_manager_instances;
    static bool s_registered_callback;
    static unsigned char s_shutdown_priority;

    /*
     * The object name is used as a handle to databases stored in restart files
     * and for error reporting purposes.  The boolean is used to control restart
     * file writing operations.
     */
    std::string d_object_name;
    bool d_registered_for_restart;

    /*
     * Grid hierarchy information.
     */
    SAMRAI::tbox::Pointer<SAMRAI::hier::PatchHierarchy<NDIM> > d_hierarchy;
    SAMRAI::tbox::Pointer<SAMRAI::geom::CartesianGridGeometry<NDIM> > d_grid_geom;
    int d_coarsest_ln, d_finest_ln;

    /*
     * We cache a pointer to the visualization data writers to register plot
     * variables.
     */
    SAMRAI::tbox::Pointer<SAMRAI::appu::VisItDataWriter<NDIM> > d_visit_writer;
    SAMRAI::tbox::Pointer<LSiloDataWriter> d_silo_writer;

    /*
     * We cache a pointer to the load balancer.
     */
    SAMRAI::tbox::Pointer<SAMRAI::mesh::LoadBalancer<NDIM> > d_load_balancer;

    /*
     * Objects used to specify and initialize the Lagrangian data on the patch
     * hierarchy.
     */
    SAMRAI::tbox::Pointer<LInitStrategy> d_lag_init;
    std::vector<bool> d_level_contains_lag_data;

    /*
     * SAMRAI::hier::Variable pointer and patch data descriptor indices for the
     * LNodeData used to define the data distribution.
     */
    SAMRAI::tbox::Pointer<LNodeSetVariable> d_lag_node_index_var;
    int d_lag_node_index_current_idx, d_lag_node_index_scratch_idx;
    std::vector<SAMRAI::tbox::Pointer<std::vector<LNode> > > d_local_and_ghost_nodes;

    /*
     * SAMRAI::hier::Variable pointer and patch data descriptor indices for the
     * cell variable used to determine the workload for nonuniform load
     * balancing.
     */
    double d_beta_work;
    SAMRAI::tbox::Pointer<SAMRAI::pdat::CellVariable<NDIM, double> > d_workload_var;
    int d_workload_idx;
    bool d_output_workload;

    /*
     * SAMRAI::hier::Variable pointer and patch data descriptor indices for the
     * cell variable used to keep track of the count of the nodes in each cell
     * for visualization and tagging purposes.
     */
    SAMRAI::tbox::Pointer<SAMRAI::pdat::CellVariable<NDIM, double> > d_node_count_var;
    int d_node_count_idx;
    bool d_output_node_count;

    /*
     * The kernel functions used to mediate Lagrangian-Eulerian interaction.
     */
    const std::string d_default_interp_kernel_fcn;
    const std::string d_default_spread_kernel_fcn;

    /*
     * Whether to emit an error message if IB points "escape" from the computational
     * domain.
     */
    bool d_error_if_points_leave_domain;

    /*
     * SAMRAI::hier::IntVector object that determines the ghost cell width of
     * the LNodeData SAMRAI::hier::PatchData objects.
     */
    const SAMRAI::hier::IntVector<NDIM> d_ghost_width;

    /*
     * Communications algorithms and schedules.
     */
    SAMRAI::tbox::Pointer<SAMRAI::xfer::RefineAlgorithm<NDIM> > d_lag_node_index_bdry_fill_alg;
    std::vector<SAMRAI::tbox::Pointer<SAMRAI::xfer::RefineSchedule<NDIM> > > d_lag_node_index_bdry_fill_scheds;

    SAMRAI::tbox::Pointer<SAMRAI::xfer::CoarsenAlgorithm<NDIM> > d_node_count_coarsen_alg;
    std::vector<SAMRAI::tbox::Pointer<SAMRAI::xfer::CoarsenSchedule<NDIM> > > d_node_count_coarsen_scheds;

    /*
     * SAMRAI::hier::VariableContext objects are used for data management.
     */
    SAMRAI::tbox::Pointer<SAMRAI::hier::VariableContext> d_current_context, d_scratch_context;

    /*
     * ComponenetSelector object allow for the collective allocation and
     * deallocation of SAMRAI::hier::PatchData.
     */
    SAMRAI::hier::ComponentSelector d_current_data, d_scratch_data;

    /*!
     * \name Data that is separately maintained for each level of the patch
     * hierarchy.
     */
    //\{

    /*!
     * Information about the names and IDs of the various Lagrangian structures.
     */
    std::vector<std::map<std::string, int> > d_strct_name_to_strct_id_map;
    std::vector<std::map<int, std::string> > d_strct_id_to_strct_name_map;
    std::vector<std::map<int, std::pair<int, int> > > d_strct_id_to_lag_idx_range_map;
    std::vector<std::map<int, int> > d_last_lag_idx_to_strct_id_map;
    std::vector<ParallelSet> d_inactive_strcts;
    std::vector<std::vector<int> > d_displaced_strct_ids;
    std::vector<std::vector<std::pair<Point, Point> > > d_displaced_strct_bounding_boxes;
    std::vector<std::vector<LNodeSet::value_type> > d_displaced_strct_lnode_idxs;
    std::vector<std::vector<Point> > d_displaced_strct_lnode_posns;

    /*!
     * Lagrangian mesh data.
     */
    std::vector<SAMRAI::tbox::Pointer<LMesh> > d_lag_mesh;

    /*!
     * The Lagrangian mesh data owned by the manager object.
     */
    std::vector<std::map<std::string, SAMRAI::tbox::Pointer<LData> > > d_lag_mesh_data;

    /*!
     * Indicates whether the LData is in synch with the LNodeData.
     */
    std::vector<bool> d_needs_synch;

    /*!
     * PETSc AO objects provide mappings between the fixed global Lagrangian
     * node IDs and the ever-changing global PETSc ordering.
     */
    std::vector<AO> d_ao;
    static std::vector<int> s_ao_dummy;

    /*!
     * The total number of nodes for all processors.
     */
    std::vector<unsigned int> d_num_nodes;

    /*!
     * The total number of local nodes for all processors with rank less than
     * the rank of the current processor.
     */
    std::vector<unsigned int> d_node_offset;

    /*!
     * The Lagrangian node indices of all local and nonlocal nodes on each level
     * of the patch hierarchy.
     *
     * A local node is one that is owned by a patch on this processor, while a
     * nonlocal node is one that is owned by a patch on another processor, but
     * found in the ghost region of some patch owned by this processor.
     *
     * Note that these sets of indices provide the information necessary to
     * determine the local PETSc index for all nodes.  Local node
     * d_local_lag_indices[ln][j] has local PETSc index j, while nonlocal node
     * d_nonlocal_lag_indices[ln][k] has local PETSc index
     * d_local_lag_indices.size()+j.
     *
     * It is possible to determine the global PETSc index of a local node by
     * making use of d_node_offset.  Local node d_local_lag_indices[ln][j] has
     * global PETSc index j+d_node_offset[ln].  A similar mapping for nonlocal
     * nodes is not well defined.
     */
    std::vector<std::vector<int> > d_local_lag_indices;
    std::vector<std::vector<int> > d_nonlocal_lag_indices;

    /*!
     * The node indices of all local nodes (i.e. the nodes owned by this
     * processor) on each level of the hierarchy.  The indices are in the global
     * PETSc ordering corresponding to a depth of 1.
     */
    std::vector<std::vector<int> > d_local_petsc_indices;

    /*!
     * The node indices of all nonlocal nodes (i.e. the nodes owned by another
     * processor that appear in the ghost region of some patch owned by this
     * processor) on each level of the hierarchy.  The indices are in the global
     * PETSc ordering corresponding to a depth of 1.
     */
    std::vector<std::vector<int> > d_nonlocal_petsc_indices;

    //\}
};
} // namespace IBTK

/////////////////////////////// INLINE ///////////////////////////////////////

#include "ibtk/private/LDataManager-inl.h" // IWYU pragma: keep

//////////////////////////////////////////////////////////////////////////////

#endif //#ifndef included_IBTK_LDataManager<|MERGE_RESOLUTION|>--- conflicted
+++ resolved
@@ -101,12 +101,8 @@
  *
  * \note Multiple LDataManager objects may be instantiated simultaneously.
  */
-<<<<<<< HEAD
-class LDataManager : public SAMRAI::tbox::Serializable, public SAMRAI::mesh::StandardTagAndInitStrategy<NDIM>
-=======
 class PETSC_VISIBILITY_PUBLIC LDataManager : public SAMRAI::tbox::Serializable,
                                              public SAMRAI::mesh::StandardTagAndInitStrategy<NDIM>
->>>>>>> 31649ed9
 {
 public:
     /*!
